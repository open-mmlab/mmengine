# Copyright (c) OpenMMLab. All rights reserved.
import os
from typing import Optional

import torch

try:
    import torch_npu  # noqa: F401
    import torch_npu.npu.utils as npu_utils

    # Enable operator support for dynamic shape and
    # binary operator support on the NPU.
    npu_jit_compile = bool(os.getenv('NPUJITCompile', False))
    torch.npu.set_compile_mode(jit_compile=npu_jit_compile)
    IS_NPU_AVAILABLE = hasattr(torch, 'npu') and torch.npu.is_available()
except Exception:
    IS_NPU_AVAILABLE = False

try:
    import torch_dipu  # noqa: F401
    IS_DIPU_AVAILABLE = True
except Exception:
    IS_DIPU_AVAILABLE = False


def get_max_cuda_memory(device: Optional[torch.device] = None) -> int:
    """Returns the maximum GPU memory occupied by tensors in megabytes (MB) for
    a given device. By default, this returns the peak allocated memory since
    the beginning of this program.

    Args:
        device (torch.device, optional): selected device. Returns
            statistic for the current device, given by
            :func:`~torch.cuda.current_device`, if ``device`` is None.
            Defaults to None.

    Returns:
        int: The maximum GPU memory occupied by tensors in megabytes
        for a given device.
    """
    mem = torch.cuda.max_memory_allocated(device=device)
    mem_mb = torch.tensor([int(mem) // (1024 * 1024)],
                          dtype=torch.int,
                          device=device)
    torch.cuda.reset_peak_memory_stats()
    return int(mem_mb.item())


def is_cuda_available() -> bool:
    """Returns True if cuda devices exist."""
    return torch.cuda.is_available()


def is_npu_available() -> bool:
    """Returns True if Ascend PyTorch and npu devices exist."""
    return IS_NPU_AVAILABLE


def is_mlu_available() -> bool:
    """Returns True if Cambricon PyTorch and mlu devices exist."""
    return hasattr(torch, 'is_mlu_available') and torch.is_mlu_available()


def is_mps_available() -> bool:
    """Return True if mps devices exist.

    It's specialized for mac m1 chips and require torch version 1.12 or higher.
    """
    return hasattr(torch.backends, 'mps') and torch.backends.mps.is_available()


<<<<<<< HEAD
def is_dipu_available() -> bool:
    return IS_DIPU_AVAILABLE
=======
def is_npu_support_full_precision() -> bool:
    """Returns True if npu devices support full precision training."""
    version_of_support_full_precision = 220
    return IS_NPU_AVAILABLE and npu_utils.get_soc_version(
    ) >= version_of_support_full_precision
>>>>>>> 8a0fae01


DEVICE = 'cpu'
if is_npu_available():
    DEVICE = 'npu'
elif is_cuda_available():
    DEVICE = 'cuda'
elif is_mlu_available():
    DEVICE = 'mlu'
elif is_mps_available():
    DEVICE = 'mps'
elif is_dipu_available():
    DEVICE = 'dipu'


def get_device() -> str:
    """Returns the currently existing device type.

    Returns:
        str: cuda | npu | mlu | mps | cpu.
    """
    return DEVICE<|MERGE_RESOLUTION|>--- conflicted
+++ resolved
@@ -69,16 +69,15 @@
     return hasattr(torch.backends, 'mps') and torch.backends.mps.is_available()
 
 
-<<<<<<< HEAD
 def is_dipu_available() -> bool:
     return IS_DIPU_AVAILABLE
-=======
+
+
 def is_npu_support_full_precision() -> bool:
     """Returns True if npu devices support full precision training."""
     version_of_support_full_precision = 220
     return IS_NPU_AVAILABLE and npu_utils.get_soc_version(
     ) >= version_of_support_full_precision
->>>>>>> 8a0fae01
 
 
 DEVICE = 'cpu'
