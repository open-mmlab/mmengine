# Copyright (c) OpenMMLab. All rights reserved.
from .amp import autocast
from .base_loop import BaseLoop
from .checkpoint import (CheckpointLoader, find_latest_checkpoint,
                         get_deprecated_model_names, get_external_models,
                         get_mmcls_models, get_state_dict,
                         get_torchvision_models, load_checkpoint,
                         load_state_dict, save_checkpoint, weights_to_cpu)
from .loops import EpochBasedTrainLoop, IterBasedTrainLoop, TestLoop, ValLoop
from .priority import Priority, get_priority
from .runner import Runner

__all__ = [
    'BaseLoop', 'load_state_dict', 'get_torchvision_models',
    'get_external_models', 'get_mmcls_models', 'get_deprecated_model_names',
    'CheckpointLoader', 'load_checkpoint', 'weights_to_cpu', 'get_state_dict',
    'save_checkpoint', 'EpochBasedTrainLoop', 'IterBasedTrainLoop', 'ValLoop',
<<<<<<< HEAD
    'TestLoop', 'Runner', 'get_priority', 'Priority', 'find_latest_checkpoint'
=======
    'TestLoop', 'Runner', 'find_latest_checkpoint', 'autocast'
>>>>>>> 936c4ebc
]<|MERGE_RESOLUTION|>--- conflicted
+++ resolved
@@ -15,9 +15,6 @@
     'get_external_models', 'get_mmcls_models', 'get_deprecated_model_names',
     'CheckpointLoader', 'load_checkpoint', 'weights_to_cpu', 'get_state_dict',
     'save_checkpoint', 'EpochBasedTrainLoop', 'IterBasedTrainLoop', 'ValLoop',
-<<<<<<< HEAD
-    'TestLoop', 'Runner', 'get_priority', 'Priority', 'find_latest_checkpoint'
-=======
-    'TestLoop', 'Runner', 'find_latest_checkpoint', 'autocast'
->>>>>>> 936c4ebc
+    'TestLoop', 'Runner', 'get_priority', 'Priority', 'find_latest_checkpoint',
+    'autocast'
 ]