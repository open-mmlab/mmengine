# Copyright (c) OpenMMLab. All rights reserved.
import copy
import multiprocessing as mp
import os
import os.path as osp
import platform
import random
import shutil
import time
import warnings
from functools import partial
from typing import Callable, Dict, List, Optional, Sequence, Union

import numpy as np
import torch
import torch.nn as nn
from torch.nn.parallel import DistributedDataParallel
from torch.optim import Optimizer
from torch.utils.data import DataLoader

import mmengine
from mmengine.config import Config, ConfigDict
from mmengine.data import pseudo_collate, worker_init_fn
from mmengine.dist import (broadcast, get_dist_info, init_dist, master_only,
                           sync_random_seed)
from mmengine.evaluator import (BaseEvaluator, ComposedEvaluator,
                                build_evaluator)
from mmengine.hooks import Hook
from mmengine.logging import MessageHub, MMLogger
from mmengine.model import is_model_wrapper
from mmengine.optim import _ParamScheduler, build_optimizer
from mmengine.registry import (DATA_SAMPLERS, DATASETS, HOOKS, LOOPS,
<<<<<<< HEAD
                               MODEL_WRAPPERS, MODELS, PARAM_SCHEDULERS)
from mmengine.utils import (TORCH_VERSION, digit_version,
                            find_latest_checkpoint, is_list_of, symlink)
=======
                               MODEL_WRAPPERS, MODELS, PARAM_SCHEDULERS,
                               DefaultScope)
from mmengine.utils import find_latest_checkpoint, is_list_of, symlink
>>>>>>> 563b4bad
from mmengine.visualization import ComposedWriter
from .base_loop import BaseLoop
from .checkpoint import (_load_checkpoint, _load_checkpoint_to_model,
                         get_state_dict, save_checkpoint, weights_to_cpu)
from .loops import EpochBasedTrainLoop, IterBasedTrainLoop, TestLoop, ValLoop
from .priority import Priority, get_priority

EvaluatorType = Union[BaseEvaluator, ComposedEvaluator]
ConfigType = Union[Dict, Config, ConfigDict]


class Runner:
    """A training helper for PyTorch.

    Runner object may be built from config by ``runner = Runner.from_cfg(cfg)``
    where the ``cfg`` usually contains training, validation and test-related
    parameters to build corresponding components. However, all of them are not
    always required at the same time. For example, testing a model does not
    need training or validation-related modules, although we usually use the
    same config to launch training, testing and validation but it is tedious to
    remove them from config.

    To avoid repeatedly modifying config, constructor of ``Runner`` uses lazy
    initialization to only initialize components when they are going to be
    used. Therefore, the model is always initialized at the beginning, and
    training, validation, and testing related components are only initialized
    when calling ``runner.train()``, ``runner.val()``, and ``runner.test()``,
    respectively.

    Args:
        model (:obj:`torch.nn.Module` or dict): The model to be run. It can be
            a dict used for build a model.
        work_dir (str): The working directory to save checkpoints and logs.
        train_dataloader (Dataloader or dict, optional): A dataloader object or
            a dict to build a dataloader. If ``None`` is given, it means
            skipping training steps. Defaults to None.
            See :meth:`build_dataloader` for more details.
        val_dataloader (Dataloader or dict, optional): A dataloader object or
            a dict to build a dataloader. If ``None`` is given, it means
            skipping validation steps. Defaults to None.
            See :meth:`build_dataloader` for more details.
        test_dataloader (Dataloader or dict, optional): A dataloader object or
            a dict to build a dataloader. If ``None`` is given, it means
            skipping test steps. Defaults to None.
            See :meth:`build_dataloader` for more details.
        train_cfg (dict, optional): A dict to build a training loop. If it does
            not provide "type" key, it should contain "by_epoch" to decide
            which type of training loop :class:`EpochBasedTrainLoop` or
            :class:`IterBasedTrainLoop` should be used. If ``train_cfg``
            specified, :attr:`train_dataloader` should also be specified.
            Defaults to None. See :meth:`build_train_loop` for more details.
        val_cfg (dict, optional): A dict to build a validation loop. If it does
            not provide "type" key, :class:`ValLoop` will be used by default.
            If ``val_cfg`` specified, :attr:`val_dataloader` should also be
            specified. Defaults to None.
            See :meth:`build_val_loop` for more etails.
        test_cfg (dict, optional): A dict to build a test loop. If it does
            not provide "type" key, :class:`TestLoop` will be used by default.
            If ``test_cfg`` specified, :attr:`test_dataloader` should also be
            specified. Defaults to None.
            See :meth:`build_test_loop` for more etails.
        optimizer (Optimizer or dict, optional): Computing gradient of model
            parameters. If specified, :attr:`train_dataloader` should also be
            specified. Defaults to None.
        param_scheduler (_ParamScheduler or dict or list, optional):
            Parameter scheduler for updating optimizer parameters. If
            specified, :attr:`optimizer` should also be specified.
            Defaults to None.
        val_evaluator (Evaluator or dict or list, optional): A evaluator object
            used for computing metrics for validation. It can be a dict or a
            list of dict to build a evaluator. If specified,
            :attr:`val_dataloader` should also be specified. Defaults to None.
        test_evaluator (Evaluator or dict or list, optional): A evaluator
            object used for computing metrics for test steps. It can be a dict
            or a list of dict to build a evaluator. If specified,
            :attr:`test_dataloader` should also be specified. Defaults to None.
        default_hooks (dict[str, dict] or dict[str, Hook], optional): Hooks to
            execute default actions like updating model parameters and saving
            checkpoints. Default hooks are ``OptimizerHook``,
            ``IterTimerHook``, ``LoggerHook``, ``ParamSchedulerHook`` and
            ``CheckpointHook``. Defaults to None.
            See :meth:`register_default_hooks` for more details.
        custom_hooks (list[dict] or list[Hook], optional): Hooks to execute
            custom actions like visualizing images processed by pipeline.
            Defaults to None.
        load_from (str, optional): The checkpoint file to load from.
            Defaults to None.
        resume (bool): Whether to resume training. Defaults to False. If
            ``resume`` is True and ``load_from`` is None, automatically to
            find latest checkpoint from ``work_dir``. If not found, resuming
            does nothing.
        launcher (str): Way to launcher multi-process. Supported launchers
            are 'pytorch', 'mpi', 'slurm' and 'none'. If 'none' is provided,
            non-distributed environment will be launched.
        env_cfg (dict): A dict used for setting environment. Defaults to
            dict(dist_cfg=dict(backend='nccl')).
        log_level (int or str): The log level of MMLogger handlers.
            Defaults to 'INFO'.
        writer (ComposedWriter or dict, optional): A ComposedWriter object or a
            dict build ComposedWriter object. Defaults to None. If not
            specified, default config will be used.
        default_scope (str, optional): Used to reset registries location.
            Defaults to None.
        randomness (dict): Some settings to make the experiment as reproducible
            as possible like seed and deterministic.
            Defaults to ``dict(seed=None)``. If seed is None, a random number
            will be generated and it will be broadcasted to all other processes
            if in distributed environment. If ``cudnn_benchmarch`` is
            ``True`` in ``env_cfg`` but ``deterministic`` is ``True`` in
            ``randomness``, the value of ``torch.backends.cudnn.benchmark``
            will be ``False`` finally.
        experiment_name (str, optional): Name of current experiment. If not
            specified, timestamp will be used as ``experiment_name``.
            Defaults to None.
        cfg (dict or Configdict or :obj:`Config`, optional): Full config.
            Defaults to None.

    Examples:
        >>> from mmengine import Runner
        >>> cfg = dict(
                model=dict(type='ToyModel'),
                work_dir='path/of/work_dir',
                train_dataloader=dict(
                    dataset=dict(type='ToyDataset'),
                    sampler=dict(type='DefaultSampler', shuffle=True),
                    batch_size=1,
                    num_workers=0),
                val_dataloader=dict(
                    dataset=dict(type='ToyDataset'),
                    sampler=dict(type='DefaultSampler', shuffle=False),
                    batch_size=1,
                    num_workers=0),
                test_dataloader=dict(
                    dataset=dict(type='ToyDataset'),
                    sampler=dict(type='DefaultSampler', shuffle=False),
                    batch_size=1,
                    num_workers=0),
                optimizer=dict(type='SGD', lr=0.01),
                param_scheduler=dict(type='MultiStepLR', milestones=[1, 2]),
                val_evaluator=dict(type='ToyEvaluator'),
                test_evaluator=dict(type='ToyEvaluator'),
                train_cfg=dict(by_epoch=True, max_epochs=3),
                val_cfg=dict(interval=1),
                test_cfg=dict(),
                custom_hooks=[],
                default_hooks=dict(
                    timer=dict(type='IterTimerHook'),
                    checkpoint=dict(type='CheckpointHook', interval=1),
                    logger=dict(type='LoggerHook'),
                    optimizer=dict(type='OptimizerHook', grad_clip=False),
                    param_scheduler=dict(type='ParamSchedulerHook')),
                launcher='none',
                env_cfg=dict(dist_cfg=dict(backend='nccl')),
                writer=dict(
                    name='composed_writer',
                    writers=[dict(type='LocalWriter', save_dir='temp_dir')])
            )
        >>> runner = Runner.from_cfg(cfg)
        >>> runner.train()
        >>> runner.test()
    """
    cfg: ConfigType
    train_loop: Optional[Union[BaseLoop, Dict]]
    val_loop: Optional[Union[BaseLoop, Dict]]
    test_loop: Optional[Union[BaseLoop, Dict]]

    def __init__(
        self,
        model: Union[nn.Module, Dict],
        work_dir: str,
        train_dataloader: Optional[Union[DataLoader, Dict]] = None,
        val_dataloader: Optional[Union[DataLoader, Dict]] = None,
        test_dataloader: Optional[Union[DataLoader, Dict]] = None,
        train_cfg: Optional[Dict] = None,
        val_cfg: Optional[Dict] = None,
        test_cfg: Optional[Dict] = None,
        optimizer: Optional[Union[Optimizer, Dict]] = None,
        param_scheduler: Optional[Union[_ParamScheduler, Dict, List]] = None,
        val_evaluator: Optional[Union[EvaluatorType, Dict, List]] = None,
        test_evaluator: Optional[Union[EvaluatorType, Dict, List]] = None,
        default_hooks: Optional[Dict[str, Union[Hook, Dict]]] = None,
        custom_hooks: Optional[List[Union[Hook, Dict]]] = None,
        load_from: Optional[str] = None,
        resume: bool = False,
        launcher: str = 'none',
        env_cfg: Dict = dict(dist_cfg=dict(backend='nccl')),
        log_level: str = 'INFO',
        writer: Optional[Union[ComposedWriter, Dict]] = None,
        default_scope: Optional[str] = None,
        randomness: Dict = dict(seed=None),
        experiment_name: Optional[str] = None,
        cfg: Optional[ConfigType] = None,
    ):
        self._work_dir = osp.abspath(work_dir)
        mmengine.mkdir_or_exist(self._work_dir)

        # recursively copy the `cfg` because `self.cfg` will be modified
        # everywhere.
        if cfg is not None:
            self.cfg = copy.deepcopy(cfg)
        else:
            self.cfg = dict()

        self._epoch = 0
        self._iter = 0
        self._inner_iter = 0

        # lazy initialization
        training_related = [train_dataloader, train_cfg, optimizer]
        if not (all(item is None for item in training_related)
                or all(item is not None for item in training_related)):
            raise ValueError(
                'train_dataloader, train_cfg and optimizer should be either '
                'all None or not None, but got '
                f'train_dataloader={train_dataloader}, '
                f'train_cfg={train_cfg}, '
                f'optimizer={optimizer}.')
        self.train_dataloader = train_dataloader
        self.train_loop = train_cfg
        self.optimizer = optimizer

        # If there is no need to adjust learning rate, momentum or other
        # parameters of optimizer, param_scheduler can be None
        if param_scheduler is not None and self.optimizer is None:
            raise ValueError(
                'param_scheduler should be None when optimizer is None, '
                f'but got {param_scheduler}')
        if not isinstance(param_scheduler, Sequence):
            self.param_schedulers = [param_scheduler]
        else:
            self.param_schedulers = param_scheduler

        val_related = [val_dataloader, val_cfg, val_evaluator]
        if not (all(item is None
                    for item in val_related) or all(item is not None
                                                    for item in val_related)):
            raise ValueError(
                'val_dataloader, val_cfg and val_evaluator should be either '
                'all None or not None, but got '
                f'val_dataloader={val_dataloader}, val_cfg={val_cfg}, '
                f'val_evaluator={val_evaluator}')
        self.val_dataloader = val_dataloader
        self.val_loop = val_cfg
        self.val_evaluator = val_evaluator

        test_related = [test_dataloader, test_cfg, test_evaluator]
        if not (all(item is None for item in test_related)
                or all(item is not None for item in test_related)):
            raise ValueError(
                'test_dataloader, test_cfg and test_evaluator should be either'
                ' all None or not None, but got '
                f'test_dataloader={test_dataloader}, test_cfg={test_cfg}, '
                f'test_evaluator={test_evaluator}')
        self.test_dataloader = test_dataloader
        self.test_loop = test_cfg
        self.test_evaluator = test_evaluator

        self._launcher = launcher
        if self._launcher == 'none':
            self._distributed = False
        else:
            self._distributed = True

        # self._timestamp will be set in the `setup_env` method. Besides,
        # it also will initialize multi-process and (or) distributed
        # environment.
        self.setup_env(env_cfg)
        # self._deterministic and self._seed will be set in the
        # `set_randomness`` method
        self.set_randomness(**randomness)

        if experiment_name is not None:
            self._experiment_name = f'{experiment_name}_{self._timestamp}'
        elif self.cfg.get('filename') is not None:
            filename_no_ext = osp.splitext(osp.basename(
                self.cfg['filename']))[0]
            self._experiment_name = f'{filename_no_ext}_{self._timestamp}'
        else:
            self._experiment_name = self.timestamp

        self.logger = self.build_logger(dict(log_level=log_level))
        # message hub used for component interaction
        self.message_hub = self.build_message_hub()
        # writer used for writing log or visualizing all kinds of data
        self.writer = self.build_writer(writer)
        # Used to reset registries location. See :meth:`Registry.build` for
        # more details.
        self.default_scope = DefaultScope.get_instance(
            self._experiment_name, scope_name=default_scope)

        self._load_from = load_from
        self._resume = resume
        # flag to mark whether checkpoint has been loaded or resumed
        self._has_loaded = False

        # build a model
        self.model = self.build_model(model)
        # wrap model
        self.model = self.wrap_model(
            self.cfg.get('model_wrapper_cfg'), self.model)

        # get model name from the model class
        if hasattr(self.model, 'module'):
            self._model_name = self.model.module.__class__.__name__
        else:
            self._model_name = self.model.__class__.__name__

        self._hooks: List[Hook] = []
        # register hooks to `self._hooks`
        self.register_hooks(default_hooks, custom_hooks)

        self.meta: dict = dict()

        # dump `cfg` to `work_dir`
        self.dump_config()

    @classmethod
    def from_cfg(cls, cfg: ConfigType) -> 'Runner':
        """Build a runner from config.

        Args:
            cfg (ConfigType): A config used for building runner. Keys of
                ``cfg`` can see :meth:`__init__`.

        Returns:
            Runner: A runner build from ``cfg``.
        """
        cfg = copy.deepcopy(cfg)
        runner = cls(
            model=cfg['model'],
            work_dir=cfg['work_dir'],
            train_dataloader=cfg.get('train_dataloader'),
            val_dataloader=cfg.get('val_dataloader'),
            test_dataloader=cfg.get('test_dataloader'),
            train_cfg=cfg.get('train_cfg'),
            val_cfg=cfg.get('val_cfg'),
            test_cfg=cfg.get('test_cfg'),
            optimizer=cfg.get('optimizer'),
            param_scheduler=cfg.get('param_scheduler'),
            val_evaluator=cfg.get('val_evaluator'),
            test_evaluator=cfg.get('test_evaluator'),
            default_hooks=cfg.get('default_hooks'),
            custom_hooks=cfg.get('custom_hooks'),
            load_from=cfg.get('load_from'),
            resume=cfg.get('resume', False),
            launcher=cfg.get('launcher', 'none'),
            env_cfg=cfg.get('env_cfg'),  # type: ignore
            log_level=cfg.get('log_level', 'INFO'),
            writer=cfg.get('writer'),
            default_scope=cfg.get('default_scope'),
            randomness=cfg.get('randomness', dict(seed=None)),
            experiment_name=cfg.get('experiment_name'),
            cfg=cfg,
        )

        return runner

    @property
    def experiment_name(self):
        """str: Name of experiment."""
        return self._experiment_name

    @property
    def model_name(self):
        """str: Name of the model, usually the module class name."""
        return self._model_name

    @property
    def work_dir(self):
        """str: The working directory to save checkpoints and logs."""
        return self._work_dir

    @property
    def epoch(self):
        """int: Current epoch."""
        return self._epoch

    @property
    def iter(self):
        """int: Current epoch."""
        return self._iter

    @property
    def inner_iter(self):
        """int: Current iteration."""
        return self._inner_iter

    @property
    def launcher(self):
        """str: Way to launcher multi processes."""
        return self._launcher

    @property
    def distributed(self):
        """bool: Whether current environment is distributed."""
        return self._distributed

    @property
    def rank(self):
        """int: Rank of current process."""
        return self._rank

    @property
    def world_size(self):
        """int: Number of processes participating in the job."""
        return self._world_size

    @property
    def deterministic(self):
        """int: Whether cudnn to select deterministic algorithms."""
        return self._deterministic

    @property
    def seed(self):
        """int: A number to set random modules."""
        return self._seed

    @property
    def timestamp(self):
        """str: Timestamp when creating experiment."""
        return self._timestamp

    @property
    def hooks(self):
        """list[:obj:`Hook`]: A list of registered hooks."""
        return self._hooks

    def setup_env(self, env_cfg: Dict) -> None:
        """Setup environment.

        An example of ``env_cfg``::

            env_cfg = dict(
                cudnn_benchmark=True,
                mp_cfg=dict(
                    mp_start_method='fork',
                    opencv_num_threads=0
                ),
                dist_cfg=dict(backend='nccl'),
            )

        Args:
            env_cfg (dict): Config for setting environment.
        """
        if env_cfg.get('cudnn_benchmark'):
            torch.backends.cudnn.benchmark = True

        if env_cfg.get('mp_cfg') is not None:
            self._set_multi_processing(**env_cfg.get('mp_cfg'))  # type: ignore

        # init distributed env first, since logger depends on the dist info.
        if self.distributed and env_cfg.get('dist_cfg') is not None:
            init_dist(self.launcher, **env_cfg.get('dist_cfg'))  # type: ignore

        self._rank, self._world_size = get_dist_info()

        timestamp = torch.tensor(time.time(), dtype=torch.float64)
        # TODO: handled by broadcast
        if self._world_size > 1 and torch.cuda.is_available():
            timestamp = timestamp.cuda()
        # broadcast timestamp from 0 process to other processes
        broadcast(timestamp)
        self._timestamp = time.strftime('%Y%m%d_%H%M%S',
                                        time.localtime(timestamp.item()))

    def _set_multi_processing(self,
                              mp_start_method: str = 'fork',
                              opencv_num_threads: int = 0) -> None:
        """Set multi-processing related environment.

        Args:
            mp_start_method (str): Set the method which should be used to start
                child processes. Defaults to 'fork'.
            opencv_num_threads (int): Number of threads for opencv.
                Defaults to 0.
        """
        # set multi-process start method as `fork` to speed up the training
        if platform.system() != 'Windows':
            current_method = mp.get_start_method(allow_none=True)
            if (current_method is not None
                    and current_method != mp_start_method):
                warnings.warn(
                    f'Multi-processing start method `{mp_start_method}` is '
                    f'different from the previous setting `{current_method}`.'
                    f'It will be force set to `{mp_start_method}`. You can '
                    'change this behavior by changing `mp_start_method` in '
                    'your config.')
            mp.set_start_method(mp_start_method, force=True)

        try:
            import cv2

            # disable opencv multithreading to avoid system being overloaded
            cv2.setNumThreads(opencv_num_threads)
        except ImportError:
            pass

        # setup OMP threads
        # This code is referred from https://github.com/pytorch/pytorch/blob/master/torch/distributed/run.py  # noqa
        if 'OMP_NUM_THREADS' not in os.environ and self.distributed:
            omp_num_threads = 1
            warnings.warn(
                'Setting OMP_NUM_THREADS environment variable for each process'
                f' to be {omp_num_threads} in default, to avoid your system '
                'being overloaded, please further tune the variable for '
                'optimal performance in your application as needed.')
            os.environ['OMP_NUM_THREADS'] = str(omp_num_threads)

        # setup MKL threads
        if 'MKL_NUM_THREADS' not in os.environ and self.distributed:
            mkl_num_threads = 1
            warnings.warn(
                'Setting MKL_NUM_THREADS environment variable for each process'
                f' to be {mkl_num_threads} in default, to avoid your system '
                'being overloaded, please further tune the variable for '
                'optimal performance in your application as needed.')
            os.environ['MKL_NUM_THREADS'] = str(mkl_num_threads)

    def set_randomness(self, seed, deterministic: bool = False) -> None:
        """Set random seed to guarantee reproducible results.

        Args:
            seed (int): A number to set random modules.
            deterministic (bool): Whether to set the deterministic option for
                CUDNN backend, i.e., set `torch.backends.cudnn.deterministic`
                to True and `torch.backends.cudnn.benchmark` to False.
                Defaults to False.
                See https://pytorch.org/docs/stable/notes/randomness.html for
                more details.
        """
        self._deterministic = deterministic
        self._seed = seed
        if self._seed is None:
            self._seed = sync_random_seed()

        random.seed(self._seed)
        np.random.seed(self._seed)
        torch.manual_seed(self._seed)
        torch.cuda.manual_seed_all(self._seed)
        if deterministic:
            if torch.backends.cudnn.benchmark:
                warnings.warn(
                    'torch.backends.cudnn.benchmark is going to be set as '
                    '`False` to cause cuDNN to deterministically select an '
                    'algorithm')

            torch.backends.cudnn.benchmark = False
            torch.backends.cudnn.deterministic = True
            if digit_version(TORCH_VERSION) >= digit_version('1.10.0'):
                torch.use_deterministic_algorithms(True)

    def build_logger(self, log_cfg: dict = dict(log_level='INFO')) -> MMLogger:
        """Build a global asscessable MMLogger.

        Args:
            log_cfg (dict): A dict to build MMLogger object.
                Defaults to ``dict(log_level='INFO')``.

        Returns:
            MMLogger: A MMLogger object build from ``logger``.
        """
        log_cfg.setdefault('name', self._experiment_name)
        log_cfg.setdefault(
            'log_file', osp.join(self.work_dir,
                                 f'{self._experiment_name}.log'))

        return MMLogger.get_instance(**log_cfg)

    def build_message_hub(self,
                          message_hub: Optional[Dict] = None) -> MessageHub:
        """Build a global asscessable MessageHub.

        Args:
            message_hub (dict, optional): A dict to build MessageHub object.
                If not specified, default config will be used to build
                MessageHub object. Defaults to None.

        Returns:
            MessageHub: A MessageHub object build from ``message_hub``.
        """
        if message_hub is None:
            message_hub = dict(name=self._experiment_name)
        elif isinstance(message_hub, dict):
            # ensure message_hub containing name key
            message_hub.setdefault('name', self._experiment_name)
        else:
            raise TypeError(
                f'message_hub should be dict or None, but got {message_hub}')

        return MessageHub.get_instance(**message_hub)

    def build_writer(
        self,
        writer: Optional[Union[ComposedWriter,
                               Dict]] = None) -> ComposedWriter:
        """Build a global asscessable ComposedWriter.

        Args:
            writer (ComposedWriter or dict, optional): A ComposedWriter object
                or a dict to build ComposedWriter object. If ``writer`` is a
                ComposedWriter object, just returns itself. If not specified,
                default config will be used to build ComposedWriter object.
                Defaults to None.

        Returns:
            ComposedWriter: A ComposedWriter object build from ``writer``.
        """
        if isinstance(writer, ComposedWriter):
            return writer
        elif writer is None:
            writer = dict(
                name=self._experiment_name,
                writers=[dict(type='LocalWriter', save_dir=self._work_dir)])
        elif isinstance(writer, dict):
            # ensure writer containing name key
            writer.setdefault('name', self._experiment_name)
        else:
            raise TypeError(
                'writer should be ComposedWriter object, a dict or None, '
                f'but got {writer}')

        return ComposedWriter.get_instance(**writer)

    def build_model(self, model: Union[nn.Module, Dict]) -> nn.Module:
        """Build model.

        An example of ``model``::

            model = dict(type='ResNet')

        Args:
            model (nn.Module or dict): A nn.Module object or a dict to build
                nn.Module object. If ``model`` is a nn.Module object, just
                returns itself.

        Returns:
            nn.Module: Model build from ``model``.
        """
        if isinstance(model, nn.Module):
            return model
        elif isinstance(model, dict):
            return MODELS.build(
                model, default_scope=self.default_scope.scope_name)
        else:
            raise TypeError('model should be a nn.Module object or dict, '
                            f'but got {model}')

    def wrap_model(self, model_wrapper_cfg: Optional[Dict],
                   model: nn.Module) -> nn.Module:
        """Wrap model.

        An example of ``model_wrapper_cfg``::

            model_wrapper_cfg = dict(
                broadcast_buffers=False,
                find_unused_parameters=False
            )

        Args:
            model_wrapper_cfg (dict, optional): Config to wrap model. If not
                specified, ``DistributedDataParallel`` will be used in
                distributed environment. Defaults to None.
            model (nn.Module): Model to be wrapped.

        Returns:
            nn.Module: Wrapped model.
        """
        if is_model_wrapper(model):
            if model_wrapper_cfg is not None:
                raise TypeError(
                    'model has been wrapped and "model_wrapper_cfg" should be '
                    f'None, but got {model_wrapper_cfg}')

            return model

        if model_wrapper_cfg is None:
            if self.distributed:
                find_unused_parameters = self.cfg.get('find_unused_parameters',
                                                      False)
                # Sets the `find_unused_parameters` parameter in
                # torch.nn.parallel.DistributedDataParallel
                model = DistributedDataParallel(
                    self.model.cuda(),
                    device_ids=[torch.cuda.current_device()],
                    broadcast_buffers=False,
                    find_unused_parameters=find_unused_parameters)
            else:
                # Set `export CUDA_VISIBLE_DEVICES=-1` can enable CPU training.
                if torch.cuda.is_available():
                    model = model.cuda()
        else:
            model = MODEL_WRAPPERS.build(
                model_wrapper_cfg,
                default_scope=self.default_scope.scope_name,
                default_args=dict(model=self.model))

        return model

    def build_optimizer(self, optimizer: Union[Optimizer, Dict]) -> Optimizer:
        """Build optimizer.

        An example of ``optimizer``::

            optimizer = dict(type='SGD', lr=0.01)

        Args:
            optimizer (Optimizer or dict): An Optimizer object or a dict to
                build Optimizer object. If ``optimizer`` is an Optimizer
                object, just returns itself.

        Returns:
            Optimizer: Optimizer build from ``optimizer_cfg``.
        """
        if isinstance(optimizer, Optimizer):
            return optimizer
        elif isinstance(optimizer, dict):
            optimizer = build_optimizer(
                self.model,
                optimizer,
                default_scope=self.default_scope.scope_name)
            return optimizer
        else:
            raise TypeError('optimizer should be an Optimizer object or dict, '
                            f'but got {optimizer}')

    def build_param_scheduler(
        self, scheduler: Union[_ParamScheduler, Dict,
                               List]) -> List[_ParamScheduler]:
        """Build parameter schedulers.

        Examples of ``scheduler``::

            scheduler = dict(type='MultiStepLR', milestones=[1, 2])

            # scheduler can also be a list of dict
            scheduler = [
                dict(type='MultiStepLR', milestones=[1, 2]),
                dict(type='StepLR', step_size=1)
            ]

        Args:
            scheduler (_ParamScheduler or dict or list): A Param Scheduler
                object or a dict or list of dict to build parameter schedulers.

        Returns:
            list[:obj:`_ParamScheduler`]: List of parameter schedulers build
            from ``scheduler``.
        """
        if not isinstance(self.optimizer, Optimizer):
            raise RuntimeError(
                '`build_optimizer` should be called before'
                '`build_param_scheduler` because the latter depends on the '
                'former')

        if not isinstance(scheduler, Sequence):
            schedulers = [scheduler]
        else:
            schedulers = scheduler

        param_schedulers = []
        for _scheduler in schedulers:
            if isinstance(_scheduler, _ParamScheduler):
                param_schedulers.append(_scheduler)
            elif isinstance(_scheduler, dict):
                param_schedulers.append(
                    PARAM_SCHEDULERS.build(
                        _scheduler,
                        default_scope=self.default_scope.scope_name,
                        default_args=dict(optimizer=self.optimizer)))
            else:
                raise TypeError(
                    '_scheduler should be a _ParamScheduler object or dict, '
                    f'but got {_scheduler}')

        return param_schedulers

    def build_evaluator(
            self, evaluator: Union[Dict, List[Dict],
                                   EvaluatorType]) -> EvaluatorType:
        """Build evaluator.

        Examples of ``evaluator``::

            evaluator = dict(type='ToyEvaluator')

            # evaluator can also be a list of dict
            evaluator = [
                dict(type='ToyEvaluator1'),
                dict(type='ToyEvaluator2')
            ]

        Args:
            evaluator (BaseEvaluator or ComposedEvaluator or dict or list):
                An Evaluator object or a config dict or list of config dict
                used to build evaluators.

        Returns:
            BaseEvaluator or ComposedEvaluator: Evaluators build from
            ``evaluator``.
        """
        if isinstance(evaluator, (BaseEvaluator, ComposedEvaluator)):
            return evaluator
        elif isinstance(evaluator, dict) or is_list_of(evaluator, dict):
            return build_evaluator(
                evaluator,
                default_scope=self.default_scope.scope_name)  # type: ignore
        else:
            raise TypeError(
                'evaluator should be one of dict, list of dict, BaseEvaluator '
                f'and ComposedEvaluator, but got {evaluator}')

    def build_dataloader(self, dataloader: Union[DataLoader,
                                                 Dict]) -> DataLoader:
        """Build dataloader.

        The method builds three components:

        - Dataset
        - Sampler
        - Dataloader

        An example of ``dataloader``::

            dataloader = dict(
                dataset=dict(type='ToyDataset'),
                sampler=dict(type='DefaultSampler', shuffle=True),
                batch_size=1,
                num_workers=9
            )

        Args:
            dataloader (DataLoader or dict): A Dataloader object or a dict to
                build Dataloader object. If ``dataloader`` is a Dataloader
                object, just returns itself.

        Returns:
            Dataloader: DataLoader build from ``dataloader_cfg``.
        """
        if isinstance(dataloader, DataLoader):
            return dataloader

        dataloader_cfg = copy.deepcopy(dataloader)

        # build dataset
        dataset_cfg = dataloader_cfg.pop('dataset')
        if isinstance(dataset_cfg, dict):
            dataset = DATASETS.build(
                dataset_cfg, default_scope=self.default_scope.scope_name)
        else:
            # fallback to raise error in dataloader
            # if `dataset_cfg` is not a valid type
            dataset = dataset_cfg

        # build sampler
        sampler_cfg = dataloader_cfg.pop('sampler')
        if isinstance(sampler_cfg, dict):
            sampler = DATA_SAMPLERS.build(
                sampler_cfg,
                default_scope=self.default_scope.scope_name,
                default_args=dict(dataset=dataset))
        else:
            # fallback to raise error in dataloader
            # if `sampler_cfg` is not a valid type
            sampler = sampler_cfg

        # build dataloader
        init_fn: Optional[partial]
        if self.seed is not None:
            init_fn = partial(
                worker_init_fn,
                num_workers=dataloader_cfg.get('num_workers'),
                rank=self.rank,
                seed=self.seed)
        else:
            init_fn = None

        # The default behavior of `collat_fn` in dataloader is to
        # merge a list of samples to form a mini-batch of Tensor(s).
        # However, to make this more flexible, collate_fn in MMengine does
        # nothing. The action to merge a list of samples will be handled
        # in model.
        data_loader = DataLoader(
            dataset=dataset,
            sampler=sampler,
            batch_sampler=None,
            collate_fn=pseudo_collate,
            worker_init_fn=init_fn,
            **dataloader_cfg)
        return data_loader

    def build_train_loop(self, loop: Union[BaseLoop, Dict]) -> BaseLoop:
        """Build training loop.

        Examples of ``loop``::

            # `EpochBasedTrainLoop` will be used
            loop = dict(by_epoch=True, max_epochs=3)

            # `IterBasedTrainLoop` will be used
            loop = dict(by_epoch=False, max_epochs=3)

            # custom training loop
            loop = dict(type='CustomTrainLoop', max_epochs=3)

        Args:
            loop (BaseLoop or dict): A training loop or a dict to build
                training loop. If ``loop`` is a training loop object, just
                returns itself.

        Returns:
            :obj:`BaseLoop`: Training loop object build from ``loop``.
        """
        if isinstance(loop, BaseLoop):
            return loop
        elif not isinstance(loop, dict):
            raise TypeError(
                f'loop should be a Loop object or dict, but got {loop}')

        loop_cfg = copy.deepcopy(loop)

        if 'type' in loop_cfg and 'by_epoch' in loop_cfg:
            raise RuntimeError(
                'Only one of `type` or `by_epoch` can exist in `loop_cfg`.')

        if 'type' in loop_cfg:
            loop = LOOPS.build(
                loop_cfg,
                default_scope=self.default_scope.scope_name,
                default_args=dict(
                    runner=self, dataloader=self.train_dataloader))
        else:
            by_epoch = loop_cfg.pop('by_epoch')
            if by_epoch:
                loop = EpochBasedTrainLoop(
                    **loop_cfg, runner=self, dataloader=self.train_dataloader)
            else:
                loop = IterBasedTrainLoop(
                    **loop_cfg, runner=self, dataloader=self.train_dataloader)

        # `build_optimizer` should be called before `build_param_scheduler`
        #  because the latter depends on the former
        self.optimizer = self.build_optimizer(self.optimizer)

        self.param_schedulers = self.build_param_scheduler(  # type: ignore
            self.param_schedulers)  # type: ignore

        return loop  # type: ignore

    def build_val_loop(self, loop: Union[BaseLoop, Dict]) -> BaseLoop:
        """Build validation loop.

        Examples of ``loop``:

            # `ValLoop` will be used
            loop = dict(interval=1)

            # custom validation loop
            loop = dict(type='CustomValLoop', interval=1)

        Args:
            loop (BaseLoop or dict): A validation loop or a dict to build
                validation loop. If ``loop`` is a validation loop object, just
                returns itself.

        Returns:
            :obj:`BaseLoop`: Validation loop object build from ``loop``.
        """
        if isinstance(loop, BaseLoop):
            return loop
        elif not isinstance(loop, dict):
            raise TypeError(
                f'train_loop should be a Loop object or dict, but got {loop}')

        loop_cfg = copy.deepcopy(loop)

        if 'type' in loop_cfg:
            loop = LOOPS.build(
                loop_cfg,
                default_scope=self.default_scope.scope_name,
                default_args=dict(
                    runner=self,
                    dataloader=self.val_dataloader,
                    evaluator=self.val_evaluator))
        else:
            loop = ValLoop(
                runner=self,
                dataloader=self.val_dataloader,
                evaluator=self.val_evaluator,  # type: ignore
                **loop_cfg,
            )  # type: ignore

        return loop  # type: ignore

    def build_test_loop(self, loop: Union[BaseLoop, Dict]) -> BaseLoop:
        """Build test loop.

        Examples of ``loop``:

            # `TestLoop` will be used
            loop = dict()

            # custom test loop
            loop = dict(type='CustomTestLoop')

        Args:
            loop (BaseLoop or dict): A test loop or a dict to build test loop.
                If ``loop`` is a test loop object, just returns itself.

        Args:
            loop_cfg (dict): Config to build test loop.

        Returns:
            :obj:`BaseLoop`: Test loop object build from ``loop_cfg``.
        """
        if isinstance(loop, BaseLoop):
            return loop
        elif not isinstance(loop, dict):
            raise TypeError(
                f'train_loop should be a Loop object or dict, but got {loop}')

        loop_cfg = copy.deepcopy(loop)  # type: ignore

        if 'type' in loop_cfg:
            loop = LOOPS.build(
                loop_cfg,
                default_scope=self.default_scope.scope_name,
                default_args=dict(
                    runner=self,
                    dataloader=self.test_dataloader,
                    evaluator=self.test_evaluator))
        else:
            loop = TestLoop(
                runner=self,
                dataloader=self.test_dataloader,
                evaluator=self.test_evaluator)  # type: ignore

        return loop  # type: ignore

    def load_or_resume(self) -> None:
        """load or resume checkpoint."""
        if self._has_loaded:
            return None

        # decide to load from checkpoint or resume from checkpoint
        resume_from = None
        if self._resume and self._load_from is None:
            resume_from = find_latest_checkpoint(self.work_dir)

        if resume_from is not None:
            self.resume(resume_from)
            self._has_loaded = True
        elif self._load_from is not None:
            self.load_checkpoint(self._load_from)
            self._has_loaded = True

    def train(self) -> None:
        """Launch training."""
        if self.train_loop is None:
            raise RuntimeError(
                '`self.train_loop` should not be None when calling train '
                'method. Please provide `train_dataloader`, `train_cfg`, '
                '`optimizer` and `param_scheduler` arguments when '
                'initializing runner.')

        self.train_loop = self.build_train_loop(
            self.train_loop)  # type: ignore

        if self.val_loop is not None:
            self.val_loop = self.build_val_loop(self.val_loop)  # type: ignore

        self.load_or_resume()

        # TODO: add a contextmanager to avoid calling `before_run` many times
        self.call_hook('before_run')
        self.train_loop.run()  # type: ignore
        self.call_hook('after_run')

    def val(self) -> None:
        """Launch validation."""
        if self.val_loop is None:
            raise RuntimeError(
                '`self.val_loop` should not be None when calling val method.'
                'Please provide `val_dataloader`, `val_cfg` and '
                '`val_evaluator` arguments when initializing runner.')

        self.val_loop = self.build_val_loop(self.val_loop)  # type: ignore

        self.load_or_resume()

        self.call_hook('before_run')
        self.val_loop.run()  # type: ignore
        self.call_hook('after_run')

    def test(self) -> None:
        """Launch test."""
        if self.test_loop is None:
            raise RuntimeError(
                '`self.test_loop` should not be None when calling test method.'
                'Please provide `test_dataloader`, `test_cfg` and '
                '`test_evaluator` arguments when initializing runner.')

        self.test_loop = self.build_test_loop(self.test_loop)  # type: ignore

        self.load_or_resume()

        self.call_hook('before_run')
        self.test_loop.run()  # type: ignore
        self.call_hook('after_run')

    def call_hook(self, fn_name: str, **kwargs) -> None:
        """Call all hooks.

        Args:
            fn_name (str): The function name in each hook to be called, such as
                "before_train_epoch".
            **kwargs: Keyword arguments passed to hook.
        """
        for hook in self._hooks:
            # support adding additional custom hook methods
            if hasattr(hook, fn_name):
                getattr(hook, fn_name)(self, **kwargs)

    def register_hook(
            self,
            hook: Union[Hook, Dict],
            priority: Optional[Union[str, int, Priority]] = None) -> None:
        """Register a hook into the hook list.

        The hook will be inserted into a priority queue, with the specified
        priority (See :class:`Priority` for details of priorities).
        For hooks with the same priority, they will be triggered in the same
        order as they are registered.

        Priority of hook will be decided with the following priority:

        - ``priority`` argument. If ``priority`` is given, it will be priority
          of hook.
        - If ``hook`` argument is a dict and ``priority`` in it, the priority
          will be the value of ``hook['priority']``.
        - If ``hook`` argument is a dict but ``priority`` not in it or ``hook``
          is an instance of ``hook``, the priority will be ``hook.priority``.

        Args:
            hook (:obj:`Hook` or dict): The hook to be registered.
            priority (int or str or :obj:`Priority`, optional): Hook priority.
                Lower value means higher priority.
        """
        if not isinstance(hook, (Hook, dict)):
            raise TypeError(
                f'hook should be an instance of Hook or dict, but got {hook}')

        _priority = None
        if isinstance(hook, dict):
            if 'priority' in hook:
                _priority = hook.pop('priority')

            hook_obj = HOOKS.build(hook)
        else:
            hook_obj = hook

        if priority is not None:
            hook_obj.priority = priority
        elif _priority is not None:
            hook_obj.priority = _priority

        inserted = False
        for i in range(len(self._hooks) - 1, -1, -1):
            if get_priority(hook_obj.priority) >= get_priority(
                    self._hooks[i].priority):
                self._hooks.insert(i + 1, hook_obj)
                inserted = True
                break
        if not inserted:
            self._hooks.insert(0, hook_obj)

    def register_default_hooks(
            self,
            hooks: Optional[Dict[str, Union[Hook, Dict]]] = None) -> None:
        """Register default hooks into hook list.

        ``hooks`` will be registered into runner to execute some default
        actions like updating model parameters or saving checkpoints.

        Default hooks and their priorities:

        +----------------------+-------------------------+
        | Hooks                | Priority                |
        +======================+=========================+
        | OptimizerHook        | HIGH (30)               |
        +----------------------+-------------------------+
        | IterTimerHook        | NORMAL (40)             |
        +----------------------+-------------------------+
        | LoggerHook           | BELOW_NORMAL (60)       |
        +----------------------+-------------------------+
        | ParamSchedulerHook   | LOW (70)                |
        +----------------------+-------------------------+
        | CheckpointHook       | VERY_LOW (90)           |
        +----------------------+-------------------------+

        If ``hooks`` is None, above hooks will be registered by
        default::

            default_hooks = dict(
                optimizer=dict(type='OptimizerHook', grad_clip=None),
                timer=dict(type='IterTimerHook'),
                logger=dict(type='LoggerHook'),
                param_scheduler=dict(type='ParamSchedulerHook'),
                checkpoint=dict(type='CheckpointHook', interval=1),
            )

        If not None, ``hooks`` will be merged into ``default_hooks``.
        If there are None value in default_hooks, the corresponding item will
        be popped from ``default_hooks``::

            hooks = dict(timer=None)

        The final registered default hooks will be :obj:`OptimizerHook`,
        :obj:`LoggerHook`, :obj:`ParamSchedulerHook` and :obj:`CheckpointHook`.

        Args:
            hooks (dict[str, Hook or dict], optional): Default hooks or configs
                to be registered.
        """
        default_hooks: dict = dict(
            optimizer=dict(type='OptimizerHook', grad_clip=None),
            timer=dict(type='IterTimerHook'),
            logger=dict(type='LoggerHook'),
            param_scheduler=dict(type='ParamSchedulerHook'),
            checkpoint=dict(type='CheckpointHook', interval=1),
        )
        if hooks is not None:
            for name, hook in hooks.items():
                if name in default_hooks and hook is None:
                    # remove hook from _default_hooks
                    default_hooks.pop(name)
                else:
                    assert hook is not None
                    default_hooks[name] = hook

        for hook in default_hooks.values():
            self.register_hook(hook)

    def register_custom_hooks(self, hooks: List[Union[Hook, Dict]]) -> None:
        """Register custom hooks into hook list.

        Args:
            hooks (list[Hook | dict]): List of hooks or configs to be
                registered.
        """
        for hook in hooks:
            self.register_hook(hook)

    def register_hooks(
            self,
            default_hooks: Optional[Dict[str, Union[Hook, Dict]]] = None,
            custom_hooks: Optional[List[Union[Hook, Dict]]] = None) -> None:
        """Register default hooks and custom hooks into hook list.

        Args:
            default_hooks (dict[str, dict] or dict[str, Hook], optional): Hooks
                to execute default actions like updating model parameters and
                saving checkpoints.  Defaults to None.
            custom_hooks (list[dict] or list[Hook], optional): Hooks to execute
                custom actions like visualizing images processed by pipeline.
                Defaults to None.
        """
        self.register_default_hooks(default_hooks)

        if custom_hooks is not None:
            self.register_custom_hooks(custom_hooks)

    def resume(self,
               filename: str,
               resume_optimizer: bool = True,
               resume_param_scheduler: bool = True,
               map_location: Union[str, Callable] = 'default') -> None:
        """Resume model from checkpoint.

        Args:
            filename (str): Accept local filepath, URL, ``torchvision://xxx``,
                ``open-mmlab://xxx``.
            resume_optimizer (bool): Whether to resume optimizer state.
                Defaults to True.
            resume_param_scheduler (bool): Whether to resume param scheduler
                state. Defaults to True.
            map_location (str or callable):A string or a callable function to
                specifying how to remap storage locations.
                Defaults to 'default'.
        """
        if map_location == 'default':
            if torch.cuda.is_available():
                device_id = torch.cuda.current_device()
                checkpoint = self.load_checkpoint(
                    filename,
                    map_location=lambda storage, loc: storage.cuda(device_id))
            else:
                checkpoint = self.load_checkpoint(filename)
        else:
            checkpoint = self.load_checkpoint(
                filename, map_location=map_location)

        self._epoch = checkpoint['meta']['epoch']
        self._iter = checkpoint['meta']['iter']

        if self.meta is None:
            self.meta = {}

        self.meta.setdefault('hook_msgs', {})
        # load `last_ckpt`, `best_score`, `best_ckpt`, etc. for hook messages
        self.meta['hook_msgs'].update(checkpoint['meta'].get('hook_msgs', {}))

        # check whether the number of GPU used for current experiment
        # is consistent with resuming from checkpoint
        if 'config' in checkpoint['meta']:
            config = mmengine.Config.fromstring(
                checkpoint['meta']['config'], file_format='.py')
            previous_gpu_ids = config.get('gpu_ids', None)
            if (previous_gpu_ids is not None and len(previous_gpu_ids) > 0
                    and len(previous_gpu_ids) != self._world_size):
                # TODO, should we modify the iteration?
                self.logger.info(
                    'Number of GPU used for current experiment is not '
                    'consistent with resuming from checkpoint')

        # resume meta information meta
        self.meta = checkpoint['meta']

        # resume optimizer
        if 'optimizer' in checkpoint and resume_optimizer:
            self.optimizer = self.build_optimizer(self.optimizer)
            self.optimizer.load_state_dict(checkpoint['optimizer'])

        # resume param scheduler
        if 'param_schedulers' in checkpoint and resume_param_scheduler:
            self.param_schedulers = self.build_param_scheduler(  # type: ignore
                self.param_schedulers)

            for cur_scheduler, ckpt_scheduler in zip(
                    self.param_schedulers, checkpoint['param_schedulers']):
                cur_scheduler.load_state_dict(ckpt_scheduler)  # type: ignore

        self._has_loaded = True

        self.logger.info(f'resumed epoch: {self._epoch}, iter: {self._iter}')

    def load_checkpoint(self,
                        filename: str,
                        map_location: Union[str, Callable] = 'cpu',
                        strict: bool = False,
                        revise_keys: list = [(r'^module.', '')]):
        """Load checkpoint from given ``filename``.

        Args:
            filename (str): Accept local filepath, URL, ``torchvision://xxx``,
                ``open-mmlab://xxx``.
            map_location (str or callable): A string or a callable function to
                specifying how to remap storage locations.
                Defaults to 'cpu'.
            strict (bool): strict (bool): Whether to allow different params for
                the model and checkpoint.
            revise_keys (list): A list of customized keywords to modify the
                state_dict in checkpoint. Each item is a (pattern, replacement)
                pair of the regular expression operations. Default: strip
                the prefix 'module.' by [(r'^module\\.', '')].
        """
        checkpoint = _load_checkpoint(filename, map_location=map_location)

        # Add comments to describe the usage of `after_load_ckpt`
        self.call_hook('after_load_ckpt', checkpoint=checkpoint)

        checkpoint = _load_checkpoint_to_model(
            self.model, checkpoint, strict, revise_keys=revise_keys)

        self._has_loaded = True

        self.logger.info(f'Load checkpoint from {filename}')

        return checkpoint

    @master_only
    def save_checkpoint(self,
                        out_dir: str,
                        filename: str,
                        save_optimizer: bool = True,
                        save_param_scheduler: bool = True,
                        meta: dict = None,
                        create_symlink: bool = True,
                        by_epoch: bool = True):
        """Save checkpoints.

        ``CheckpointHook`` invokes this method to save checkpoints
        periodically.

        Args:
            out_dir (str): The directory that checkpoints are saved.
            filename (str): The checkpoint filename.
            save_optimizer (bool): Whether to save the optimizer to
                the checkpoint. Defaults to True.
            save_param_scheduler (bool): Whether to save the param_scheduler
                to the checkpoint. Defaults to True.
            meta (dict, optional): The meta information to be saved in the
                checkpoint. Defaults to None.
            create_symlink (bool): Whether to create a symlink
                "latest.pth" to point to the latest checkpoint.
                Defaults to True.
        """
        if meta is None:
            meta = {}
        elif not isinstance(meta, dict):
            raise TypeError(
                f'meta should be a dict or None, but got {type(meta)}')

        if self.meta is not None:
            meta.update(self.meta)

        if by_epoch:
            # self._epoch increments 1 after
            # `self.call_hook('after_train_epoch)` but `save_checkpoint` is
            # called by `after_train_epoch`` method of `CheckpointHook` so
            # `epoch` should be `self_epoch + 1`
            meta.update(epoch=self._epoch + 1, iter=self._iter)
        else:
            meta.update(epoch=self._epoch, iter=self._iter + 1)

        filepath = osp.join(out_dir, filename)

        if hasattr(self.model, 'CLASSES') and self.model.CLASSES is not None:
            # save class name to the meta
            meta.update(CLASSES=self.model.CLASSES)

        if is_model_wrapper(self.model):
            model = self.model.module
        else:
            model = self.model

        checkpoint = {
            'meta': meta,
            'state_dict': weights_to_cpu(get_state_dict(model))
        }
        # save optimizer state dict to checkpoint
        if save_optimizer:
            if isinstance(self.optimizer, Optimizer):
                checkpoint['optimizer'] = self.optimizer.state_dict()
            else:  # TODO
                raise TypeError(
                    'self.optimizer should be an optimizer, but got '
                    f'{self.optimizer}')

        # save param scheduler state dict
        if save_param_scheduler:
            checkpoint['param_schedulers'] = []
            for _scheduler in self.param_schedulers:
                state_dict = _scheduler.state_dict()  # type: ignore
                checkpoint['param_schedulers'].append(state_dict)

        self.call_hook('before_save_ckpt', checkpoint=checkpoint)

        save_checkpoint(checkpoint, filepath)
        # in some environments, `os.symlink` is not supported, you may need to
        # set `create_symlink` to False
        if create_symlink:
            dst_file = osp.join(out_dir, 'latest.pth')
            if platform.system() != 'Windows':
                symlink(filename, dst_file)
            else:
                shutil.copy(filepath, dst_file)

    @master_only
    def dump_config(self) -> None:
        """Dump config to `work_dir`."""
        if isinstance(self.cfg,
                      Config) and self.cfg.get('filename') is not None:
            self.cfg.dump(
                osp.join(self.work_dir, osp.basename(self.cfg.filename)))
        elif self.cfg:
            # TODO
            pass<|MERGE_RESOLUTION|>--- conflicted
+++ resolved
@@ -30,15 +30,10 @@
 from mmengine.model import is_model_wrapper
 from mmengine.optim import _ParamScheduler, build_optimizer
 from mmengine.registry import (DATA_SAMPLERS, DATASETS, HOOKS, LOOPS,
-<<<<<<< HEAD
-                               MODEL_WRAPPERS, MODELS, PARAM_SCHEDULERS)
+                               MODEL_WRAPPERS, MODELS, PARAM_SCHEDULERS,
+                               DefaultScope)
 from mmengine.utils import (TORCH_VERSION, digit_version,
                             find_latest_checkpoint, is_list_of, symlink)
-=======
-                               MODEL_WRAPPERS, MODELS, PARAM_SCHEDULERS,
-                               DefaultScope)
-from mmengine.utils import find_latest_checkpoint, is_list_of, symlink
->>>>>>> 563b4bad
 from mmengine.visualization import ComposedWriter
 from .base_loop import BaseLoop
 from .checkpoint import (_load_checkpoint, _load_checkpoint_to_model,
