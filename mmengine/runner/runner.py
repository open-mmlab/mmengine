--- conflicted
+++ resolved
@@ -130,19 +130,10 @@
             non-distributed environment will be launched.
         env_cfg (dict): A dict used for setting environment. Defaults to
             dict(dist_cfg=dict(backend='nccl')).
-<<<<<<< HEAD
         log_processor (dict, optional): A prosessor to format logs. Defaults to
             None.
-        logger (MMLogger or dict, optional): A MMLogger object or a dict to
-            build MMLogger object. Defaults to None. If not specified, default
-            config will be used.
-        message_hub (MessageHub or dict, optional): A Messagehub object or a
-            dict to build MessageHub object. Defaults to None. If not
-            specified, default config will be used.
-=======
         log_level (int or str): The log level of MMLogger handlers.
             Defaults to 'INFO'.
->>>>>>> f1de071c
         writer (ComposedWriter or dict, optional): A ComposedWriter object or a
             dict build ComposedWriter object. Defaults to None. If not
             specified, default config will be used.
@@ -198,12 +189,7 @@
                     param_scheduler=dict(type='ParamSchedulerHook')),
                 launcher='none',
                 env_cfg=dict(dist_cfg=dict(backend='nccl')),
-<<<<<<< HEAD
                 log_processor=dict(window_size=20),
-                logger=dict(log_level='INFO'),
-                message_hub=None,
-=======
->>>>>>> f1de071c
                 writer=dict(
                     name='composed_writer',
                     writers=[dict(type='LocalWriter', save_dir='temp_dir')])
@@ -237,13 +223,8 @@
         resume: bool = False,
         launcher: str = 'none',
         env_cfg: Dict = dict(dist_cfg=dict(backend='nccl')),
-<<<<<<< HEAD
+        log_level: str = 'INFO',
         log_processor: Optional[Dict] = None,
-        logger: Optional[Union[MMLogger, Dict]] = None,
-        message_hub: Optional[Union[MessageHub, Dict]] = None,
-=======
-        log_level: str = 'INFO',
->>>>>>> f1de071c
         writer: Optional[Union[ComposedWriter, Dict]] = None,
         default_scope: Optional[str] = None,
         randomness: Dict = dict(seed=None),
@@ -336,13 +317,8 @@
         else:
             self._experiment_name = self.timestamp
 
-<<<<<<< HEAD
         log_processor = dict() if log_processor is None else log_processor
-        self.log_processor = LogProcessor(**log_processor)
-        self.logger = self.build_logger(logger)
-=======
         self.logger = self.build_logger(log_level=log_level)
->>>>>>> f1de071c
         # message hub used for component interaction
         self.message_hub = self.build_message_hub()
         # writer used for writing log or visualizing all kinds of data
@@ -409,13 +385,8 @@
             resume=cfg.get('resume', False),
             launcher=cfg.get('launcher', 'none'),
             env_cfg=cfg.get('env_cfg'),  # type: ignore
-<<<<<<< HEAD
             log_processor=cfg.get('log_processor'),
-            logger=cfg.get('log_cfg'),
-            message_hub=cfg.get('message_hub'),
-=======
             log_level=cfg.get('log_level', 'INFO'),
->>>>>>> f1de071c
             writer=cfg.get('writer'),
             default_scope=cfg.get('default_scope'),
             randomness=cfg.get('randomness', dict(seed=None)),
