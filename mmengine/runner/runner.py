# Copyright (c) OpenMMLab. All rights reserved.
import copy
import multiprocessing as mp
import os
import os.path as osp
import platform
import random
import shutil
import time
import warnings
from functools import partial
from typing import Callable, Dict, List, Optional, Sequence, Union

import numpy as np
import torch
import torch.nn as nn
from torch.nn.parallel import DistributedDataParallel
from torch.optim import Optimizer
from torch.utils.data import DataLoader

import mmengine
import mmengine.model.wrappers.model_wrapper as model_wrapper
import mmengine.optim.optimizer.optimizer_wrapper as optim_wrapper
from mmengine.config import Config, ConfigDict
from mmengine.data import pseudo_collate, worker_init_fn
from mmengine.dist import (broadcast, get_dist_info, get_rank, init_dist,
                           master_only, sync_random_seed)
from mmengine.evaluator import Evaluator
from mmengine.hooks import Hook
from mmengine.logging import LogProcessor, MessageHub, MMLogger
from mmengine.model import is_model_wrapper
from mmengine.optim import _ParamScheduler, build_optimizer
from mmengine.registry import (DATA_SAMPLERS, DATASETS, HOOKS, LOOPS,
                               MODEL_WRAPPERS, MODELS, PARAM_SCHEDULERS,
                               VISUALIZERS, DefaultScope,
                               count_registered_modules)
from mmengine.utils import (TORCH_VERSION, digit_version,
                            find_latest_checkpoint, is_list_of, symlink)
from mmengine.visualization import Visualizer
from .base_loop import BaseLoop
from .checkpoint import (_load_checkpoint, _load_checkpoint_to_model,
                         get_state_dict, save_checkpoint, weights_to_cpu)
from .loops import EpochBasedTrainLoop, IterBasedTrainLoop, TestLoop, ValLoop
from .priority import Priority, get_priority

ConfigType = Union[Dict, Config, ConfigDict]


class Runner:
    """A training helper for PyTorch.

    Runner object can be built from config by ``runner = Runner.from_cfg(cfg)``
    where the ``cfg`` usually contains training, validation, and test-related
    configurations to build corresponding components. We usually use the
    same config to launch training, testing, and validation tasks. However,
    only some of these components are necessary at the same time, e.g.,
    testing a model does not need training or validation-related components.

    To avoid repeatedly modifying config, the construction of ``Runner`` adopts
    lazy initialization to only initialize components when they are going to be
    used. Therefore, the model is always initialized at the beginning, and
    training, validation, and, testing related components are only initialized
    when calling ``runner.train()``, ``runner.val()``, and ``runner.test()``,
    respectively.

    Args:
        model (:obj:`torch.nn.Module` or dict): The model to be run. It can be
            a dict used for build a model.
        work_dir (str): The working directory to save checkpoints. The logs
            will be saved in the subdirectory of `work_dir` named
            :attr:`timestamp`.
        train_dataloader (Dataloader or dict, optional): A dataloader object or
            a dict to build a dataloader. If ``None`` is given, it means
            skipping training steps. Defaults to None.
            See :meth:`build_dataloader` for more details.
        val_dataloader (Dataloader or dict, optional): A dataloader object or
            a dict to build a dataloader. If ``None`` is given, it means
            skipping validation steps. Defaults to None.
            See :meth:`build_dataloader` for more details.
        test_dataloader (Dataloader or dict, optional): A dataloader object or
            a dict to build a dataloader. If ``None`` is given, it means
            skipping test steps. Defaults to None.
            See :meth:`build_dataloader` for more details.
        train_cfg (dict, optional): A dict to build a training loop. If it does
            not provide "type" key, it should contain "by_epoch" to decide
            which type of training loop :class:`EpochBasedTrainLoop` or
            :class:`IterBasedTrainLoop` should be used. If ``train_cfg``
            specified, :attr:`train_dataloader` should also be specified.
            Defaults to None. See :meth:`build_train_loop` for more details.
        val_cfg (dict, optional): A dict to build a validation loop. If it does
            not provide "type" key, :class:`ValLoop` will be used by default.
            If ``val_cfg`` specified, :attr:`val_dataloader` should also be
            specified. Defaults to None.
            See :meth:`build_val_loop` for more etails.
        test_cfg (dict, optional): A dict to build a test loop. If it does
            not provide "type" key, :class:`TestLoop` will be used by default.
            If ``test_cfg`` specified, :attr:`test_dataloader` should also be
            specified. Defaults to None.
            See :meth:`build_test_loop` for more etails.
        optimizer (Optimizer or dict, optional): Computing gradient of model
            parameters. If specified, :attr:`train_dataloader` should also be
            specified. Defaults to None.
        param_scheduler (_ParamScheduler or dict or list, optional):
            Parameter scheduler for updating optimizer parameters. If
            specified, :attr:`optimizer` should also be specified.
            Defaults to None.
        val_evaluator (Evaluator or dict or list, optional): A evaluator object
            used for computing metrics for validation. It can be a dict or a
            list of dict to build a evaluator. If specified,
            :attr:`val_dataloader` should also be specified. Defaults to None.
        test_evaluator (Evaluator or dict or list, optional): A evaluator
            object used for computing metrics for test steps. It can be a dict
            or a list of dict to build a evaluator. If specified,
            :attr:`test_dataloader` should also be specified. Defaults to None.
        default_hooks (dict[str, dict] or dict[str, Hook], optional): Hooks to
            execute default actions like updating model parameters and saving
            checkpoints. Default hooks are ``OptimizerHook``,
            ``IterTimerHook``, ``LoggerHook``, ``ParamSchedulerHook`` and
            ``CheckpointHook``. Defaults to None.
            See :meth:`register_default_hooks` for more details.
        custom_hooks (list[dict] or list[Hook], optional): Hooks to execute
            custom actions like visualizing images processed by pipeline.
            Defaults to None.
        load_from (str, optional): The checkpoint file to load from.
            Defaults to None.
        resume (bool): Whether to resume training. Defaults to False. If
            ``resume`` is True and ``load_from`` is None, automatically to
            find latest checkpoint from ``work_dir``. If not found, resuming
            does nothing.
        launcher (str): Way to launcher multi-process. Supported launchers
            are 'pytorch', 'mpi', 'slurm' and 'none'. If 'none' is provided,
            non-distributed environment will be launched.
        env_cfg (dict): A dict used for setting environment. Defaults to
            dict(dist_cfg=dict(backend='nccl')).
        log_processor (dict, optional): A processor to format logs. Defaults to
            None.
        log_level (int or str): The log level of MMLogger handlers.
            Defaults to 'INFO'.
        visualizer (Visualizer or dict, optional): A Visualizer object or a
            dict build Visualizer object. Defaults to None. If not
            specified, default config will be used.
        default_scope (str, optional): Used to reset registries location.
            Defaults to None.
        randomness (dict): Some settings to make the experiment as reproducible
            as possible like seed and deterministic.
            Defaults to ``dict(seed=None)``. If seed is None, a random number
            will be generated and it will be broadcasted to all other processes
            if in distributed environment. If ``cudnn_benchmarch`` is
            ``True`` in ``env_cfg`` but ``deterministic`` is ``True`` in
            ``randomness``, the value of ``torch.backends.cudnn.benchmark``
            will be ``False`` finally.
        experiment_name (str, optional): Name of current experiment. If not
            specified, timestamp will be used as ``experiment_name``.
            Defaults to None.
        cfg (dict or Configdict or :obj:`Config`, optional): Full config.
            Defaults to None.

    Examples:
        >>> from mmengine import Runner
        >>> cfg = dict(
        >>>     model=dict(type='ToyModel'),
        >>>     work_dir='path/of/work_dir',
        >>>     train_dataloader=dict(
        >>>     dataset=dict(type='ToyDataset'),
        >>>     sampler=dict(type='DefaultSampler', shuffle=True),
        >>>     batch_size=1,
        >>>     num_workers=0),
        >>>     val_dataloader=dict(
        >>>         dataset=dict(type='ToyDataset'),
        >>>         sampler=dict(type='DefaultSampler', shuffle=False),
        >>>        batch_size=1,
        >>>        num_workers=0),
        >>>     test_dataloader=dict(
        >>>         dataset=dict(type='ToyDataset'),
        >>>         sampler=dict(type='DefaultSampler', shuffle=False),
        >>>         batch_size=1,
        >>>         num_workers=0),
        >>>     optimizer=dict(type='SGD', lr=0.01),
        >>>     param_scheduler=dict(type='MultiStepLR', milestones=[1, 2]),
        >>>     val_evaluator=dict(type='ToyEvaluator'),
        >>>     test_evaluator=dict(type='ToyEvaluator'),
        >>>     train_cfg=dict(by_epoch=True, max_epochs=3),
        >>>     val_cfg=dict(interval=1),
        >>>     test_cfg=dict(),
        >>>     custom_hooks=[],
        >>>     default_hooks=dict(
        >>>         timer=dict(type='IterTimerHook'),
        >>>         checkpoint=dict(type='CheckpointHook', interval=1),
        >>>         logger=dict(type='LoggerHook'),
        >>>         optimizer=dict(type='OptimizerHook', grad_clip=False),
        >>>         param_scheduler=dict(type='ParamSchedulerHook')),
        >>>     launcher='none',
        >>>     env_cfg=dict(dist_cfg=dict(backend='nccl')),
        >>>     log_processor=dict(window_size=20),
        >>>     visualizer=dict(type='Visualizer',
        >>>     vis_backends=[dict(type='LocalVisBackend',
        >>>                        save_dir='temp_dir')])
        >>>    )
        >>> runner = Runner.from_cfg(cfg)
        >>> runner.train()
        >>> runner.test()
    """
    cfg: ConfigType
    train_loop: Optional[Union[BaseLoop, Dict]]
    val_loop: Optional[Union[BaseLoop, Dict]]
    test_loop: Optional[Union[BaseLoop, Dict]]

    def __init__(
        self,
        model: Union[nn.Module, Dict],
        work_dir: str,
        train_dataloader: Optional[Union[DataLoader, Dict]] = None,
        val_dataloader: Optional[Union[DataLoader, Dict]] = None,
        test_dataloader: Optional[Union[DataLoader, Dict]] = None,
        train_cfg: Optional[Dict] = None,
        val_cfg: Optional[Dict] = None,
        test_cfg: Optional[Dict] = None,
        optimizer: Optional[Union[Optimizer, Dict]] = None,
        param_scheduler: Optional[Union[_ParamScheduler, Dict, List]] = None,
        val_evaluator: Optional[Union[Evaluator, Dict, List]] = None,
        test_evaluator: Optional[Union[Evaluator, Dict, List]] = None,
        default_hooks: Optional[Dict[str, Union[Hook, Dict]]] = None,
        custom_hooks: Optional[List[Union[Hook, Dict]]] = None,
        load_from: Optional[str] = None,
        resume: bool = False,
        launcher: str = 'none',
        env_cfg: Dict = dict(dist_cfg=dict(backend='nccl')),
        log_processor: Optional[Dict] = None,
        log_level: str = 'INFO',
        visualizer: Optional[Union[Visualizer, Dict]] = None,
        default_scope: Optional[str] = None,
        randomness: Dict = dict(seed=None),
        experiment_name: Optional[str] = None,
        cfg: Optional[ConfigType] = None,
    ):
        self._work_dir = osp.abspath(work_dir)
        mmengine.mkdir_or_exist(self._work_dir)

        # recursively copy the `cfg` because `self.cfg` will be modified
        # everywhere.
        if cfg is not None:
            self.cfg = copy.deepcopy(cfg)
        else:
            self.cfg = dict()

        self._epoch = 0
        self._iter = 0

        # lazy initialization
        training_related = [train_dataloader, train_cfg, optimizer]
        if not (all(item is None for item in training_related)
                or all(item is not None for item in training_related)):
            raise ValueError(
                'train_dataloader, train_cfg, and optimizer should be either '
                'all None or not None, but got '
                f'train_dataloader={train_dataloader}, '
                f'train_cfg={train_cfg}, '
                f'optimizer={optimizer}.')
        self.train_dataloader = train_dataloader
        self.train_loop = train_cfg
        self.optimizer = optimizer

        # If there is no need to adjust learning rate, momentum or other
        # parameters of optimizer, param_scheduler can be None
        if param_scheduler is not None and self.optimizer is None:
            raise ValueError(
                'param_scheduler should be None when optimizer is None, '
                f'but got {param_scheduler}')

        if param_scheduler is None:
            self.param_schedulers = []
        elif not isinstance(param_scheduler, Sequence):
            self.param_schedulers = [param_scheduler]
        else:
            self.param_schedulers = param_scheduler

        val_related = [val_dataloader, val_cfg, val_evaluator]
        if not (all(item is None
                    for item in val_related) or all(item is not None
                                                    for item in val_related)):
            raise ValueError(
                'val_dataloader, val_cfg, and val_evaluator should be either '
                'all None or not None, but got '
                f'val_dataloader={val_dataloader}, val_cfg={val_cfg}, '
                f'val_evaluator={val_evaluator}')
        self.val_dataloader = val_dataloader
        self.val_loop = val_cfg
        self.val_evaluator = val_evaluator

        test_related = [test_dataloader, test_cfg, test_evaluator]
        if not (all(item is None for item in test_related)
                or all(item is not None for item in test_related)):
            raise ValueError(
                'test_dataloader, test_cfg, and test_evaluator should be '
                'either all None or not None, but got '
                f'test_dataloader={test_dataloader}, test_cfg={test_cfg}, '
                f'test_evaluator={test_evaluator}')
        self.test_dataloader = test_dataloader
        self.test_loop = test_cfg
        self.test_evaluator = test_evaluator

        self._launcher = launcher
        if self._launcher == 'none':
            self._distributed = False
        else:
            self._distributed = True

        # self._timestamp will be set in the `setup_env` method. Besides,
        # it also will initialize multi-process and (or) distributed
        # environment.
        self.setup_env(env_cfg)
        # self._deterministic and self._seed will be set in the
        # `set_randomness`` method
        self.set_randomness(**randomness)

        if experiment_name is not None:
            self._experiment_name = f'{experiment_name}_{self._timestamp}'
        elif self.cfg.get('filename') is not None:
            filename_no_ext = osp.splitext(osp.basename(
                self.cfg['filename']))[0]
            self._experiment_name = f'{filename_no_ext}_{self._timestamp}'
        else:
            self._experiment_name = self.timestamp
        self._log_dir = osp.join(self.work_dir, self.timestamp)
        mmengine.mkdir_or_exist(self._log_dir)
        # Used to reset registries location. See :meth:`Registry.build` for
        # more details.
        self.default_scope = DefaultScope.get_instance(
            self._experiment_name, scope_name=default_scope)
        # Build log processor to format message.
        log_processor = dict() if log_processor is None else log_processor
        self.log_processor = LogProcessor(**log_processor)
        # Since `get_instance` could return any subclass of ManagerMixin. The
        # corresponding attribute needs a type hint.
        self.logger = self.build_logger(log_level=log_level)

        # collect information of all modules registered in the registries
        registries_info = count_registered_modules(
            self.work_dir if self.rank == 0 else None, verbose=False)
        self.logger.debug(registries_info)

        # Build `message_hub` for communication among components.
        # `message_hub` can store log scalars (loss, learning rate) and
        # runtime information (iter and epoch). Those components that do not
        # have access to the runner can get iteration or epoch information
        # from `message_hub`. For example, models can get the latest created
        # `message_hub` by
        # `self.message_hub=MessageHub.get_current_instance()` and then get
        # current epoch by `cur_epoch = self.message_hub.get_info('epoch')`.
        # See `MessageHub` and `ManagerMixin` for more details.
        self.message_hub = self.build_message_hub()
        # visualizer used for writing log or visualizing all kinds of data
        self.visualizer = self.build_visualizer(visualizer)

        self._load_from = load_from
        self._resume = resume
        # flag to mark whether checkpoint has been loaded or resumed
        self._has_loaded = False

        # build a model
        self.base_model = self.build_model(model)
        # wrap model
        self.model = self.wrap_model(
            self.cfg.get('model_wrapper_cfg'), self.base_model)

        # get model name from the model class
        if hasattr(self.model, 'module'):
            self._model_name = self.model.module.__class__.__name__
        else:
            self._model_name = self.model.__class__.__name__

        self._hooks: List[Hook] = []
        # register hooks to `self._hooks`
        self.register_hooks(default_hooks, custom_hooks)

        self.meta: dict = dict()

        # dump `cfg` to `work_dir`
        self.dump_config()

    @classmethod
    def from_cfg(cls, cfg: ConfigType) -> 'Runner':
        """Build a runner from config.

        Args:
            cfg (ConfigType): A config used for building runner. Keys of
                ``cfg`` can see :meth:`__init__`.

        Returns:
            Runner: A runner build from ``cfg``.
        """
        cfg = copy.deepcopy(cfg)
        runner = cls(
            model=cfg['model'],
            work_dir=cfg['work_dir'],
            train_dataloader=cfg.get('train_dataloader'),
            val_dataloader=cfg.get('val_dataloader'),
            test_dataloader=cfg.get('test_dataloader'),
            train_cfg=cfg.get('train_cfg'),
            val_cfg=cfg.get('val_cfg'),
            test_cfg=cfg.get('test_cfg'),
            optimizer=cfg.get('optimizer'),
            param_scheduler=cfg.get('param_scheduler'),
            val_evaluator=cfg.get('val_evaluator'),
            test_evaluator=cfg.get('test_evaluator'),
            default_hooks=cfg.get('default_hooks'),
            custom_hooks=cfg.get('custom_hooks'),
            load_from=cfg.get('load_from'),
            resume=cfg.get('resume', False),
            launcher=cfg.get('launcher', 'none'),
            env_cfg=cfg.get('env_cfg'),  # type: ignore
            log_processor=cfg.get('log_processor'),
            log_level=cfg.get('log_level', 'INFO'),
            visualizer=cfg.get('visualizer'),
            default_scope=cfg.get('default_scope'),
            randomness=cfg.get('randomness', dict(seed=None)),
            experiment_name=cfg.get('experiment_name'),
            cfg=cfg,
        )

        return runner

    @property
    def experiment_name(self):
        """str: Name of experiment."""
        return self._experiment_name

    @property
    def model_name(self):
        """str: Name of the model, usually the module class name."""
        return self._model_name

    @property
    def work_dir(self):
        """str: The working directory to save checkpoints and logs."""
        return self._work_dir

    @property
    def epoch(self):
        """int: Current epoch."""
        return self._epoch

    @epoch.setter
    def epoch(self, epoch: int):
        """Update epoch and synchronize epoch in :attr:`message_hub`."""
        self._epoch = epoch
        # To allow components that cannot access runner to get current epoch.
        self.message_hub.update_info('epoch', epoch)

    @property
    def iter(self):
        """int: Current iteration."""
        return self._iter

    @iter.setter
    def iter(self, iter: int):
        """Update iter and synchronize iter in :attr:`message_hub`."""
        self._iter = iter
        # To allow components that cannot access runner to get current
        # iteration.
        self.message_hub.update_info('iter', iter)

    @property
    def launcher(self):
        """str: Way to launcher multi processes."""
        return self._launcher

    @property
    def distributed(self):
        """bool: Whether current environment is distributed."""
        return self._distributed

    @property
    def rank(self):
        """int: Rank of current process."""
        return self._rank

    @property
    def world_size(self):
        """int: Number of processes participating in the job."""
        return self._world_size

    @property
    def deterministic(self):
        """int: Whether cudnn to select deterministic algorithms."""
        return self._deterministic

    @property
    def seed(self):
        """int: A number to set random modules."""
        return self._seed

    @property
    def timestamp(self):
        """str: Timestamp when creating experiment."""
        return self._timestamp

    @property
    def hooks(self):
        """list[:obj:`Hook`]: A list of registered hooks."""
        return self._hooks

    def setup_env(self, env_cfg: Dict) -> None:
        """Setup environment.

        An example of ``env_cfg``::

            env_cfg = dict(
                cudnn_benchmark=True,
                mp_cfg=dict(
                    mp_start_method='fork',
                    opencv_num_threads=0
                ),
                dist_cfg=dict(backend='nccl'),
            )

        Args:
            env_cfg (dict): Config for setting environment.
        """
        if env_cfg.get('cudnn_benchmark'):
            torch.backends.cudnn.benchmark = True

        if env_cfg.get('mp_cfg') is not None:
            self._set_multi_processing(**env_cfg.get('mp_cfg'))  # type: ignore

        # init distributed env first, since logger depends on the dist info.
        if self.distributed and env_cfg.get('dist_cfg') is not None:
            init_dist(self.launcher, **env_cfg.get('dist_cfg'))  # type: ignore

        self._rank, self._world_size = get_dist_info()

        timestamp = torch.tensor(time.time(), dtype=torch.float64)
        # TODO: handled by broadcast
        if self._world_size > 1 and torch.cuda.is_available():
            timestamp = timestamp.cuda()
        # broadcast timestamp from 0 process to other processes
        broadcast(timestamp)
        self._timestamp = time.strftime('%Y%m%d_%H%M%S',
                                        time.localtime(timestamp.item()))

    def _set_multi_processing(self,
                              mp_start_method: str = 'fork',
                              opencv_num_threads: int = 0) -> None:
        """Set multi-processing related environment.

        Args:
            mp_start_method (str): Set the method which should be used to start
                child processes. Defaults to 'fork'.
            opencv_num_threads (int): Number of threads for opencv.
                Defaults to 0.
        """
        # set multi-process start method as `fork` to speed up the training
        if platform.system() != 'Windows':
            current_method = mp.get_start_method(allow_none=True)
            if (current_method is not None
                    and current_method != mp_start_method):
                warnings.warn(
                    f'Multi-processing start method `{mp_start_method}` is '
                    f'different from the previous setting `{current_method}`.'
                    f'It will be force set to `{mp_start_method}`. You can '
                    'change this behavior by changing `mp_start_method` in '
                    'your config.')
            mp.set_start_method(mp_start_method, force=True)

        try:
            import cv2

            # disable opencv multithreading to avoid system being overloaded
            cv2.setNumThreads(opencv_num_threads)
        except ImportError:
            pass

        # setup OMP threads
        # This code is referred from https://github.com/pytorch/pytorch/blob/master/torch/distributed/run.py  # noqa
        if 'OMP_NUM_THREADS' not in os.environ and self.distributed:
            omp_num_threads = 1
            warnings.warn(
                'Setting OMP_NUM_THREADS environment variable for each process'
                f' to be {omp_num_threads} in default, to avoid your system '
                'being overloaded, please further tune the variable for '
                'optimal performance in your application as needed.')
            os.environ['OMP_NUM_THREADS'] = str(omp_num_threads)

        # setup MKL threads
        if 'MKL_NUM_THREADS' not in os.environ and self.distributed:
            mkl_num_threads = 1
            warnings.warn(
                'Setting MKL_NUM_THREADS environment variable for each process'
                f' to be {mkl_num_threads} in default, to avoid your system '
                'being overloaded, please further tune the variable for '
                'optimal performance in your application as needed.')
            os.environ['MKL_NUM_THREADS'] = str(mkl_num_threads)

    def set_randomness(self, seed, deterministic: bool = False) -> None:
        """Set random seed to guarantee reproducible results.

        Args:
            seed (int): A number to set random modules.
            deterministic (bool): Whether to set the deterministic option for
                CUDNN backend, i.e., set `torch.backends.cudnn.deterministic`
                to True and `torch.backends.cudnn.benchmark` to False.
                Defaults to False.
                See https://pytorch.org/docs/stable/notes/randomness.html for
                more details.
        """
        self._deterministic = deterministic
        self._seed = seed
        if self._seed is None:
            self._seed = sync_random_seed()

        random.seed(self._seed)
        np.random.seed(self._seed)
        torch.manual_seed(self._seed)
        torch.cuda.manual_seed_all(self._seed)
        if deterministic:
            if torch.backends.cudnn.benchmark:
                warnings.warn(
                    'torch.backends.cudnn.benchmark is going to be set as '
                    '`False` to cause cuDNN to deterministically select an '
                    'algorithm')

            torch.backends.cudnn.benchmark = False
            torch.backends.cudnn.deterministic = True
            if digit_version(TORCH_VERSION) >= digit_version('1.10.0'):
                torch.use_deterministic_algorithms(True)

    def build_logger(self,
                     log_level: Union[int, str] = 'INFO',
                     log_file: str = None,
                     **kwargs) -> MMLogger:
        """Build a global asscessable MMLogger.

        Args:
            log_level (int or str): The log level of MMLogger handlers.
                Defaults to 'INFO'.
            log_file (str, optional): Path of filename to save log.
                Defaults to None.
            **kwargs: Remaining parameters passed to ``MMLogger``.

        Returns:
            MMLogger: A MMLogger object build from ``logger``.
        """
        if log_file is None:
            log_file = osp.join(self._log_dir, f'{self.timestamp}.log')

        log_cfg = dict(log_level=log_level, log_file=log_file, **kwargs)
        log_cfg.setdefault('name', self._experiment_name)

        return MMLogger.get_instance(**log_cfg)  # type: ignore

    def build_message_hub(self,
                          message_hub: Optional[Dict] = None) -> MessageHub:
        """Build a global asscessable MessageHub.

        Args:
            message_hub (dict, optional): A dict to build MessageHub object.
                If not specified, default config will be used to build
                MessageHub object. Defaults to None.

        Returns:
            MessageHub: A MessageHub object build from ``message_hub``.
        """
        if message_hub is None:
            message_hub = dict(name=self._experiment_name)
        elif isinstance(message_hub, dict):
            # ensure message_hub containing name key
            message_hub.setdefault('name', self._experiment_name)
        else:
            raise TypeError(
                f'message_hub should be dict or None, but got {message_hub}')

        return MessageHub.get_instance(**message_hub)

    def build_visualizer(
            self,
            visualizer: Optional[Union[Visualizer,
                                       Dict]] = None) -> Visualizer:
        """Build a global asscessable Visualizer.

        Args:
            visualizer (Visualizer or dict, optional): A Visualizer object
                or a dict to build Visualizer object. If ``visualizer`` is a
                Visualizer object, just returns itself. If not specified,
                default config will be used to build Visualizer object.
                Defaults to None.

        Returns:
            Visualizer: A Visualizer object build from ``visualizer``.
        """
        if visualizer is None:
            visualizer = dict(
                name=self._experiment_name,
                vis_backends=[dict(type='LocalVisBackend')],
                save_dir=self._log_dir)
            return Visualizer.get_instance(**visualizer)

        if isinstance(visualizer, Visualizer):
            return visualizer

        if isinstance(visualizer, dict):
            # ensure visualizer containing name key
            visualizer.setdefault('name', self._experiment_name)
            visualizer.setdefault('save_dir', self._log_dir)
            return VISUALIZERS.build(visualizer)
        else:
            raise TypeError(
                'visualizer should be Visualizer object, a dict or None, '
                f'but got {visualizer}')

    def build_model(self, model: Union[nn.Module, Dict]) -> nn.Module:
        """Build model.

        If ``model`` is a dict, it will be used to build a nn.Module object
        and initialize the weights if it has ``init_weights`` method.
        Else, if ``model`` is a nn.Module object it will be returned directly.

        An example of ``model``::

            model = dict(type='ResNet')

        Args:
            model (nn.Module or dict): A nn.Module object or a dict to build
                nn.Module object. If ``model`` is a nn.Module object, just
                returns itself.

        Returns:
            nn.Module: Model build from ``model``.
        """
        if isinstance(model, nn.Module):
            return model
        elif isinstance(model, dict):
            model = MODELS.build(model)
            # init weights
            if hasattr(model, 'init_weights'):
                model.init_weights()
            return model
        else:
            raise TypeError('model should be a nn.Module object or dict, '
                            f'but got {model}')

    def wrap_model(self, model_wrapper_cfg: Optional[Dict],
                   model: nn.Module) -> nn.Module:
        """Wrap model.

        An example of ``model_wrapper_cfg``::

            model_wrapper_cfg = dict(
                broadcast_buffers=False,
                find_unused_parameters=False
            )

        Args:
            model_wrapper_cfg (dict, optional): Config to wrap model. If not
                specified, ``DistributedDataParallel`` will be used in
                distributed environment. Defaults to None.
            model (nn.Module): Model to be wrapped.

        Returns:
            nn.Module: Wrapped model.
        """
        if is_model_wrapper(model):
            if model_wrapper_cfg is not None:
                raise TypeError(
                    'model has been wrapped and "model_wrapper_cfg" should be '
                    f'None, but got {model_wrapper_cfg}')

            return model

        if model_wrapper_cfg is None:
            if self.distributed:
                find_unused_parameters = self.cfg.get('find_unused_parameters',
                                                      False)
                # Sets the `find_unused_parameters` parameter in
                # torch.nn.parallel.DistributedDataParallel
                model = DistributedDataParallel(
                    model_wrapper._ModelWrapper(self.base_model),
                    device_ids=[torch.cuda.current_device()],
                    broadcast_buffers=False,
                    find_unused_parameters=find_unused_parameters)
            else:
                # Set `export CUDA_VISIBLE_DEVICES=-1` can enable CPU training.
                if torch.cuda.is_available():
                    model = model_wrapper._ModelWrapper(self.base_model)
        else:
            model = MODEL_WRAPPERS.build(
                model_wrapper_cfg,
                default_args=dict(
                    model=model_wrapper._ModelWrapper(self.base_model)))

        return model

    def get_optimizer_wrapper(self, optimizer: Optimizer):
        optimizer_update_cfg = self.cfg.get('optimizer_update_cfg', dict())

        backend = optimizer_update_cfg.pop('backend', 'native')
        if backend == 'native':
            optimizer_cls = optim_wrapper._OptimizerWrapper

        optimizer_wrapper = optimizer_cls(
            model=self.model, optimizer=optimizer, **optimizer_update_cfg)
        return optimizer_wrapper

    def build_optimizer_wrapper(
        self,
        optimizer: Union[Optimizer, Dict],
    ) -> optim_wrapper._BaseOptimizerWrapper:
        """Build optimizer warpper.

        An example of ``optimizer``::

            optimizer = dict(type='SGD', lr=0.01)

        Args:
            optimizer (Optimizer, _BaseOptimizerWrapper or dict):
                An Optimizer object or a dict to build Optimizer object.
                If ``optimizer`` is an Optimizer object, just returns itself.

        Returns:
            _BaseOptimizerWrapper: Optimizer build from ``optimizer_cfg``.
        """
        if isinstance(optimizer, optim_wrapper._BaseOptimizerWrapper):
            return optimizer
        elif isinstance(optimizer, Optimizer):
            optimizer = self.get_optimizer_wrapper(optimizer)
            return optimizer
        elif isinstance(optimizer, dict):
            optimizer = build_optimizer(self.model, optimizer)
            optimizer = self.get_optimizer_wrapper(optimizer)
            return optimizer
        else:
            raise TypeError('optimizer should be an Optimizer object or dict, '
                            f'but got {optimizer}')

    def build_param_scheduler(
        self, scheduler: Union[_ParamScheduler, Dict,
                               List]) -> List[_ParamScheduler]:
        """Build parameter schedulers.

        Examples of ``scheduler``::

            scheduler = dict(type='MultiStepLR', milestones=[1, 2])

            # scheduler can also be a list of dict
            scheduler = [
                dict(type='MultiStepLR', milestones=[1, 2]),
                dict(type='StepLR', step_size=1)
            ]

        Args:
            scheduler (_ParamScheduler or dict or list): A Param Scheduler
                object or a dict or list of dict to build parameter schedulers.

        Returns:
            list[:obj:`_ParamScheduler`]: List of parameter schedulers build
            from ``scheduler``.
        """
        if not isinstance(self.optimizer_wrapper,
                          optim_wrapper._BaseOptimizerWrapper):
            raise RuntimeError(
                '`build_optimizer_wrapper` should be called before'
                '`build_param_scheduler` because the latter depends on the '
                'former')

        if not isinstance(scheduler, Sequence):
            schedulers = [scheduler]
        else:
            schedulers = scheduler

        param_schedulers = []
        for _scheduler in schedulers:
            if isinstance(_scheduler, _ParamScheduler):
                param_schedulers.append(_scheduler)
            elif isinstance(_scheduler, dict):
<<<<<<< HEAD
                param_schedulers.append(
                    PARAM_SCHEDULERS.build(
                        _scheduler,
                        default_args=dict(optimizer=self.optimizer_wrapper)))
=======
                convert_to_iter = _scheduler.pop('convert_to_iter_based',
                                                 False)
                if convert_to_iter:
                    assert _scheduler.get(
                        'by_epoch', True
                    ), 'only epoch-based parameter scheduler can be ' \
                       'converted to iter-based'
                    assert isinstance(self.train_loop, BaseLoop), \
                        'Scheduler can only be converted to iter-based ' \
                        'when train loop is built.'
                    cls = PARAM_SCHEDULERS.get(_scheduler.pop('type'))
                    param_schedulers.append(
                        cls.build_iter_from_epoch(  # type: ignore
                            optimizer=self.optimizer,
                            **_scheduler,
                            epoch_length=len(
                                self.train_loop.dataloader),  # type: ignore
                        ))
                else:
                    param_schedulers.append(
                        PARAM_SCHEDULERS.build(
                            _scheduler,
                            default_args=dict(optimizer=self.optimizer)))
>>>>>>> 689837d2
            else:
                raise TypeError(
                    '_scheduler should be a _ParamScheduler object or dict, '
                    f'but got {_scheduler}')

        return param_schedulers

    def build_evaluator(
            self, evaluator: Union[Dict, List[Dict], Evaluator]) -> Evaluator:
        """Build evaluator.

        Examples of ``evaluator``::

            evaluator = dict(type='ToyMetric')

            # evaluator can also be a list of dict
            evaluator = [
                dict(type='ToyMetric1'),
                dict(type='ToyEvaluator2')
            ]

        Args:
            evaluator (Evaluator or dict or list): An Evaluator object or a
                config dict or list of config dict used to build an Evaluator.

        Returns:
            Evaluator: Evaluator build from ``evaluator``.
        """
        if isinstance(evaluator, Evaluator):
            return evaluator
        elif isinstance(evaluator, dict) or is_list_of(evaluator, dict):
            return Evaluator(evaluator)  # type: ignore
        else:
            raise TypeError(
                'evaluator should be one of dict, list of dict, and Evaluator'
                f', but got {evaluator}')

    @staticmethod
    def build_dataloader(dataloader: Union[DataLoader, Dict],
                         seed: Optional[int] = None) -> DataLoader:
        """Build dataloader.

        The method builds three components:

        - Dataset
        - Sampler
        - Dataloader

        An example of ``dataloader``::

            dataloader = dict(
                dataset=dict(type='ToyDataset'),
                sampler=dict(type='DefaultSampler', shuffle=True),
                batch_size=1,
                num_workers=9
            )

        Args:
            dataloader (DataLoader or dict): A Dataloader object or a dict to
                build Dataloader object. If ``dataloader`` is a Dataloader
                object, just returns itself.
            seed (int, optional): Random seed. Defaults to None.

        Returns:
            Dataloader: DataLoader build from ``dataloader_cfg``.
        """
        if isinstance(dataloader, DataLoader):
            return dataloader

        dataloader_cfg = copy.deepcopy(dataloader)

        # build dataset
        dataset_cfg = dataloader_cfg.pop('dataset')
        if isinstance(dataset_cfg, dict):
            dataset = DATASETS.build(dataset_cfg)
            if hasattr(dataset, 'full_init'):
                dataset.full_init()
        else:
            # fallback to raise error in dataloader
            # if `dataset_cfg` is not a valid type
            dataset = dataset_cfg

        # build sampler
        sampler_cfg = dataloader_cfg.pop('sampler')
        if isinstance(sampler_cfg, dict):
            sampler = DATA_SAMPLERS.build(
                sampler_cfg, default_args=dict(dataset=dataset))
        else:
            # fallback to raise error in dataloader
            # if `sampler_cfg` is not a valid type
            sampler = sampler_cfg

        # build batch sampler
        batch_sampler_cfg = dataloader_cfg.pop('batch_sampler', None)
        if batch_sampler_cfg is None:
            batch_sampler = None
        elif isinstance(batch_sampler_cfg, dict):
            batch_sampler = DATA_SAMPLERS.build(
                batch_sampler_cfg,
                default_args=dict(
                    sampler=sampler,
                    batch_size=dataloader_cfg.pop('batch_size')))
        else:
            # fallback to raise error in dataloader
            # if `batch_sampler_cfg` is not a valid type
            batch_sampler = batch_sampler_cfg

        # build dataloader
        init_fn: Optional[partial]
        if seed is not None:
            init_fn = partial(
                worker_init_fn,
                num_workers=dataloader_cfg.get('num_workers'),
                rank=get_rank(),
                seed=seed)
        else:
            init_fn = None

        # The default behavior of `collat_fn` in dataloader is to
        # merge a list of samples to form a mini-batch of Tensor(s).
        # However, to make this more flexible, collate_fn in MMengine does
        # nothing. The action to merge a list of samples will be handled
        # in model.
        data_loader = DataLoader(
            dataset=dataset,
            sampler=sampler if batch_sampler is None else None,
            batch_sampler=batch_sampler,
            collate_fn=pseudo_collate,
            worker_init_fn=init_fn,
            **dataloader_cfg)
        return data_loader

    def build_train_loop(self, loop: Union[BaseLoop, Dict]) -> BaseLoop:
        """Build training loop.

        Examples of ``loop``::

            # `EpochBasedTrainLoop` will be used
            loop = dict(by_epoch=True, max_epochs=3)

            # `IterBasedTrainLoop` will be used
            loop = dict(by_epoch=False, max_epochs=3)

            # custom training loop
            loop = dict(type='CustomTrainLoop', max_epochs=3)

        Args:
            loop (BaseLoop or dict): A training loop or a dict to build
                training loop. If ``loop`` is a training loop object, just
                returns itself.

        Returns:
            :obj:`BaseLoop`: Training loop object build from ``loop``.
        """
        if isinstance(loop, BaseLoop):
            return loop
        elif not isinstance(loop, dict):
            raise TypeError(
                f'loop should be a Loop object or dict, but got {loop}')

        self.optimizer_wrapper = self.build_optimizer_wrapper(self.optimizer)
        loop_cfg = copy.deepcopy(loop)

        if 'type' in loop_cfg and 'by_epoch' in loop_cfg:
            raise RuntimeError(
                'Only one of `type` or `by_epoch` can exist in `loop_cfg`.')

        if 'type' in loop_cfg:
            loop_cfg['optimizer_wrapper'] = self.optimizer_wrapper
            loop = LOOPS.build(
                loop_cfg,
                default_args=dict(
                    runner=self, dataloader=self.train_dataloader))
        else:
            by_epoch = loop_cfg.pop('by_epoch')
            if by_epoch:
                loop = EpochBasedTrainLoop(
                    **loop_cfg,
                    runner=self,
                    dataloader=self.train_dataloader,
                    optimizer_wrapper=self.optimizer_wrapper)
            else:
                loop = IterBasedTrainLoop(
                    **loop_cfg,
                    runner=self,
                    dataloader=self.train_dataloader,
                    optimizer_wrapper=self.optimizer_wrapper)

        # `build_optimizer` should be called before `build_param_scheduler`
        #  because the latter depends on the former

        if self.param_schedulers:
            self.param_schedulers = self.build_param_scheduler(  # type: ignore
                self.param_schedulers)  # type: ignore

        return loop  # type: ignore

    def build_val_loop(self, loop: Union[BaseLoop, Dict]) -> BaseLoop:
        """Build validation loop.

        Examples of ``loop``:

            # `ValLoop` will be used
            loop = dict(interval=1)

            # custom validation loop
            loop = dict(type='CustomValLoop', interval=1)

        Args:
            loop (BaseLoop or dict): A validation loop or a dict to build
                validation loop. If ``loop`` is a validation loop object, just
                returns itself.

        Returns:
            :obj:`BaseLoop`: Validation loop object build from ``loop``.
        """
        if isinstance(loop, BaseLoop):
            return loop
        elif not isinstance(loop, dict):
            raise TypeError(
                f'train_loop should be a Loop object or dict, but got {loop}')

        loop_cfg = copy.deepcopy(loop)

        if 'type' in loop_cfg:
            loop = LOOPS.build(
                loop_cfg,
                default_args=dict(
                    runner=self,
                    dataloader=self.val_dataloader,
                    evaluator=self.val_evaluator))
        else:
            loop = ValLoop(
                runner=self,
                dataloader=self.val_dataloader,
                evaluator=self.val_evaluator,  # type: ignore
                **loop_cfg,
            )  # type: ignore

        return loop  # type: ignore

    def build_test_loop(self, loop: Union[BaseLoop, Dict]) -> BaseLoop:
        """Build test loop.

        Examples of ``loop``:

            # `TestLoop` will be used
            loop = dict()

            # custom test loop
            loop = dict(type='CustomTestLoop')

        Args:
            loop (BaseLoop or dict): A test loop or a dict to build test loop.
                If ``loop`` is a test loop object, just returns itself.

        Args:
            loop_cfg (dict): Config to build test loop.

        Returns:
            :obj:`BaseLoop`: Test loop object build from ``loop_cfg``.
        """
        if isinstance(loop, BaseLoop):
            return loop
        elif not isinstance(loop, dict):
            raise TypeError(
                f'train_loop should be a Loop object or dict, but got {loop}')

        loop_cfg = copy.deepcopy(loop)  # type: ignore

        if 'type' in loop_cfg:
            loop = LOOPS.build(
                loop_cfg,
                default_args=dict(
                    runner=self,
                    dataloader=self.test_dataloader,
                    evaluator=self.test_evaluator))
        else:
            loop = TestLoop(
                runner=self,
                dataloader=self.test_dataloader,
                evaluator=self.test_evaluator)  # type: ignore

        return loop  # type: ignore

    def load_or_resume(self) -> None:
        """load or resume checkpoint."""
        if self._has_loaded:
            return None

        # decide to load from checkpoint or resume from checkpoint
        resume_from = None
        if self._resume and self._load_from is None:
            # auto resume from the latest checkpoint
            resume_from = find_latest_checkpoint(self.work_dir)
            self.logger.info(
                f'Auto resumed from the latest checkpoint {resume_from}.')
        elif self._resume and self._load_from is not None:
            # resume from the specified checkpoint
            resume_from = self._load_from

        if resume_from is not None:
            self.resume(resume_from)
            self._has_loaded = True
        elif self._load_from is not None:
            self.load_checkpoint(self._load_from)
            self._has_loaded = True

    def train(self) -> None:
        """Launch training."""
        if self.train_loop is None:
            raise RuntimeError(
                '`self.train_loop` should not be None when calling train '
                'method. Please provide `train_dataloader`, `train_cfg`, '
                '`optimizer` and `param_scheduler` arguments when '
                'initializing runner.')

        self.train_loop = self.build_train_loop(
            self.train_loop)  # type: ignore

        if self.val_loop is not None:
            self.val_loop = self.build_val_loop(self.val_loop)  # type: ignore

        self.load_or_resume()

        # TODO: add a contextmanager to avoid calling `before_run` many times
        self.call_hook('before_run')
        self.train_loop.run()  # type: ignore
        self.call_hook('after_run')

    def val(self) -> None:
        """Launch validation."""
        if self.val_loop is None:
            raise RuntimeError(
                '`self.val_loop` should not be None when calling val method.'
                'Please provide `val_dataloader`, `val_cfg` and '
                '`val_evaluator` arguments when initializing runner.')

        self.val_loop = self.build_val_loop(self.val_loop)  # type: ignore

        self.load_or_resume()

        self.call_hook('before_run')
        self.val_loop.run()  # type: ignore
        self.call_hook('after_run')

    def test(self) -> None:
        """Launch test."""
        if self.test_loop is None:
            raise RuntimeError(
                '`self.test_loop` should not be None when calling test method.'
                'Please provide `test_dataloader`, `test_cfg` and '
                '`test_evaluator` arguments when initializing runner.')

        self.test_loop = self.build_test_loop(self.test_loop)  # type: ignore

        self.load_or_resume()

        self.call_hook('before_run')
        self.test_loop.run()  # type: ignore
        self.call_hook('after_run')

    def call_hook(self, fn_name: str, **kwargs) -> None:
        """Call all hooks.

        Args:
            fn_name (str): The function name in each hook to be called, such as
                "before_train_epoch".
            **kwargs: Keyword arguments passed to hook.
        """
        for hook in self._hooks:
            # support adding additional custom hook methods
            if hasattr(hook, fn_name):
                getattr(hook, fn_name)(self, **kwargs)

    def register_hook(
            self,
            hook: Union[Hook, Dict],
            priority: Optional[Union[str, int, Priority]] = None) -> None:
        """Register a hook into the hook list.

        The hook will be inserted into a priority queue, with the specified
        priority (See :class:`Priority` for details of priorities).
        For hooks with the same priority, they will be triggered in the same
        order as they are registered.

        Priority of hook will be decided with the following priority:

        - ``priority`` argument. If ``priority`` is given, it will be priority
          of hook.
        - If ``hook`` argument is a dict and ``priority`` in it, the priority
          will be the value of ``hook['priority']``.
        - If ``hook`` argument is a dict but ``priority`` not in it or ``hook``
          is an instance of ``hook``, the priority will be ``hook.priority``.

        Args:
            hook (:obj:`Hook` or dict): The hook to be registered.
            priority (int or str or :obj:`Priority`, optional): Hook priority.
                Lower value means higher priority.
        """
        if not isinstance(hook, (Hook, dict)):
            raise TypeError(
                f'hook should be an instance of Hook or dict, but got {hook}')

        _priority = None
        if isinstance(hook, dict):
            if 'priority' in hook:
                _priority = hook.pop('priority')

            hook_obj = HOOKS.build(hook)
        else:
            hook_obj = hook

        if priority is not None:
            hook_obj.priority = priority
        elif _priority is not None:
            hook_obj.priority = _priority

        inserted = False
        for i in range(len(self._hooks) - 1, -1, -1):
            if get_priority(hook_obj.priority) >= get_priority(
                    self._hooks[i].priority):
                self._hooks.insert(i + 1, hook_obj)
                inserted = True
                break
        if not inserted:
            self._hooks.insert(0, hook_obj)

    def register_default_hooks(
            self,
            hooks: Optional[Dict[str, Union[Hook, Dict]]] = None) -> None:
        """Register default hooks into hook list.

        ``hooks`` will be registered into runner to execute some default
        actions like updating model parameters or saving checkpoints.

        Default hooks and their priorities:

        +----------------------+-------------------------+
        | Hooks                | Priority                |
        +======================+=========================+
        | IterTimerHook        | NORMAL (40)             |
        +----------------------+-------------------------+
        | DistSamplerSeedHook  | NORMAL (40)             |
        +----------------------+-------------------------+
        | LoggerHook           | BELOW_NORMAL (60)       |
        +----------------------+-------------------------+
        | ParamSchedulerHook   | LOW (70)                |
        +----------------------+-------------------------+
        | CheckpointHook       | VERY_LOW (90)           |
        +----------------------+-------------------------+

        If ``hooks`` is None, above hooks will be registered by
        default::

            default_hooks = dict(
                optimizer=dict(type='OptimizerHook', grad_clip=None),
                timer=dict(type='IterTimerHook'),
                sampler_seed=dict(type='DistSamplerSeedHook'),
                logger=dict(type='LoggerHook'),
                param_scheduler=dict(type='ParamSchedulerHook'),
                checkpoint=dict(type='CheckpointHook', interval=1),
            )

        If not None, ``hooks`` will be merged into ``default_hooks``.
        If there are None value in default_hooks, the corresponding item will
        be popped from ``default_hooks``::

            hooks = dict(timer=None)

        The final registered default hooks will be :obj:`OptimizerHook`,
        :obj:`LoggerHook`, :obj:`ParamSchedulerHook` and :obj:`CheckpointHook`.

        Args:
            hooks (dict[str, Hook or dict], optional): Default hooks or configs
                to be registered.
        """
        default_hooks: dict = dict(
            timer=dict(type='IterTimerHook'),
            logger=dict(type='LoggerHook'),
            param_scheduler=dict(type='ParamSchedulerHook'),
            checkpoint=dict(type='CheckpointHook', interval=1),
            sampler_seed=dict(type='DistSamplerSeedHook'),
        )
        if hooks is not None:
            for name, hook in hooks.items():
                if name in default_hooks and hook is None:
                    # remove hook from _default_hooks
                    default_hooks.pop(name)
                else:
                    assert hook is not None
                    default_hooks[name] = hook

        for hook in default_hooks.values():
            self.register_hook(hook)

    def register_custom_hooks(self, hooks: List[Union[Hook, Dict]]) -> None:
        """Register custom hooks into hook list.

        Args:
            hooks (list[Hook | dict]): List of hooks or configs to be
                registered.
        """
        for hook in hooks:
            self.register_hook(hook)

    def register_hooks(
            self,
            default_hooks: Optional[Dict[str, Union[Hook, Dict]]] = None,
            custom_hooks: Optional[List[Union[Hook, Dict]]] = None) -> None:
        """Register default hooks and custom hooks into hook list.

        Args:
            default_hooks (dict[str, dict] or dict[str, Hook], optional): Hooks
                to execute default actions like updating model parameters and
                saving checkpoints.  Defaults to None.
            custom_hooks (list[dict] or list[Hook], optional): Hooks to execute
                custom actions like visualizing images processed by pipeline.
                Defaults to None.
        """
        self.register_default_hooks(default_hooks)

        if custom_hooks is not None:
            self.register_custom_hooks(custom_hooks)

    def resume(self,
               filename: str,
               resume_optimizer: bool = True,
               resume_param_scheduler: bool = True,
               map_location: Union[str, Callable] = 'default') -> None:
        """Resume model from checkpoint.

        Args:
            filename (str): Accept local filepath, URL, ``torchvision://xxx``,
                ``open-mmlab://xxx``.
            resume_optimizer (bool): Whether to resume optimizer state.
                Defaults to True.
            resume_param_scheduler (bool): Whether to resume param scheduler
                state. Defaults to True.
            map_location (str or callable):A string or a callable function to
                specifying how to remap storage locations.
                Defaults to 'default'.
        """
        if map_location == 'default':
            if torch.cuda.is_available():
                device_id = torch.cuda.current_device()
                checkpoint = self.load_checkpoint(
                    filename,
                    map_location=lambda storage, loc: storage.cuda(device_id))
            else:
                checkpoint = self.load_checkpoint(filename)
        else:
            checkpoint = self.load_checkpoint(
                filename, map_location=map_location)

        self._epoch = checkpoint['meta']['epoch']
        self._iter = checkpoint['meta']['iter']

        if self.meta is None:
            self.meta = {}

        self.meta.setdefault('hook_msgs', {})
        # load `last_ckpt`, `best_score`, `best_ckpt`, etc. for hook messages
        self.meta['hook_msgs'].update(checkpoint['meta'].get('hook_msgs', {}))

        # check whether the number of GPU used for current experiment
        # is consistent with resuming from checkpoint
        if 'config' in checkpoint['meta']:
            config = mmengine.Config.fromstring(
                checkpoint['meta']['config'], file_format='.py')
            previous_gpu_ids = config.get('gpu_ids', None)
            if (previous_gpu_ids is not None and len(previous_gpu_ids) > 0
                    and len(previous_gpu_ids) != self._world_size):
                # TODO, should we modify the iteration?
                self.logger.info(
                    'Number of GPU used for current experiment is not '
                    'consistent with resuming from checkpoint')

        # resume meta information meta
        self.meta = checkpoint['meta']

        # resume optimizer
        if 'optimizer' in checkpoint and resume_optimizer:
            self.optimizer_wrapper = self.build_optimizer_wrapper(
                self.optimizer)
            self.optimizer_wrapper.load_state_dict(checkpoint['optimizer'])

        # resume param scheduler
        if 'param_schedulers' in checkpoint and resume_param_scheduler:
            self.param_schedulers = self.build_param_scheduler(  # type: ignore
                self.param_schedulers)

            for cur_scheduler, ckpt_scheduler in zip(
                    self.param_schedulers, checkpoint['param_schedulers']):
                cur_scheduler.load_state_dict(ckpt_scheduler)  # type: ignore

        self._has_loaded = True

        self.logger.info(f'resumed epoch: {self._epoch}, iter: {self._iter}')

    def load_checkpoint(self,
                        filename: str,
                        map_location: Union[str, Callable] = 'cpu',
                        strict: bool = False,
                        revise_keys: list = [(r'^module.', '')]):
        """Load checkpoint from given ``filename``.

        Args:
            filename (str): Accept local filepath, URL, ``torchvision://xxx``,
                ``open-mmlab://xxx``.
            map_location (str or callable): A string or a callable function to
                specifying how to remap storage locations.
                Defaults to 'cpu'.
            strict (bool): strict (bool): Whether to allow different params for
                the model and checkpoint.
            revise_keys (list): A list of customized keywords to modify the
                state_dict in checkpoint. Each item is a (pattern, replacement)
                pair of the regular expression operations. Default: strip
                the prefix 'module.' by [(r'^module\\.', '')].
        """
        checkpoint = _load_checkpoint(filename, map_location=map_location)

        # Add comments to describe the usage of `after_load_ckpt`
        self.call_hook('after_load_ckpt', checkpoint=checkpoint)

        checkpoint = _load_checkpoint_to_model(
            self.base_model, checkpoint, strict, revise_keys=revise_keys)

        self._has_loaded = True

        self.logger.info(f'Load checkpoint from {filename}')

        return checkpoint

    @master_only
    def save_checkpoint(self,
                        out_dir: str,
                        filename: str,
                        save_optimizer: bool = True,
                        save_param_scheduler: bool = True,
                        meta: dict = None,
                        create_symlink: bool = True,
                        by_epoch: bool = True):
        """Save checkpoints.

        ``CheckpointHook`` invokes this method to save checkpoints
        periodically.

        Args:
            out_dir (str): The directory that checkpoints are saved.
            filename (str): The checkpoint filename.
            save_optimizer (bool): Whether to save the optimizer to
                the checkpoint. Defaults to True.
            save_param_scheduler (bool): Whether to save the param_scheduler
                to the checkpoint. Defaults to True.
            meta (dict, optional): The meta information to be saved in the
                checkpoint. Defaults to None.
            create_symlink (bool): Whether to create a symlink
                "latest.pth" to point to the latest checkpoint.
                Defaults to True.
        """
        if meta is None:
            meta = {}
        elif not isinstance(meta, dict):
            raise TypeError(
                f'meta should be a dict or None, but got {type(meta)}')

        if self.meta is not None:
            meta.update(self.meta)

        if by_epoch:
            # self._epoch increments 1 after
            # `self.call_hook('after_train_epoch)` but `save_checkpoint` is
            # called by `after_train_epoch`` method of `CheckpointHook` so
            # `epoch` should be `self_epoch + 1`
            meta.update(epoch=self._epoch + 1, iter=self._iter)
        else:
            meta.update(epoch=self._epoch, iter=self._iter + 1)

        filepath = osp.join(out_dir, filename)

        if (hasattr(self.base_model, 'CLASSES')
                and self.base_model.CLASSES is not None):
            # save class name to the meta
            meta.update(CLASSES=self.base_model.CLASSES)

        checkpoint = {
            'meta': meta,
            'state_dict': weights_to_cpu(get_state_dict(self.base_model))
        }
        # save optimizer state dict to checkpoint
        if save_optimizer:
            if isinstance(self.optimizer_wrapper,
                          optim_wrapper._BaseOptimizerWrapper):
                checkpoint['optimizer'] = self.optimizer_wrapper.state_dict()
            else:  # TODO
                raise TypeError(
                    'self.optimizer should be an optimizer, but got '
                    f'{self.optimizer_wrapper}')

        # save param scheduler state dict
        if save_param_scheduler:
            checkpoint['param_schedulers'] = []
            for _scheduler in self.param_schedulers:
                state_dict = _scheduler.state_dict()  # type: ignore
                checkpoint['param_schedulers'].append(state_dict)

        self.call_hook('before_save_ckpt', checkpoint=checkpoint)

        save_checkpoint(checkpoint, filepath)
        # in some environments, `os.symlink` is not supported, you may need to
        # set `create_symlink` to False
        if create_symlink:
            dst_file = osp.join(out_dir, 'latest.pth')
            if platform.system() != 'Windows':
                symlink(filename, dst_file)
            else:
                shutil.copy(filepath, dst_file)

    @master_only
    def dump_config(self) -> None:
        """Dump config to `work_dir`."""
        if isinstance(self.cfg,
                      Config) and self.cfg.get('filename') is not None:
            self.cfg.dump(
                osp.join(self.work_dir, osp.basename(self.cfg.filename)))
        elif self.cfg:
            # TODO
            pass<|MERGE_RESOLUTION|>--- conflicted
+++ resolved
@@ -871,12 +871,6 @@
             if isinstance(_scheduler, _ParamScheduler):
                 param_schedulers.append(_scheduler)
             elif isinstance(_scheduler, dict):
-<<<<<<< HEAD
-                param_schedulers.append(
-                    PARAM_SCHEDULERS.build(
-                        _scheduler,
-                        default_args=dict(optimizer=self.optimizer_wrapper)))
-=======
                 convert_to_iter = _scheduler.pop('convert_to_iter_based',
                                                  False)
                 if convert_to_iter:
@@ -890,7 +884,7 @@
                     cls = PARAM_SCHEDULERS.get(_scheduler.pop('type'))
                     param_schedulers.append(
                         cls.build_iter_from_epoch(  # type: ignore
-                            optimizer=self.optimizer,
+                            optimizer=self.optimizer_wrapper,
                             **_scheduler,
                             epoch_length=len(
                                 self.train_loop.dataloader),  # type: ignore
@@ -899,8 +893,8 @@
                     param_schedulers.append(
                         PARAM_SCHEDULERS.build(
                             _scheduler,
-                            default_args=dict(optimizer=self.optimizer)))
->>>>>>> 689837d2
+                            default_args=dict(
+                                optimizer=self.optimizer_wrapper)))
             else:
                 raise TypeError(
                     '_scheduler should be a _ParamScheduler object or dict, '
