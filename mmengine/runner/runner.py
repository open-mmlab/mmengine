--- conflicted
+++ resolved
@@ -1,12 +1,9 @@
 # Copyright (c) OpenMMLab. All rights reserved.
 import copy
 import os.path as osp
+import platform
 import random
-<<<<<<< HEAD
-=======
 import resource
-import shutil
->>>>>>> d0d71742
 import time
 import warnings
 from collections import OrderedDict
