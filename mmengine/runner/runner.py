# Copyright (c) OpenMMLab. All rights reserved.
import copy
import multiprocessing as mp
import os
import os.path as osp
import platform
import random
import shutil
import time
import warnings
from functools import partial
from typing import Callable, Dict, List, Optional, Sequence, Union

import numpy as np
import torch
import torch.nn as nn
from torch.nn.parallel import DistributedDataParallel
from torch.optim import Optimizer
from torch.utils.data import DataLoader

import mmengine
from mmengine.config import Config, ConfigDict
from mmengine.data import pseudo_collate, worker_init_fn
from mmengine.dist import (broadcast, get_dist_info, init_dist, master_only,
                           sync_random_seed)
from mmengine.evaluator import Evaluator
from mmengine.hooks import Hook
from mmengine.logging import LogProcessor, MessageHub, MMLogger
from mmengine.model import is_model_wrapper
from mmengine.optim import _ParamScheduler, build_optimizer
from mmengine.registry import (DATA_SAMPLERS, DATASETS, HOOKS, LOOPS,
                               MODEL_WRAPPERS, MODELS, PARAM_SCHEDULERS,
                               VISUALIZERS, DefaultScope)
from mmengine.utils import (TORCH_VERSION, digit_version,
                            find_latest_checkpoint, is_list_of, symlink)
from mmengine.visualization import Visualizer
from .base_loop import BaseLoop
from .checkpoint import (_load_checkpoint, _load_checkpoint_to_model,
                         get_state_dict, save_checkpoint, weights_to_cpu)
from .loops import EpochBasedTrainLoop, IterBasedTrainLoop, TestLoop, ValLoop
from .priority import Priority, get_priority

ConfigType = Union[Dict, Config, ConfigDict]


class Runner:
    """A training helper for PyTorch.

    Runner object can be built from config by ``runner = Runner.from_cfg(cfg)``
    where the ``cfg`` usually contains training, validation, and test-related
    configurations to build corresponding components. We usually use the
    same config to launch training, testing, and validation tasks. However,
    only some of these components are necessary at the same time, e.g.,
    testing a model does not need training or validation-related components.

    To avoid repeatedly modifying config, the construction of ``Runner`` adopts
    lazy initialization to only initialize components when they are going to be
    used. Therefore, the model is always initialized at the beginning, and
    training, validation, and, testing related components are only initialized
    when calling ``runner.train()``, ``runner.val()``, and ``runner.test()``,
    respectively.

    Args:
        model (:obj:`torch.nn.Module` or dict): The model to be run. It can be
            a dict used for build a model.
        work_dir (str): The working directory to save checkpoints and logs.
        train_dataloader (Dataloader or dict, optional): A dataloader object or
            a dict to build a dataloader. If ``None`` is given, it means
            skipping training steps. Defaults to None.
            See :meth:`build_dataloader` for more details.
        val_dataloader (Dataloader or dict, optional): A dataloader object or
            a dict to build a dataloader. If ``None`` is given, it means
            skipping validation steps. Defaults to None.
            See :meth:`build_dataloader` for more details.
        test_dataloader (Dataloader or dict, optional): A dataloader object or
            a dict to build a dataloader. If ``None`` is given, it means
            skipping test steps. Defaults to None.
            See :meth:`build_dataloader` for more details.
        train_cfg (dict, optional): A dict to build a training loop. If it does
            not provide "type" key, it should contain "by_epoch" to decide
            which type of training loop :class:`EpochBasedTrainLoop` or
            :class:`IterBasedTrainLoop` should be used. If ``train_cfg``
            specified, :attr:`train_dataloader` should also be specified.
            Defaults to None. See :meth:`build_train_loop` for more details.
        val_cfg (dict, optional): A dict to build a validation loop. If it does
            not provide "type" key, :class:`ValLoop` will be used by default.
            If ``val_cfg`` specified, :attr:`val_dataloader` should also be
            specified. Defaults to None.
            See :meth:`build_val_loop` for more etails.
        test_cfg (dict, optional): A dict to build a test loop. If it does
            not provide "type" key, :class:`TestLoop` will be used by default.
            If ``test_cfg`` specified, :attr:`test_dataloader` should also be
            specified. Defaults to None.
            See :meth:`build_test_loop` for more etails.
        optimizer (Optimizer or dict, optional): Computing gradient of model
            parameters. If specified, :attr:`train_dataloader` should also be
            specified. Defaults to None.
        param_scheduler (_ParamScheduler or dict or list, optional):
            Parameter scheduler for updating optimizer parameters. If
            specified, :attr:`optimizer` should also be specified.
            Defaults to None.
        val_evaluator (Evaluator or dict or list, optional): A evaluator object
            used for computing metrics for validation. It can be a dict or a
            list of dict to build a evaluator. If specified,
            :attr:`val_dataloader` should also be specified. Defaults to None.
        test_evaluator (Evaluator or dict or list, optional): A evaluator
            object used for computing metrics for test steps. It can be a dict
            or a list of dict to build a evaluator. If specified,
            :attr:`test_dataloader` should also be specified. Defaults to None.
        default_hooks (dict[str, dict] or dict[str, Hook], optional): Hooks to
            execute default actions like updating model parameters and saving
            checkpoints. Default hooks are ``OptimizerHook``,
            ``IterTimerHook``, ``LoggerHook``, ``ParamSchedulerHook`` and
            ``CheckpointHook``. Defaults to None.
            See :meth:`register_default_hooks` for more details.
        custom_hooks (list[dict] or list[Hook], optional): Hooks to execute
            custom actions like visualizing images processed by pipeline.
            Defaults to None.
        load_from (str, optional): The checkpoint file to load from.
            Defaults to None.
        resume (bool): Whether to resume training. Defaults to False. If
            ``resume`` is True and ``load_from`` is None, automatically to
            find latest checkpoint from ``work_dir``. If not found, resuming
            does nothing.
        launcher (str): Way to launcher multi-process. Supported launchers
            are 'pytorch', 'mpi', 'slurm' and 'none'. If 'none' is provided,
            non-distributed environment will be launched.
        env_cfg (dict): A dict used for setting environment. Defaults to
            dict(dist_cfg=dict(backend='nccl')).
        log_processor (dict, optional): A processor to format logs. Defaults to
            None.
        log_level (int or str): The log level of MMLogger handlers.
            Defaults to 'INFO'.
        visualizer (Visualizer or dict, optional): A Visualizer object or a
            dict build Visualizer object. Defaults to None. If not
            specified, default config will be used.
        default_scope (str, optional): Used to reset registries location.
            Defaults to None.
        randomness (dict): Some settings to make the experiment as reproducible
            as possible like seed and deterministic.
            Defaults to ``dict(seed=None)``. If seed is None, a random number
            will be generated and it will be broadcasted to all other processes
            if in distributed environment. If ``cudnn_benchmarch`` is
            ``True`` in ``env_cfg`` but ``deterministic`` is ``True`` in
            ``randomness``, the value of ``torch.backends.cudnn.benchmark``
            will be ``False`` finally.
        experiment_name (str, optional): Name of current experiment. If not
            specified, timestamp will be used as ``experiment_name``.
            Defaults to None.
        cfg (dict or Configdict or :obj:`Config`, optional): Full config.
            Defaults to None.

    Examples:
        >>> from mmengine import Runner
        >>> cfg = dict(
                model=dict(type='ToyModel'),
                work_dir='path/of/work_dir',
                train_dataloader=dict(
                    dataset=dict(type='ToyDataset'),
                    sampler=dict(type='DefaultSampler', shuffle=True),
                    batch_size=1,
                    num_workers=0),
                val_dataloader=dict(
                    dataset=dict(type='ToyDataset'),
                    sampler=dict(type='DefaultSampler', shuffle=False),
                    batch_size=1,
                    num_workers=0),
                test_dataloader=dict(
                    dataset=dict(type='ToyDataset'),
                    sampler=dict(type='DefaultSampler', shuffle=False),
                    batch_size=1,
                    num_workers=0),
                optimizer=dict(type='SGD', lr=0.01),
                param_scheduler=dict(type='MultiStepLR', milestones=[1, 2]),
                val_evaluator=dict(type='ToyEvaluator'),
                test_evaluator=dict(type='ToyEvaluator'),
                train_cfg=dict(by_epoch=True, max_epochs=3),
                val_cfg=dict(interval=1),
                test_cfg=dict(),
                custom_hooks=[],
                default_hooks=dict(
                    timer=dict(type='IterTimerHook'),
                    checkpoint=dict(type='CheckpointHook', interval=1),
                    logger=dict(type='LoggerHook'),
                    optimizer=dict(type='OptimizerHook', grad_clip=False),
                    param_scheduler=dict(type='ParamSchedulerHook')),
                launcher='none',
                env_cfg=dict(dist_cfg=dict(backend='nccl')),
<<<<<<< HEAD
                visualizer=dict(type='Visualizer',
                    vis_backends=[dict(type='LocalVisBackend',
                                      save_dir='temp_dir')])
=======
                log_processor=dict(window_size=20),
                writer=dict(
                    name='composed_writer',
                    writers=[dict(type='LocalWriter', save_dir='temp_dir')])
>>>>>>> c3aff4fc
            )
        >>> runner = Runner.from_cfg(cfg)
        >>> runner.train()
        >>> runner.test()
    """
    cfg: ConfigType
    train_loop: Optional[Union[BaseLoop, Dict]]
    val_loop: Optional[Union[BaseLoop, Dict]]
    test_loop: Optional[Union[BaseLoop, Dict]]

    def __init__(
        self,
        model: Union[nn.Module, Dict],
        work_dir: str,
        train_dataloader: Optional[Union[DataLoader, Dict]] = None,
        val_dataloader: Optional[Union[DataLoader, Dict]] = None,
        test_dataloader: Optional[Union[DataLoader, Dict]] = None,
        train_cfg: Optional[Dict] = None,
        val_cfg: Optional[Dict] = None,
        test_cfg: Optional[Dict] = None,
        optimizer: Optional[Union[Optimizer, Dict]] = None,
        param_scheduler: Optional[Union[_ParamScheduler, Dict, List]] = None,
        val_evaluator: Optional[Union[Evaluator, Dict, List]] = None,
        test_evaluator: Optional[Union[Evaluator, Dict, List]] = None,
        default_hooks: Optional[Dict[str, Union[Hook, Dict]]] = None,
        custom_hooks: Optional[List[Union[Hook, Dict]]] = None,
        load_from: Optional[str] = None,
        resume: bool = False,
        launcher: str = 'none',
        env_cfg: Dict = dict(dist_cfg=dict(backend='nccl')),
        log_level: str = 'INFO',
<<<<<<< HEAD
        visualizer: Optional[Union[Visualizer, Dict]] = None,
=======
        log_processor: Optional[Dict] = None,
        writer: Optional[Union[ComposedWriter, Dict]] = None,
>>>>>>> c3aff4fc
        default_scope: Optional[str] = None,
        randomness: Dict = dict(seed=None),
        experiment_name: Optional[str] = None,
        cfg: Optional[ConfigType] = None,
    ):
        self._work_dir = osp.abspath(work_dir)
        mmengine.mkdir_or_exist(self._work_dir)

        # recursively copy the `cfg` because `self.cfg` will be modified
        # everywhere.
        if cfg is not None:
            self.cfg = copy.deepcopy(cfg)
        else:
            self.cfg = dict()

        self._epoch = 0
        self._iter = 0

        # lazy initialization
        training_related = [train_dataloader, train_cfg, optimizer]
        if not (all(item is None for item in training_related)
                or all(item is not None for item in training_related)):
            raise ValueError(
                'train_dataloader, train_cfg, and optimizer should be either '
                'all None or not None, but got '
                f'train_dataloader={train_dataloader}, '
                f'train_cfg={train_cfg}, '
                f'optimizer={optimizer}.')
        self.train_dataloader = train_dataloader
        self.train_loop = train_cfg
        self.optimizer = optimizer

        # If there is no need to adjust learning rate, momentum or other
        # parameters of optimizer, param_scheduler can be None
        if param_scheduler is not None and self.optimizer is None:
            raise ValueError(
                'param_scheduler should be None when optimizer is None, '
                f'but got {param_scheduler}')
        if not isinstance(param_scheduler, Sequence):
            self.param_schedulers = [param_scheduler]
        else:
            self.param_schedulers = param_scheduler

        val_related = [val_dataloader, val_cfg, val_evaluator]
        if not (all(item is None
                    for item in val_related) or all(item is not None
                                                    for item in val_related)):
            raise ValueError(
                'val_dataloader, val_cfg, and val_evaluator should be either '
                'all None or not None, but got '
                f'val_dataloader={val_dataloader}, val_cfg={val_cfg}, '
                f'val_evaluator={val_evaluator}')
        self.val_dataloader = val_dataloader
        self.val_loop = val_cfg
        self.val_evaluator = val_evaluator

        test_related = [test_dataloader, test_cfg, test_evaluator]
        if not (all(item is None for item in test_related)
                or all(item is not None for item in test_related)):
            raise ValueError(
                'test_dataloader, test_cfg, and test_evaluator should be '
                'either all None or not None, but got '
                f'test_dataloader={test_dataloader}, test_cfg={test_cfg}, '
                f'test_evaluator={test_evaluator}')
        self.test_dataloader = test_dataloader
        self.test_loop = test_cfg
        self.test_evaluator = test_evaluator

        self._launcher = launcher
        if self._launcher == 'none':
            self._distributed = False
        else:
            self._distributed = True

        # self._timestamp will be set in the `setup_env` method. Besides,
        # it also will initialize multi-process and (or) distributed
        # environment.
        self.setup_env(env_cfg)
        # self._deterministic and self._seed will be set in the
        # `set_randomness`` method
        self.set_randomness(**randomness)

        if experiment_name is not None:
            self._experiment_name = f'{experiment_name}_{self._timestamp}'
        elif self.cfg.get('filename') is not None:
            filename_no_ext = osp.splitext(osp.basename(
                self.cfg['filename']))[0]
            self._experiment_name = f'{filename_no_ext}_{self._timestamp}'
        else:
            self._experiment_name = self.timestamp

<<<<<<< HEAD
        # Used to reset registries location. See :meth:`Registry.build` for
        # more details.
        self.default_scope = DefaultScope.get_instance(
            self._experiment_name, scope_name=default_scope)

=======
        log_processor = dict() if log_processor is None else log_processor
        self.log_processor = LogProcessor(**log_processor)
        # Since `get_instance` could return any subclass of ManagerMixin. The
        # corresponding attribute needs a type hint.
>>>>>>> c3aff4fc
        self.logger = self.build_logger(log_level=log_level)

        # Build `message_hub` for communication among components.
        # `message_hub` can store log scalars (loss, learning rate) and
        # runtime information (iter and epoch). Those components that do not
        # have access to the runner can get iteration or epoch information
        # from `message_hub`. For example, models can get the latest created
        # `message_hub` by
        # `self.message_hub=MessageHub.get_current_instance()` and then get
        # current epoch by `cur_epoch = self.message_hub.get_info('epoch')`.
        # See `MessageHub` and `ManagerMixin` for more details.
        self.message_hub = self.build_message_hub()
        # visualizer used for writing log or visualizing all kinds of data
        self.visualizer = self.build_visualizer(visualizer)

        self._load_from = load_from
        self._resume = resume
        # flag to mark whether checkpoint has been loaded or resumed
        self._has_loaded = False

        # build a model
        self.model = self.build_model(model)
        # wrap model
        self.model = self.wrap_model(
            self.cfg.get('model_wrapper_cfg'), self.model)

        # get model name from the model class
        if hasattr(self.model, 'module'):
            self._model_name = self.model.module.__class__.__name__
        else:
            self._model_name = self.model.__class__.__name__

        self._hooks: List[Hook] = []
        # register hooks to `self._hooks`
        self.register_hooks(default_hooks, custom_hooks)

        self.meta: dict = dict()

        # dump `cfg` to `work_dir`
        self.dump_config()

    @classmethod
    def from_cfg(cls, cfg: ConfigType) -> 'Runner':
        """Build a runner from config.

        Args:
            cfg (ConfigType): A config used for building runner. Keys of
                ``cfg`` can see :meth:`__init__`.

        Returns:
            Runner: A runner build from ``cfg``.
        """
        cfg = copy.deepcopy(cfg)
        runner = cls(
            model=cfg['model'],
            work_dir=cfg['work_dir'],
            train_dataloader=cfg.get('train_dataloader'),
            val_dataloader=cfg.get('val_dataloader'),
            test_dataloader=cfg.get('test_dataloader'),
            train_cfg=cfg.get('train_cfg'),
            val_cfg=cfg.get('val_cfg'),
            test_cfg=cfg.get('test_cfg'),
            optimizer=cfg.get('optimizer'),
            param_scheduler=cfg.get('param_scheduler'),
            val_evaluator=cfg.get('val_evaluator'),
            test_evaluator=cfg.get('test_evaluator'),
            default_hooks=cfg.get('default_hooks'),
            custom_hooks=cfg.get('custom_hooks'),
            load_from=cfg.get('load_from'),
            resume=cfg.get('resume', False),
            launcher=cfg.get('launcher', 'none'),
            env_cfg=cfg.get('env_cfg'),  # type: ignore
            log_processor=cfg.get('log_processor'),
            log_level=cfg.get('log_level', 'INFO'),
            visualizer=cfg.get('visualizer'),
            default_scope=cfg.get('default_scope'),
            randomness=cfg.get('randomness', dict(seed=None)),
            experiment_name=cfg.get('experiment_name'),
            cfg=cfg,
        )

        return runner

    @property
    def experiment_name(self):
        """str: Name of experiment."""
        return self._experiment_name

    @property
    def model_name(self):
        """str: Name of the model, usually the module class name."""
        return self._model_name

    @property
    def work_dir(self):
        """str: The working directory to save checkpoints and logs."""
        return self._work_dir

    @property
    def epoch(self):
        """int: Current epoch."""
        return self._epoch

    @epoch.setter
    def epoch(self, epoch: int):
        """Update epoch and synchronize epoch in :attr:`message_hub`."""
        self._epoch = epoch
        # To allow components that cannot access runner to get current epoch.
        self.message_hub.update_info('epoch', epoch)

    @property
    def iter(self):
        """int: Current iteration."""
        return self._iter

    @iter.setter
    def iter(self, iter: int):
        """Update iter and synchronize iter in :attr:`message_hub`."""
        self._iter = iter
        # To allow components that cannot access runner to get current
        # iteration.
        self.message_hub.update_info('iter', iter)

    @property
    def launcher(self):
        """str: Way to launcher multi processes."""
        return self._launcher

    @property
    def distributed(self):
        """bool: Whether current environment is distributed."""
        return self._distributed

    @property
    def rank(self):
        """int: Rank of current process."""
        return self._rank

    @property
    def world_size(self):
        """int: Number of processes participating in the job."""
        return self._world_size

    @property
    def deterministic(self):
        """int: Whether cudnn to select deterministic algorithms."""
        return self._deterministic

    @property
    def seed(self):
        """int: A number to set random modules."""
        return self._seed

    @property
    def timestamp(self):
        """str: Timestamp when creating experiment."""
        return self._timestamp

    @property
    def hooks(self):
        """list[:obj:`Hook`]: A list of registered hooks."""
        return self._hooks

    def setup_env(self, env_cfg: Dict) -> None:
        """Setup environment.

        An example of ``env_cfg``::

            env_cfg = dict(
                cudnn_benchmark=True,
                mp_cfg=dict(
                    mp_start_method='fork',
                    opencv_num_threads=0
                ),
                dist_cfg=dict(backend='nccl'),
            )

        Args:
            env_cfg (dict): Config for setting environment.
        """
        if env_cfg.get('cudnn_benchmark'):
            torch.backends.cudnn.benchmark = True

        if env_cfg.get('mp_cfg') is not None:
            self._set_multi_processing(**env_cfg.get('mp_cfg'))  # type: ignore

        # init distributed env first, since logger depends on the dist info.
        if self.distributed and env_cfg.get('dist_cfg') is not None:
            init_dist(self.launcher, **env_cfg.get('dist_cfg'))  # type: ignore

        self._rank, self._world_size = get_dist_info()

        timestamp = torch.tensor(time.time(), dtype=torch.float64)
        # TODO: handled by broadcast
        if self._world_size > 1 and torch.cuda.is_available():
            timestamp = timestamp.cuda()
        # broadcast timestamp from 0 process to other processes
        broadcast(timestamp)
        self._timestamp = time.strftime('%Y%m%d_%H%M%S',
                                        time.localtime(timestamp.item()))

    def _set_multi_processing(self,
                              mp_start_method: str = 'fork',
                              opencv_num_threads: int = 0) -> None:
        """Set multi-processing related environment.

        Args:
            mp_start_method (str): Set the method which should be used to start
                child processes. Defaults to 'fork'.
            opencv_num_threads (int): Number of threads for opencv.
                Defaults to 0.
        """
        # set multi-process start method as `fork` to speed up the training
        if platform.system() != 'Windows':
            current_method = mp.get_start_method(allow_none=True)
            if (current_method is not None
                    and current_method != mp_start_method):
                warnings.warn(
                    f'Multi-processing start method `{mp_start_method}` is '
                    f'different from the previous setting `{current_method}`.'
                    f'It will be force set to `{mp_start_method}`. You can '
                    'change this behavior by changing `mp_start_method` in '
                    'your config.')
            mp.set_start_method(mp_start_method, force=True)

        try:
            import cv2

            # disable opencv multithreading to avoid system being overloaded
            cv2.setNumThreads(opencv_num_threads)
        except ImportError:
            pass

        # setup OMP threads
        # This code is referred from https://github.com/pytorch/pytorch/blob/master/torch/distributed/run.py  # noqa
        if 'OMP_NUM_THREADS' not in os.environ and self.distributed:
            omp_num_threads = 1
            warnings.warn(
                'Setting OMP_NUM_THREADS environment variable for each process'
                f' to be {omp_num_threads} in default, to avoid your system '
                'being overloaded, please further tune the variable for '
                'optimal performance in your application as needed.')
            os.environ['OMP_NUM_THREADS'] = str(omp_num_threads)

        # setup MKL threads
        if 'MKL_NUM_THREADS' not in os.environ and self.distributed:
            mkl_num_threads = 1
            warnings.warn(
                'Setting MKL_NUM_THREADS environment variable for each process'
                f' to be {mkl_num_threads} in default, to avoid your system '
                'being overloaded, please further tune the variable for '
                'optimal performance in your application as needed.')
            os.environ['MKL_NUM_THREADS'] = str(mkl_num_threads)

    def set_randomness(self, seed, deterministic: bool = False) -> None:
        """Set random seed to guarantee reproducible results.

        Args:
            seed (int): A number to set random modules.
            deterministic (bool): Whether to set the deterministic option for
                CUDNN backend, i.e., set `torch.backends.cudnn.deterministic`
                to True and `torch.backends.cudnn.benchmark` to False.
                Defaults to False.
                See https://pytorch.org/docs/stable/notes/randomness.html for
                more details.
        """
        self._deterministic = deterministic
        self._seed = seed
        if self._seed is None:
            self._seed = sync_random_seed()

        random.seed(self._seed)
        np.random.seed(self._seed)
        torch.manual_seed(self._seed)
        torch.cuda.manual_seed_all(self._seed)
        if deterministic:
            if torch.backends.cudnn.benchmark:
                warnings.warn(
                    'torch.backends.cudnn.benchmark is going to be set as '
                    '`False` to cause cuDNN to deterministically select an '
                    'algorithm')

            torch.backends.cudnn.benchmark = False
            torch.backends.cudnn.deterministic = True
            if digit_version(TORCH_VERSION) >= digit_version('1.10.0'):
                torch.use_deterministic_algorithms(True)

    def build_logger(self,
                     log_level: Union[int, str] = 'INFO',
                     log_file: str = None,
                     **kwargs) -> MMLogger:
        """Build a global asscessable MMLogger.

        Args:
            log_level (int or str): The log level of MMLogger handlers.
                Defaults to 'INFO'.
            log_file (str, optional): Path of filename to save log.
                Defaults to None.
            **kwargs: Remaining parameters passed to ``MMLogger``.

        Returns:
            MMLogger: A MMLogger object build from ``logger``.
        """
        if log_file is None:
            log_file = osp.join(self.work_dir, f'{self._experiment_name}.log')

        log_cfg = dict(log_level=log_level, log_file=log_file, **kwargs)
        log_cfg.setdefault('name', self._experiment_name)

        return MMLogger.get_instance(**log_cfg)  # type: ignore

    def build_message_hub(self,
                          message_hub: Optional[Dict] = None) -> MessageHub:
        """Build a global asscessable MessageHub.

        Args:
            message_hub (dict, optional): A dict to build MessageHub object.
                If not specified, default config will be used to build
                MessageHub object. Defaults to None.

        Returns:
            MessageHub: A MessageHub object build from ``message_hub``.
        """
        if message_hub is None:
            message_hub = dict(name=self._experiment_name)
        elif isinstance(message_hub, dict):
            # ensure message_hub containing name key
            message_hub.setdefault('name', self._experiment_name)
        else:
            raise TypeError(
                f'message_hub should be dict or None, but got {message_hub}')

        return MessageHub.get_instance(**message_hub)

    def build_visualizer(
            self,
            visualizer: Optional[Union[Visualizer,
                                       Dict]] = None) -> Visualizer:
        """Build a global asscessable Visualizer.

        Args:
            visualizer (Visualizer or dict, optional): A Visualizer object
                or a dict to build Visualizer object. If ``visualizer`` is a
                Visualizer object, just returns itself. If not specified,
                default config will be used to build Visualizer object.
                Defaults to None.

        Returns:
            Visualizer: A Visualizer object build from ``visualizer``.
        """
        if visualizer is None:
            visualizer = dict(
                name=self._experiment_name,
                vis_backends=[
                    dict(type='LocalVisBackend', save_dir=self._work_dir)
                ])
            return Visualizer.get_instance(**visualizer)

        if isinstance(visualizer, Visualizer):
            return visualizer

        if isinstance(visualizer, dict):
            # ensure visualizer containing name key
            visualizer.setdefault('name', self._experiment_name)
            visualizer.setdefault('save_dir', self._work_dir)
            return VISUALIZERS.build(visualizer)
        else:
            raise TypeError(
                'visualizer should be Visualizer object, a dict or None, '
                f'but got {visualizer}')

    def build_model(self, model: Union[nn.Module, Dict]) -> nn.Module:
        """Build model.

        If ``model`` is a dict, it will be used to build a nn.Module object
        and initialize the weights if it has ``init_weights`` method.
        Else, if ``model`` is a nn.Module object it will be returned directly.

        An example of ``model``::

            model = dict(type='ResNet')

        Args:
            model (nn.Module or dict): A nn.Module object or a dict to build
                nn.Module object. If ``model`` is a nn.Module object, just
                returns itself.

        Returns:
            nn.Module: Model build from ``model``.
        """
        if isinstance(model, nn.Module):
            return model
        elif isinstance(model, dict):
            model = MODELS.build(model)
            # init weights
            if hasattr(model, 'init_weights'):
                model.init_weights()
            return model
        else:
            raise TypeError('model should be a nn.Module object or dict, '
                            f'but got {model}')

    def wrap_model(self, model_wrapper_cfg: Optional[Dict],
                   model: nn.Module) -> nn.Module:
        """Wrap model.

        An example of ``model_wrapper_cfg``::

            model_wrapper_cfg = dict(
                broadcast_buffers=False,
                find_unused_parameters=False
            )

        Args:
            model_wrapper_cfg (dict, optional): Config to wrap model. If not
                specified, ``DistributedDataParallel`` will be used in
                distributed environment. Defaults to None.
            model (nn.Module): Model to be wrapped.

        Returns:
            nn.Module: Wrapped model.
        """
        if is_model_wrapper(model):
            if model_wrapper_cfg is not None:
                raise TypeError(
                    'model has been wrapped and "model_wrapper_cfg" should be '
                    f'None, but got {model_wrapper_cfg}')

            return model

        if model_wrapper_cfg is None:
            if self.distributed:
                find_unused_parameters = self.cfg.get('find_unused_parameters',
                                                      False)
                # Sets the `find_unused_parameters` parameter in
                # torch.nn.parallel.DistributedDataParallel
                model = DistributedDataParallel(
                    self.model.cuda(),
                    device_ids=[torch.cuda.current_device()],
                    broadcast_buffers=False,
                    find_unused_parameters=find_unused_parameters)
            else:
                # Set `export CUDA_VISIBLE_DEVICES=-1` can enable CPU training.
                if torch.cuda.is_available():
                    model = model.cuda()
        else:
            model = MODEL_WRAPPERS.build(
                model_wrapper_cfg, default_args=dict(model=self.model))

        return model

    def build_optimizer(self, optimizer: Union[Optimizer, Dict]) -> Optimizer:
        """Build optimizer.

        An example of ``optimizer``::

            optimizer = dict(type='SGD', lr=0.01)

        Args:
            optimizer (Optimizer or dict): An Optimizer object or a dict to
                build Optimizer object. If ``optimizer`` is an Optimizer
                object, just returns itself.

        Returns:
            Optimizer: Optimizer build from ``optimizer_cfg``.
        """
        if isinstance(optimizer, Optimizer):
            return optimizer
        elif isinstance(optimizer, dict):
            optimizer = build_optimizer(self.model, optimizer)
            return optimizer
        else:
            raise TypeError('optimizer should be an Optimizer object or dict, '
                            f'but got {optimizer}')

    def build_param_scheduler(
        self, scheduler: Union[_ParamScheduler, Dict,
                               List]) -> List[_ParamScheduler]:
        """Build parameter schedulers.

        Examples of ``scheduler``::

            scheduler = dict(type='MultiStepLR', milestones=[1, 2])

            # scheduler can also be a list of dict
            scheduler = [
                dict(type='MultiStepLR', milestones=[1, 2]),
                dict(type='StepLR', step_size=1)
            ]

        Args:
            scheduler (_ParamScheduler or dict or list): A Param Scheduler
                object or a dict or list of dict to build parameter schedulers.

        Returns:
            list[:obj:`_ParamScheduler`]: List of parameter schedulers build
            from ``scheduler``.
        """
        if not isinstance(self.optimizer, Optimizer):
            raise RuntimeError(
                '`build_optimizer` should be called before'
                '`build_param_scheduler` because the latter depends on the '
                'former')

        if not isinstance(scheduler, Sequence):
            schedulers = [scheduler]
        else:
            schedulers = scheduler

        param_schedulers = []
        for _scheduler in schedulers:
            if isinstance(_scheduler, _ParamScheduler):
                param_schedulers.append(_scheduler)
            elif isinstance(_scheduler, dict):
                param_schedulers.append(
                    PARAM_SCHEDULERS.build(
                        _scheduler,
                        default_args=dict(optimizer=self.optimizer)))
            else:
                raise TypeError(
                    '_scheduler should be a _ParamScheduler object or dict, '
                    f'but got {_scheduler}')

        return param_schedulers

    def build_evaluator(
            self, evaluator: Union[Dict, List[Dict], Evaluator]) -> Evaluator:
        """Build evaluator.

        Examples of ``evaluator``::

            evaluator = dict(type='ToyMetric')

            # evaluator can also be a list of dict
            evaluator = [
                dict(type='ToyMetric1'),
                dict(type='ToyEvaluator2')
            ]

        Args:
            evaluator (Evaluator or dict or list):
                An Evaluator object or a config dict or list of config dict
                used to build an Evaluator.

        Returns:
            Evaluator: Evaluator build from ``evaluator``.
        """
        if isinstance(evaluator, Evaluator):
            return evaluator
        elif isinstance(evaluator, dict) or is_list_of(evaluator, dict):
            return Evaluator(evaluator)  # type: ignore
        else:
            raise TypeError(
                'evaluator should be one of dict, list of dict, and Evaluator'
                f', but got {evaluator}')

    def build_dataloader(self, dataloader: Union[DataLoader,
                                                 Dict]) -> DataLoader:
        """Build dataloader.

        The method builds three components:

        - Dataset
        - Sampler
        - Dataloader

        An example of ``dataloader``::

            dataloader = dict(
                dataset=dict(type='ToyDataset'),
                sampler=dict(type='DefaultSampler', shuffle=True),
                batch_size=1,
                num_workers=9
            )

        Args:
            dataloader (DataLoader or dict): A Dataloader object or a dict to
                build Dataloader object. If ``dataloader`` is a Dataloader
                object, just returns itself.

        Returns:
            Dataloader: DataLoader build from ``dataloader_cfg``.
        """
        if isinstance(dataloader, DataLoader):
            return dataloader

        dataloader_cfg = copy.deepcopy(dataloader)

        # build dataset
        dataset_cfg = dataloader_cfg.pop('dataset')
        if isinstance(dataset_cfg, dict):
            dataset = DATASETS.build(dataset_cfg)
            if hasattr(dataset, 'full_init'):
                dataset.full_init()
        else:
            # fallback to raise error in dataloader
            # if `dataset_cfg` is not a valid type
            dataset = dataset_cfg

        # build sampler
        sampler_cfg = dataloader_cfg.pop('sampler')
        if isinstance(sampler_cfg, dict):
            sampler = DATA_SAMPLERS.build(
                sampler_cfg, default_args=dict(dataset=dataset))
        else:
            # fallback to raise error in dataloader
            # if `sampler_cfg` is not a valid type
            sampler = sampler_cfg

        # build batch sampler
        batch_sampler_cfg = dataloader_cfg.pop('batch_sampler', None)
        if batch_sampler_cfg is None:
            batch_sampler = None
        elif isinstance(batch_sampler_cfg, dict):
            batch_sampler = DATA_SAMPLERS.build(
                batch_sampler_cfg,
                default_args=dict(
                    sampler=sampler,
                    batch_size=dataloader_cfg.pop('batch_size')))
        else:
            # fallback to raise error in dataloader
            # if `batch_sampler_cfg` is not a valid type
            batch_sampler = batch_sampler_cfg

        # build dataloader
        init_fn: Optional[partial]
        if self.seed is not None:
            init_fn = partial(
                worker_init_fn,
                num_workers=dataloader_cfg.get('num_workers'),
                rank=self.rank,
                seed=self.seed)
        else:
            init_fn = None

        # The default behavior of `collat_fn` in dataloader is to
        # merge a list of samples to form a mini-batch of Tensor(s).
        # However, to make this more flexible, collate_fn in MMengine does
        # nothing. The action to merge a list of samples will be handled
        # in model.
        data_loader = DataLoader(
            dataset=dataset,
            sampler=sampler if batch_sampler is None else None,
            batch_sampler=batch_sampler,
            collate_fn=pseudo_collate,
            worker_init_fn=init_fn,
            **dataloader_cfg)
        return data_loader

    def build_train_loop(self, loop: Union[BaseLoop, Dict]) -> BaseLoop:
        """Build training loop.

        Examples of ``loop``::

            # `EpochBasedTrainLoop` will be used
            loop = dict(by_epoch=True, max_epochs=3)

            # `IterBasedTrainLoop` will be used
            loop = dict(by_epoch=False, max_epochs=3)

            # custom training loop
            loop = dict(type='CustomTrainLoop', max_epochs=3)

        Args:
            loop (BaseLoop or dict): A training loop or a dict to build
                training loop. If ``loop`` is a training loop object, just
                returns itself.

        Returns:
            :obj:`BaseLoop`: Training loop object build from ``loop``.
        """
        if isinstance(loop, BaseLoop):
            return loop
        elif not isinstance(loop, dict):
            raise TypeError(
                f'loop should be a Loop object or dict, but got {loop}')

        loop_cfg = copy.deepcopy(loop)

        if 'type' in loop_cfg and 'by_epoch' in loop_cfg:
            raise RuntimeError(
                'Only one of `type` or `by_epoch` can exist in `loop_cfg`.')

        if 'type' in loop_cfg:
            loop = LOOPS.build(
                loop_cfg,
                default_args=dict(
                    runner=self, dataloader=self.train_dataloader))
        else:
            by_epoch = loop_cfg.pop('by_epoch')
            if by_epoch:
                loop = EpochBasedTrainLoop(
                    **loop_cfg, runner=self, dataloader=self.train_dataloader)
            else:
                loop = IterBasedTrainLoop(
                    **loop_cfg, runner=self, dataloader=self.train_dataloader)

        # `build_optimizer` should be called before `build_param_scheduler`
        #  because the latter depends on the former
        self.optimizer = self.build_optimizer(self.optimizer)

        self.param_schedulers = self.build_param_scheduler(  # type: ignore
            self.param_schedulers)  # type: ignore

        return loop  # type: ignore

    def build_val_loop(self, loop: Union[BaseLoop, Dict]) -> BaseLoop:
        """Build validation loop.

        Examples of ``loop``:

            # `ValLoop` will be used
            loop = dict(interval=1)

            # custom validation loop
            loop = dict(type='CustomValLoop', interval=1)

        Args:
            loop (BaseLoop or dict): A validation loop or a dict to build
                validation loop. If ``loop`` is a validation loop object, just
                returns itself.

        Returns:
            :obj:`BaseLoop`: Validation loop object build from ``loop``.
        """
        if isinstance(loop, BaseLoop):
            return loop
        elif not isinstance(loop, dict):
            raise TypeError(
                f'train_loop should be a Loop object or dict, but got {loop}')

        loop_cfg = copy.deepcopy(loop)

        if 'type' in loop_cfg:
            loop = LOOPS.build(
                loop_cfg,
                default_args=dict(
                    runner=self,
                    dataloader=self.val_dataloader,
                    evaluator=self.val_evaluator))
        else:
            loop = ValLoop(
                runner=self,
                dataloader=self.val_dataloader,
                evaluator=self.val_evaluator,  # type: ignore
                **loop_cfg,
            )  # type: ignore

        return loop  # type: ignore

    def build_test_loop(self, loop: Union[BaseLoop, Dict]) -> BaseLoop:
        """Build test loop.

        Examples of ``loop``:

            # `TestLoop` will be used
            loop = dict()

            # custom test loop
            loop = dict(type='CustomTestLoop')

        Args:
            loop (BaseLoop or dict): A test loop or a dict to build test loop.
                If ``loop`` is a test loop object, just returns itself.

        Args:
            loop_cfg (dict): Config to build test loop.

        Returns:
            :obj:`BaseLoop`: Test loop object build from ``loop_cfg``.
        """
        if isinstance(loop, BaseLoop):
            return loop
        elif not isinstance(loop, dict):
            raise TypeError(
                f'train_loop should be a Loop object or dict, but got {loop}')

        loop_cfg = copy.deepcopy(loop)  # type: ignore

        if 'type' in loop_cfg:
            loop = LOOPS.build(
                loop_cfg,
                default_args=dict(
                    runner=self,
                    dataloader=self.test_dataloader,
                    evaluator=self.test_evaluator))
        else:
            loop = TestLoop(
                runner=self,
                dataloader=self.test_dataloader,
                evaluator=self.test_evaluator)  # type: ignore

        return loop  # type: ignore

    def load_or_resume(self) -> None:
        """load or resume checkpoint."""
        if self._has_loaded:
            return None

        # decide to load from checkpoint or resume from checkpoint
        resume_from = None
        if self._resume and self._load_from is None:
            # auto resume from the latest checkpoint
            resume_from = find_latest_checkpoint(self.work_dir)
            self.logger.info(
                f'Auto resumed from the latest checkpoint {resume_from}.')
        elif self._resume and self._load_from is not None:
            # resume from the specified checkpoint
            resume_from = self._load_from

        if resume_from is not None:
            self.resume(resume_from)
            self._has_loaded = True
        elif self._load_from is not None:
            self.load_checkpoint(self._load_from)
            self._has_loaded = True

    def train(self) -> None:
        """Launch training."""
        if self.train_loop is None:
            raise RuntimeError(
                '`self.train_loop` should not be None when calling train '
                'method. Please provide `train_dataloader`, `train_cfg`, '
                '`optimizer` and `param_scheduler` arguments when '
                'initializing runner.')

        self.train_loop = self.build_train_loop(
            self.train_loop)  # type: ignore

        if self.val_loop is not None:
            self.val_loop = self.build_val_loop(self.val_loop)  # type: ignore

        self.load_or_resume()

        # TODO: add a contextmanager to avoid calling `before_run` many times
        self.call_hook('before_run')
        self.train_loop.run()  # type: ignore
        self.call_hook('after_run')

    def val(self) -> None:
        """Launch validation."""
        if self.val_loop is None:
            raise RuntimeError(
                '`self.val_loop` should not be None when calling val method.'
                'Please provide `val_dataloader`, `val_cfg` and '
                '`val_evaluator` arguments when initializing runner.')

        self.val_loop = self.build_val_loop(self.val_loop)  # type: ignore

        self.load_or_resume()

        self.call_hook('before_run')
        self.val_loop.run()  # type: ignore
        self.call_hook('after_run')

    def test(self) -> None:
        """Launch test."""
        if self.test_loop is None:
            raise RuntimeError(
                '`self.test_loop` should not be None when calling test method.'
                'Please provide `test_dataloader`, `test_cfg` and '
                '`test_evaluator` arguments when initializing runner.')

        self.test_loop = self.build_test_loop(self.test_loop)  # type: ignore

        self.load_or_resume()

        self.call_hook('before_run')
        self.test_loop.run()  # type: ignore
        self.call_hook('after_run')

    def call_hook(self, fn_name: str, **kwargs) -> None:
        """Call all hooks.

        Args:
            fn_name (str): The function name in each hook to be called, such as
                "before_train_epoch".
            **kwargs: Keyword arguments passed to hook.
        """
        for hook in self._hooks:
            # support adding additional custom hook methods
            if hasattr(hook, fn_name):
                getattr(hook, fn_name)(self, **kwargs)

    def register_hook(
            self,
            hook: Union[Hook, Dict],
            priority: Optional[Union[str, int, Priority]] = None) -> None:
        """Register a hook into the hook list.

        The hook will be inserted into a priority queue, with the specified
        priority (See :class:`Priority` for details of priorities).
        For hooks with the same priority, they will be triggered in the same
        order as they are registered.

        Priority of hook will be decided with the following priority:

        - ``priority`` argument. If ``priority`` is given, it will be priority
          of hook.
        - If ``hook`` argument is a dict and ``priority`` in it, the priority
          will be the value of ``hook['priority']``.
        - If ``hook`` argument is a dict but ``priority`` not in it or ``hook``
          is an instance of ``hook``, the priority will be ``hook.priority``.

        Args:
            hook (:obj:`Hook` or dict): The hook to be registered.
            priority (int or str or :obj:`Priority`, optional): Hook priority.
                Lower value means higher priority.
        """
        if not isinstance(hook, (Hook, dict)):
            raise TypeError(
                f'hook should be an instance of Hook or dict, but got {hook}')

        _priority = None
        if isinstance(hook, dict):
            if 'priority' in hook:
                _priority = hook.pop('priority')

            hook_obj = HOOKS.build(hook)
        else:
            hook_obj = hook

        if priority is not None:
            hook_obj.priority = priority
        elif _priority is not None:
            hook_obj.priority = _priority

        inserted = False
        for i in range(len(self._hooks) - 1, -1, -1):
            if get_priority(hook_obj.priority) >= get_priority(
                    self._hooks[i].priority):
                self._hooks.insert(i + 1, hook_obj)
                inserted = True
                break
        if not inserted:
            self._hooks.insert(0, hook_obj)

    def register_default_hooks(
            self,
            hooks: Optional[Dict[str, Union[Hook, Dict]]] = None) -> None:
        """Register default hooks into hook list.

        ``hooks`` will be registered into runner to execute some default
        actions like updating model parameters or saving checkpoints.

        Default hooks and their priorities:

        +----------------------+-------------------------+
        | Hooks                | Priority                |
        +======================+=========================+
        | OptimizerHook        | HIGH (30)               |
        +----------------------+-------------------------+
        | IterTimerHook        | NORMAL (40)             |
        +----------------------+-------------------------+
        | DistSamplerSeedHook  | NORMAL (40)             |
        +----------------------+-------------------------+
        | LoggerHook           | BELOW_NORMAL (60)       |
        +----------------------+-------------------------+
        | ParamSchedulerHook   | LOW (70)                |
        +----------------------+-------------------------+
        | CheckpointHook       | VERY_LOW (90)           |
        +----------------------+-------------------------+

        If ``hooks`` is None, above hooks will be registered by
        default::

            default_hooks = dict(
                optimizer=dict(type='OptimizerHook', grad_clip=None),
                timer=dict(type='IterTimerHook'),
                sampler_seed=dict(type='DistSamplerSeedHook'),
                logger=dict(type='LoggerHook'),
                param_scheduler=dict(type='ParamSchedulerHook'),
                checkpoint=dict(type='CheckpointHook', interval=1),
            )

        If not None, ``hooks`` will be merged into ``default_hooks``.
        If there are None value in default_hooks, the corresponding item will
        be popped from ``default_hooks``::

            hooks = dict(timer=None)

        The final registered default hooks will be :obj:`OptimizerHook`,
        :obj:`LoggerHook`, :obj:`ParamSchedulerHook` and :obj:`CheckpointHook`.

        Args:
            hooks (dict[str, Hook or dict], optional): Default hooks or configs
                to be registered.
        """
        default_hooks: dict = dict(
            optimizer=dict(type='OptimizerHook', grad_clip=None),
            timer=dict(type='IterTimerHook'),
            logger=dict(type='LoggerHook'),
            param_scheduler=dict(type='ParamSchedulerHook'),
            checkpoint=dict(type='CheckpointHook', interval=1),
            sampler_seed=dict(type='DistSamplerSeedHook'),
        )
        if hooks is not None:
            for name, hook in hooks.items():
                if name in default_hooks and hook is None:
                    # remove hook from _default_hooks
                    default_hooks.pop(name)
                else:
                    assert hook is not None
                    default_hooks[name] = hook

        for hook in default_hooks.values():
            self.register_hook(hook)

    def register_custom_hooks(self, hooks: List[Union[Hook, Dict]]) -> None:
        """Register custom hooks into hook list.

        Args:
            hooks (list[Hook | dict]): List of hooks or configs to be
                registered.
        """
        for hook in hooks:
            self.register_hook(hook)

    def register_hooks(
            self,
            default_hooks: Optional[Dict[str, Union[Hook, Dict]]] = None,
            custom_hooks: Optional[List[Union[Hook, Dict]]] = None) -> None:
        """Register default hooks and custom hooks into hook list.

        Args:
            default_hooks (dict[str, dict] or dict[str, Hook], optional): Hooks
                to execute default actions like updating model parameters and
                saving checkpoints.  Defaults to None.
            custom_hooks (list[dict] or list[Hook], optional): Hooks to execute
                custom actions like visualizing images processed by pipeline.
                Defaults to None.
        """
        self.register_default_hooks(default_hooks)

        if custom_hooks is not None:
            self.register_custom_hooks(custom_hooks)

    def resume(self,
               filename: str,
               resume_optimizer: bool = True,
               resume_param_scheduler: bool = True,
               map_location: Union[str, Callable] = 'default') -> None:
        """Resume model from checkpoint.

        Args:
            filename (str): Accept local filepath, URL, ``torchvision://xxx``,
                ``open-mmlab://xxx``.
            resume_optimizer (bool): Whether to resume optimizer state.
                Defaults to True.
            resume_param_scheduler (bool): Whether to resume param scheduler
                state. Defaults to True.
            map_location (str or callable):A string or a callable function to
                specifying how to remap storage locations.
                Defaults to 'default'.
        """
        if map_location == 'default':
            if torch.cuda.is_available():
                device_id = torch.cuda.current_device()
                checkpoint = self.load_checkpoint(
                    filename,
                    map_location=lambda storage, loc: storage.cuda(device_id))
            else:
                checkpoint = self.load_checkpoint(filename)
        else:
            checkpoint = self.load_checkpoint(
                filename, map_location=map_location)

        self._epoch = checkpoint['meta']['epoch']
        self._iter = checkpoint['meta']['iter']

        if self.meta is None:
            self.meta = {}

        self.meta.setdefault('hook_msgs', {})
        # load `last_ckpt`, `best_score`, `best_ckpt`, etc. for hook messages
        self.meta['hook_msgs'].update(checkpoint['meta'].get('hook_msgs', {}))

        # check whether the number of GPU used for current experiment
        # is consistent with resuming from checkpoint
        if 'config' in checkpoint['meta']:
            config = mmengine.Config.fromstring(
                checkpoint['meta']['config'], file_format='.py')
            previous_gpu_ids = config.get('gpu_ids', None)
            if (previous_gpu_ids is not None and len(previous_gpu_ids) > 0
                    and len(previous_gpu_ids) != self._world_size):
                # TODO, should we modify the iteration?
                self.logger.info(
                    'Number of GPU used for current experiment is not '
                    'consistent with resuming from checkpoint')

        # resume meta information meta
        self.meta = checkpoint['meta']

        # resume optimizer
        if 'optimizer' in checkpoint and resume_optimizer:
            self.optimizer = self.build_optimizer(self.optimizer)
            self.optimizer.load_state_dict(checkpoint['optimizer'])

        # resume param scheduler
        if 'param_schedulers' in checkpoint and resume_param_scheduler:
            self.param_schedulers = self.build_param_scheduler(  # type: ignore
                self.param_schedulers)

            for cur_scheduler, ckpt_scheduler in zip(
                    self.param_schedulers, checkpoint['param_schedulers']):
                cur_scheduler.load_state_dict(ckpt_scheduler)  # type: ignore

        self._has_loaded = True

        self.logger.info(f'resumed epoch: {self._epoch}, iter: {self._iter}')

    def load_checkpoint(self,
                        filename: str,
                        map_location: Union[str, Callable] = 'cpu',
                        strict: bool = False,
                        revise_keys: list = [(r'^module.', '')]):
        """Load checkpoint from given ``filename``.

        Args:
            filename (str): Accept local filepath, URL, ``torchvision://xxx``,
                ``open-mmlab://xxx``.
            map_location (str or callable): A string or a callable function to
                specifying how to remap storage locations.
                Defaults to 'cpu'.
            strict (bool): strict (bool): Whether to allow different params for
                the model and checkpoint.
            revise_keys (list): A list of customized keywords to modify the
                state_dict in checkpoint. Each item is a (pattern, replacement)
                pair of the regular expression operations. Default: strip
                the prefix 'module.' by [(r'^module\\.', '')].
        """
        checkpoint = _load_checkpoint(filename, map_location=map_location)

        # Add comments to describe the usage of `after_load_ckpt`
        self.call_hook('after_load_ckpt', checkpoint=checkpoint)

        if is_model_wrapper(self.model):
            model = self.model.module
        else:
            model = self.model

        checkpoint = _load_checkpoint_to_model(
            model, checkpoint, strict, revise_keys=revise_keys)

        self._has_loaded = True

        self.logger.info(f'Load checkpoint from {filename}')

        return checkpoint

    @master_only
    def save_checkpoint(self,
                        out_dir: str,
                        filename: str,
                        save_optimizer: bool = True,
                        save_param_scheduler: bool = True,
                        meta: dict = None,
                        create_symlink: bool = True,
                        by_epoch: bool = True):
        """Save checkpoints.

        ``CheckpointHook`` invokes this method to save checkpoints
        periodically.

        Args:
            out_dir (str): The directory that checkpoints are saved.
            filename (str): The checkpoint filename.
            save_optimizer (bool): Whether to save the optimizer to
                the checkpoint. Defaults to True.
            save_param_scheduler (bool): Whether to save the param_scheduler
                to the checkpoint. Defaults to True.
            meta (dict, optional): The meta information to be saved in the
                checkpoint. Defaults to None.
            create_symlink (bool): Whether to create a symlink
                "latest.pth" to point to the latest checkpoint.
                Defaults to True.
        """
        if meta is None:
            meta = {}
        elif not isinstance(meta, dict):
            raise TypeError(
                f'meta should be a dict or None, but got {type(meta)}')

        if self.meta is not None:
            meta.update(self.meta)

        if by_epoch:
            # self._epoch increments 1 after
            # `self.call_hook('after_train_epoch)` but `save_checkpoint` is
            # called by `after_train_epoch`` method of `CheckpointHook` so
            # `epoch` should be `self_epoch + 1`
            meta.update(epoch=self._epoch + 1, iter=self._iter)
        else:
            meta.update(epoch=self._epoch, iter=self._iter + 1)

        filepath = osp.join(out_dir, filename)

        if hasattr(self.model, 'CLASSES') and self.model.CLASSES is not None:
            # save class name to the meta
            meta.update(CLASSES=self.model.CLASSES)

        if is_model_wrapper(self.model):
            model = self.model.module
        else:
            model = self.model

        checkpoint = {
            'meta': meta,
            'state_dict': weights_to_cpu(get_state_dict(model))
        }
        # save optimizer state dict to checkpoint
        if save_optimizer:
            if isinstance(self.optimizer, Optimizer):
                checkpoint['optimizer'] = self.optimizer.state_dict()
            else:  # TODO
                raise TypeError(
                    'self.optimizer should be an optimizer, but got '
                    f'{self.optimizer}')

        # save param scheduler state dict
        if save_param_scheduler:
            checkpoint['param_schedulers'] = []
            for _scheduler in self.param_schedulers:
                state_dict = _scheduler.state_dict()  # type: ignore
                checkpoint['param_schedulers'].append(state_dict)

        self.call_hook('before_save_ckpt', checkpoint=checkpoint)

        save_checkpoint(checkpoint, filepath)
        # in some environments, `os.symlink` is not supported, you may need to
        # set `create_symlink` to False
        if create_symlink:
            dst_file = osp.join(out_dir, 'latest.pth')
            if platform.system() != 'Windows':
                symlink(filename, dst_file)
            else:
                shutil.copy(filepath, dst_file)

    @master_only
    def dump_config(self) -> None:
        """Dump config to `work_dir`."""
        if isinstance(self.cfg,
                      Config) and self.cfg.get('filename') is not None:
            self.cfg.dump(
                osp.join(self.work_dir, osp.basename(self.cfg.filename)))
        elif self.cfg:
            # TODO
            pass<|MERGE_RESOLUTION|>--- conflicted
+++ resolved
@@ -153,50 +153,44 @@
     Examples:
         >>> from mmengine import Runner
         >>> cfg = dict(
-                model=dict(type='ToyModel'),
-                work_dir='path/of/work_dir',
-                train_dataloader=dict(
-                    dataset=dict(type='ToyDataset'),
-                    sampler=dict(type='DefaultSampler', shuffle=True),
-                    batch_size=1,
-                    num_workers=0),
-                val_dataloader=dict(
-                    dataset=dict(type='ToyDataset'),
-                    sampler=dict(type='DefaultSampler', shuffle=False),
-                    batch_size=1,
-                    num_workers=0),
-                test_dataloader=dict(
-                    dataset=dict(type='ToyDataset'),
-                    sampler=dict(type='DefaultSampler', shuffle=False),
-                    batch_size=1,
-                    num_workers=0),
-                optimizer=dict(type='SGD', lr=0.01),
-                param_scheduler=dict(type='MultiStepLR', milestones=[1, 2]),
-                val_evaluator=dict(type='ToyEvaluator'),
-                test_evaluator=dict(type='ToyEvaluator'),
-                train_cfg=dict(by_epoch=True, max_epochs=3),
-                val_cfg=dict(interval=1),
-                test_cfg=dict(),
-                custom_hooks=[],
-                default_hooks=dict(
-                    timer=dict(type='IterTimerHook'),
-                    checkpoint=dict(type='CheckpointHook', interval=1),
-                    logger=dict(type='LoggerHook'),
-                    optimizer=dict(type='OptimizerHook', grad_clip=False),
-                    param_scheduler=dict(type='ParamSchedulerHook')),
-                launcher='none',
-                env_cfg=dict(dist_cfg=dict(backend='nccl')),
-<<<<<<< HEAD
-                visualizer=dict(type='Visualizer',
-                    vis_backends=[dict(type='LocalVisBackend',
-                                      save_dir='temp_dir')])
-=======
-                log_processor=dict(window_size=20),
-                writer=dict(
-                    name='composed_writer',
-                    writers=[dict(type='LocalWriter', save_dir='temp_dir')])
->>>>>>> c3aff4fc
-            )
+        >>>     model=dict(type='ToyModel'),
+        >>>     work_dir='path/of/work_dir',
+        >>>     train_dataloader=dict(
+        >>>     dataset=dict(type='ToyDataset'),
+        >>>     sampler=dict(type='DefaultSampler', shuffle=True),
+        >>>     batch_size=1,
+        >>>     num_workers=0),
+        >>>     val_dataloader=dict(
+        >>>         dataset=dict(type='ToyDataset'),
+        >>>         sampler=dict(type='DefaultSampler', shuffle=False),
+        >>>        batch_size=1,
+        >>>        num_workers=0),
+        >>>     test_dataloader=dict(
+        >>>         dataset=dict(type='ToyDataset'),
+        >>>         sampler=dict(type='DefaultSampler', shuffle=False),
+        >>>         batch_size=1,
+        >>>         num_workers=0),
+        >>>     optimizer=dict(type='SGD', lr=0.01),
+        >>>     param_scheduler=dict(type='MultiStepLR', milestones=[1, 2]),
+        >>>     val_evaluator=dict(type='ToyEvaluator'),
+        >>>     test_evaluator=dict(type='ToyEvaluator'),
+        >>>     train_cfg=dict(by_epoch=True, max_epochs=3),
+        >>>     val_cfg=dict(interval=1),
+        >>>     test_cfg=dict(),
+        >>>     custom_hooks=[],
+        >>>     default_hooks=dict(
+        >>>         timer=dict(type='IterTimerHook'),
+        >>>         checkpoint=dict(type='CheckpointHook', interval=1),
+        >>>         logger=dict(type='LoggerHook'),
+        >>>         optimizer=dict(type='OptimizerHook', grad_clip=False),
+        >>>         param_scheduler=dict(type='ParamSchedulerHook')),
+        >>>     launcher='none',
+        >>>     env_cfg=dict(dist_cfg=dict(backend='nccl')),
+        >>>     log_processor=dict(window_size=20),
+        >>>     visualizer=dict(type='Visualizer',
+        >>>     vis_backends=[dict(type='LocalVisBackend',
+        >>>                        save_dir='temp_dir')])
+        >>>    )
         >>> runner = Runner.from_cfg(cfg)
         >>> runner.train()
         >>> runner.test()
@@ -226,13 +220,9 @@
         resume: bool = False,
         launcher: str = 'none',
         env_cfg: Dict = dict(dist_cfg=dict(backend='nccl')),
+        log_processor: Optional[Dict] = None,
         log_level: str = 'INFO',
-<<<<<<< HEAD
         visualizer: Optional[Union[Visualizer, Dict]] = None,
-=======
-        log_processor: Optional[Dict] = None,
-        writer: Optional[Union[ComposedWriter, Dict]] = None,
->>>>>>> c3aff4fc
         default_scope: Optional[str] = None,
         randomness: Dict = dict(seed=None),
         experiment_name: Optional[str] = None,
@@ -323,21 +313,16 @@
             self._experiment_name = f'{filename_no_ext}_{self._timestamp}'
         else:
             self._experiment_name = self.timestamp
-
-<<<<<<< HEAD
         # Used to reset registries location. See :meth:`Registry.build` for
         # more details.
         self.default_scope = DefaultScope.get_instance(
             self._experiment_name, scope_name=default_scope)
-
-=======
+        # Build log processor to format message.
         log_processor = dict() if log_processor is None else log_processor
         self.log_processor = LogProcessor(**log_processor)
         # Since `get_instance` could return any subclass of ManagerMixin. The
         # corresponding attribute needs a type hint.
->>>>>>> c3aff4fc
         self.logger = self.build_logger(log_level=log_level)
-
         # Build `message_hub` for communication among components.
         # `message_hub` can store log scalars (loss, learning rate) and
         # runtime information (iter and epoch). Those components that do not
