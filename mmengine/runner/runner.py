--- conflicted
+++ resolved
@@ -6,6 +6,7 @@
 import shutil
 import time
 import warnings
+from collections import OrderedDict
 from functools import partial
 from typing import Callable, Dict, List, Optional, Sequence, Union
 
@@ -25,8 +26,8 @@
 from mmengine.hooks import Hook
 from mmengine.logging import LogProcessor, MessageHub, MMLogger
 from mmengine.model import is_model_wrapper
-from mmengine.optim import (OptimizerWrapper, _ParamScheduler,
-                            build_optimizer_wrapper)
+from mmengine.optim import (OptimizerWrapper, OptimizerWrapperDict,
+                            _ParamScheduler, build_optimizer_wrapper)
 from mmengine.registry import (DATA_SAMPLERS, DATASETS, HOOKS, LOOPS,
                                MODEL_WRAPPERS, MODELS, PARAM_SCHEDULERS,
                                VISUALIZERS, DefaultScope,
@@ -45,6 +46,7 @@
 ConfigType = Union[Dict, Config, ConfigDict]
 ParamSchedulerType = Union[List[_ParamScheduler], Dict[str,
                                                        List[_ParamScheduler]]]
+OptimizerWrapperType = Union[OptimizerWrapper, OptimizerWrapperDict]
 
 
 class Runner:
@@ -100,27 +102,11 @@
             See :meth:`build_test_loop` for more details.
         optimizer (Optimizer or dict, optional): Computing gradient of model
             parameters. If specified, :attr:`train_dataloader` should also be
-<<<<<<< HEAD
             specified. If automatic mixed precision or gradient accmulation
             training is required. ``optimizer_wrapper`` needs to be
-            additionally configured  in ``optimizer``. Defaults to None.
-
-            A simplest example``optimizer``::
-
-                optimizer = SGD(lr=0.1)
-
-            An example of ``optimizer`` with fp16 and gradient accmulation
-            training::
-
-                optimizer = SGD(
-                    lr=0.1, optimizer_wrapper=dict(
-                        type="AmpOptimizerWrapper",
-                        cumulative_iters=3))
-
-=======
-            specified. Defaults to None.
-            See :meth:`build_optimizer` for examples.
->>>>>>> ab327c1d
+            additionally configured  in ``optimizer``.
+            See :meth:`build_optimizer_wrapper` for examples. Defaults to None.
+
         param_scheduler (_ParamScheduler or dict or list, optional):
             Parameter scheduler for updating optimizer parameters. If
             specified, :attr:`optimizer` should also be specified.
@@ -281,6 +267,7 @@
         self._train_dataloader = train_dataloader
         self._train_loop = train_cfg
         self.optimizer = optimizer
+        self.optimizer_wrapper: Optional[OptimizerWrapperType] = None
 
         # If there is no need to adjust learning rate, momentum or other
         # parameters of optimizer, param_scheduler can be None
@@ -823,31 +810,24 @@
 
         return model
 
-<<<<<<< HEAD
     def build_optimizer_wrapper(
-            self, optimizer: Union[Optimizer, Dict]) -> OptimizerWrapper:
-        """Build optimizer.
-
-        An example of ``optimizer``::
-
-            optimizer = dict(type='SGD', lr=0.01)
-=======
-    def build_optimizer(
-        self, optimizer: Union[Optimizer, Dict]
-    ) -> Union[Optimizer, Dict[str, Optimizer]]:
-        """Build an optimizer or multiple optimizers.
->>>>>>> ab327c1d
+        self, optimizer: Union[Optimizer, OptimizerWrapper, Dict]
+    ) -> Union[OptimizerWrapper, OptimizerWrapperDict]:
+        """Build optimizer wrapper.
 
         Args:
             optimizer (Optimizer or dict): An Optimizer object or a dict to
-                build Optimizer objects. If ``optimizer`` is an Optimizer
-                object, just returns itself.
+                build OptimizerWrapper objects. If ``optimizer`` is an
+                Optimizer, just return an ``OptimizeWrapper`` instance.
 
         Examples:
             >>> # build an optimizer
             >>> optim_cfg = dict(dict(type='SGD', lr=0.01))
-            >>> optimizer = runner.build_optimizer(optim_cfg)
-            >>> optimizer
+            >>> optimizer_wrapper = runner.build_optimizer_wrapper(optim_cfg)
+            >>> optimizer_wrapper
+            Type: OptimizerWrapper
+            accumulative_iters: 1
+            optimizer:
             SGD (
             Parameter Group 0
                 dampening: 0
@@ -864,88 +844,91 @@
             ...    # need to customize a multiple optimizer constructor
             ...    constructor='CustomizedMultipleOptimizersConstructor',
             ...)
-            >>> optimizer = runner.build_optimizer(optim_cfg)
-            >>> optimizer
-            {'generator': SGD (
+            >>> optimizer_wrapper = runner.optimizer_wrapper(optim_cfg)
+            >>> optimizer_wrapper
+            name: generator
+            Type: OptimizerWrapper
+            accumulative_iters: 1
+            optimizer:
+            SGD (
             Parameter Group 0
                 dampening: 0
-                lr: 0.01
+                lr: 0.1
                 momentum: 0
                 nesterov: False
                 weight_decay: 0
-            ),
-            'discriminator': SGD (
+            )
+            name: discriminator
+            Type: OptimizerWrapper
+            accumulative_iters: 1
+            optimizer:
+            'discriminator': Adam (
             Parameter Group 0
                 dampening: 0
                 lr: 0.02
                 momentum: 0
                 nesterov: False
                 weight_decay: 0
-            )}
+            )
+
+        Note:
+            If optimizer is an ``Optimizer`` or a `dict` of ``Optimizer``,
+            ``build_optimizer_wrapper`` will return a default
+            ``OptimizerWrapper`` without the function of automatic mixed
+            precision training or gradient accumulation. Only if optimizer is
+            a config dictitonary configured with ``optimizer_wrapper``,
+            the corresponding function can be enabled.
 
         Important:
             If you need to build multiple optimizers, you should implement a
             MultipleOptimizerConstructor which gets parameters passed to
-            corresponding optimizers. More details about how to customize
-            OptimizerConstructor can be found at `optimizer-docs`_.
+            corresponding optimizers and compose the ``OptimizerWrapperDict``.
+            More details about how to customize OptimizerConstructor can be
+            found at `optimizer-docs`_.
 
         Returns:
-<<<<<<< HEAD
             OptimizerWrapper: Optimizer wrapper build from ``optimizer_cfg``.
-=======
-            Optimizer or dict[str, Optimizer]: Optimizer build from
-            ``optimizer``.
 
         .. _optimizer-docs:
            https://mmengine.readthedocs.io/en/latest/tutorials/optimizer.html
->>>>>>> ab327c1d
         """
         if isinstance(optimizer, Optimizer):
-            return OptimizerWrapper(optimizer)
-        elif isinstance(optimizer, dict):
-<<<<<<< HEAD
-            optimizer = build_optimizer_wrapper(self.model, optimizer)
-            return optimizer
-=======
+            optim_wrapper = OptimizerWrapper(optimizer)
+            return optim_wrapper
+        elif isinstance(optimizer, (dict, ConfigDict, Config)):
             if 'type' not in optimizer and 'constructor' not in optimizer:
+                optim_wrappers = OrderedDict()
                 for name, optim in optimizer.items():
                     if not isinstance(optim, Optimizer):
                         raise ValueError(
                             'each item mush be an optimizer object when "type"'
                             ' and "constructor" are not in optimizer, '
                             f'but got {name}={optim}')
+                    optim_wrappers[name] = OptimizerWrapper(optim)
+                return OptimizerWrapperDict(optim_wrappers)
+            else:
+                optimizer = build_optimizer_wrapper(self.model, optimizer)
                 return optimizer
-
-            return build_optimizer(self.model, optimizer)
->>>>>>> ab327c1d
         else:
             raise TypeError('optimizer should be an Optimizer object or dict, '
                             f'but got {optimizer}')
 
-    def _build_param_scheduler(self, scheduler: Union[_ParamScheduler, Dict,
-                                                      List],
-                               optimizer: Optimizer) -> List[_ParamScheduler]:
+    def _build_param_scheduler(
+            self, scheduler: Union[_ParamScheduler, Dict, List],
+            optimizer_wrapper: OptimizerWrapper) -> List[_ParamScheduler]:
         """Build parameter schedulers for a single optimizer.
 
         Args:
             scheduler (_ParamScheduler or dict or list): A Param Scheduler
                 object or a dict or list of dict to build parameter schedulers.
-            optimizer (Optimizer): An optimizer object is passed to construnct
-                ParamScheduler object.
+            optimizer_wrapper (OptimizerWrapper):
+                An optimizer object is passed to construnct ParamScheduler
+                object.
 
         Returns:
             list[_ParamScheduler]: List of parameter schedulers build from
             ``scheduler``.
         """
-<<<<<<< HEAD
-        if not isinstance(self.optimizer_wrapper, OptimizerWrapper):
-            raise RuntimeError(
-                '`build_optimizer` should be called before'
-                '`build_param_scheduler` because the latter depends on the '
-                'former')
-
-=======
->>>>>>> ab327c1d
         if not isinstance(scheduler, Sequence):
             schedulers = [scheduler]
         else:
@@ -970,7 +953,7 @@
                     cls = PARAM_SCHEDULERS.get(_scheduler.pop('type'))
                     param_schedulers.append(
                         cls.build_iter_from_epoch(  # type: ignore
-                            optimizer=self.optimizer_wrapper,
+                            optimizer=optimizer_wrapper,
                             **_scheduler,
                             epoch_length=len(
                                 self.train_dataloader),  # type: ignore
@@ -979,16 +962,11 @@
                     param_schedulers.append(
                         PARAM_SCHEDULERS.build(
                             _scheduler,
-<<<<<<< HEAD
-                            default_args=dict(
-                                optimizer=self.optimizer_wrapper)))
-=======
-                            default_args=dict(optimizer=optimizer)))
->>>>>>> ab327c1d
+                            default_args=dict(optimizer=optimizer_wrapper)))
             else:
                 raise TypeError(
-                    '_scheduler should be a _ParamScheduler object or dict, '
-                    f'but got {_scheduler}')
+                    'scheduler should be a _ParamScheduler object or dict, '
+                    f'but got {scheduler}')
 
         return param_schedulers
 
@@ -997,9 +975,10 @@
                                    List]) -> ParamSchedulerType:
         """Build parameter schedulers.
 
-        ``build_param_scheduler`` should be called after ``build_optimizer``
-        because the building logic will change according to the number of
-        optimizers built by the runner. The cases are as below:
+        ``build_param_scheduler`` should be called after
+        ``build_optimizer_wrapper`` because the building logic will change
+        according to the number of optimizers built by the runner.
+        The cases are as below:
 
         - Single optimizer: When only one optimizer is built and used in the
           runner, ``build_param_scheduler`` will return a list of
@@ -1021,7 +1000,8 @@
         Examples:
             >>> # build one scheduler
             >>> optim_cfg = dict(dict(type='SGD', lr=0.01))
-            >>> runner.optimizer = runner.build_optimizer(optim_cfg)
+            >>> runner.optimizer_wrapper = runner.build_optimizer_wrapper(
+            >>>     optim_cfg)
             >>> scheduler_cfg = dict(type='MultiStepLR', milestones=[1, 2])
             >>> schedulers = runner.build_param_scheduler(scheduler_cfg)
             >>> schedulers
@@ -1051,20 +1031,17 @@
            https://mmengine.readthedocs.io/en/latest/tutorials/optimizer.html
         """
         param_schedulers: ParamSchedulerType
-        if isinstance(self.optimizer, Optimizer):
+        if isinstance(self.optimizer_wrapper, OptimizerWrapper):
             param_schedulers = self._build_param_scheduler(
-                scheduler, self.optimizer)
+                scheduler, self.optimizer_wrapper)
             return param_schedulers
         else:
-            assert isinstance(self.optimizer, dict)
             param_schedulers = dict()
-            for name, optimizer in self.optimizer.items():
-                if not isinstance(optimizer, Optimizer):
-                    raise RuntimeError(
-                        '`build_optimizer` should be called before'
-                        '`build_param_scheduler` because the latter depends '
-                        'on the former')
-
+            assert isinstance(self.optimizer_wrapper, OptimizerWrapperDict), (
+                '`build_optimizer` should be called before'
+                '`build_param_scheduler` because the latter depends '
+                'on the former')
+            for name, optimizer in self.optimizer_wrapper.items():
                 if isinstance(scheduler, dict) and 'type' not in scheduler:
                     # scheduler is a dict and each item is a ParamScheduler
                     # object or a config to build ParamScheduler objects
@@ -1692,18 +1669,10 @@
 
         # resume optimizer
         if 'optimizer' in checkpoint and resume_optimizer:
-<<<<<<< HEAD
             self.optimizer_wrapper = self.build_optimizer_wrapper(
                 self.optimizer)
-            self.optimizer_wrapper.load_state_dict(checkpoint['optimizer'])
-=======
-            self.optimizer = self.build_optimizer(self.optimizer)
-            if isinstance(self.optimizer, dict):
-                for name, optimizer in self.optimizer.items():
-                    optimizer.load_state_dict(checkpoint['optimizer'][name])
-            else:
-                self.optimizer.load_state_dict(checkpoint['optimizer'])
->>>>>>> ab327c1d
+            self.optimizer_wrapper.load_state_dict(  # type: ignore
+                checkpoint['optimizer'])
 
         # resume param scheduler
         if 'param_schedulers' in checkpoint and resume_param_scheduler:
@@ -1824,25 +1793,14 @@
         }
         # save optimizer state dict to checkpoint
         if save_optimizer:
-<<<<<<< HEAD
-            if isinstance(self.optimizer_wrapper, OptimizerWrapper):
+            if isinstance(self.optimizer_wrapper,
+                          (OptimizerWrapper, OptimizerWrapperDict)):
                 checkpoint['optimizer'] = self.optimizer_wrapper.state_dict()
             else:  # TODO
                 raise TypeError(
-                    'self.optimizer should be an optimizer, but got '
+                    'self.optimizer_wrapper should be an `OptimizerWrapper` '
+                    'or `OptimizerWrapperDict` instance, but got '
                     f'{self.optimizer_wrapper}')
-=======
-            if isinstance(self.optimizer, Optimizer):
-                checkpoint['optimizer'] = self.optimizer.state_dict()
-            elif isinstance(self.optimizer, dict):
-                checkpoint['optimizer'] = dict()
-                for name, optimizer in self.optimizer.items():
-                    checkpoint['optimizer'][name] = optimizer.state_dict()
-            else:
-                raise TypeError(
-                    'self.optimizer should be an optimizer or a dict '
-                    f'containing optimizer, but got {self.optimizer}')
->>>>>>> ab327c1d
 
         # save param scheduler state dict
         if save_param_scheduler:
