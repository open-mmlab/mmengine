# Copyright (c) OpenMMLab. All rights reserved.
from .hub import load_url
from .misc import (check_prerequisites, concat_list, deprecated_api_warning,
                   find_latest_checkpoint, has_method,
                   import_modules_from_strings, is_list_of,
                   is_method_overridden, is_seq_of, is_str, is_tuple_of,
                   iter_cast, list_cast, mmcv_full_available,
                   requires_executable, requires_package, slice_list,
                   to_1tuple, to_2tuple, to_3tuple, to_4tuple, to_ntuple,
                   tuple_cast)
from .package_utils import (call_command, check_install_package,
                            get_installed_path, is_installed)
from .parrots_wrapper import TORCH_VERSION
from .path import (check_file_exist, fopen, is_filepath, mkdir_or_exist,
                   scandir, symlink)
from .version_utils import digit_version, get_git_hash

__all__ = [
    'is_str', 'iter_cast', 'list_cast', 'tuple_cast', 'is_seq_of',
    'is_list_of', 'is_tuple_of', 'slice_list', 'concat_list',
    'check_prerequisites', 'requires_package', 'requires_executable',
    'is_filepath', 'fopen', 'check_file_exist', 'mkdir_or_exist', 'symlink',
    'scandir', 'deprecated_api_warning', 'import_modules_from_strings',
    'to_1tuple', 'to_2tuple', 'to_3tuple', 'to_4tuple', 'to_ntuple',
    'is_method_overridden', 'has_method', 'mmcv_full_available',
    'digit_version', 'get_git_hash', 'TORCH_VERSION', 'load_url',
<<<<<<< HEAD
    'is_installed', 'call_command', 'get_installed_path',
    'check_install_package'
=======
    'find_latest_checkpoint'
>>>>>>> 248ad9ae
]<|MERGE_RESOLUTION|>--- conflicted
+++ resolved
@@ -24,10 +24,6 @@
     'to_1tuple', 'to_2tuple', 'to_3tuple', 'to_4tuple', 'to_ntuple',
     'is_method_overridden', 'has_method', 'mmcv_full_available',
     'digit_version', 'get_git_hash', 'TORCH_VERSION', 'load_url',
-<<<<<<< HEAD
     'is_installed', 'call_command', 'get_installed_path',
-    'check_install_package'
-=======
-    'find_latest_checkpoint'
->>>>>>> 248ad9ae
+    'check_install_package', 'find_latest_checkpoint'
 ]