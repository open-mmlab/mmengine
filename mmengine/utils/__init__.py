--- conflicted
+++ resolved
@@ -7,7 +7,7 @@
                    is_tuple_of, iter_cast, list_cast, mmcv_full_available,
                    requires_executable, requires_package, slice_list,
                    to_1tuple, to_2tuple, to_3tuple, to_4tuple, to_ntuple,
-                   tuple_cast)
+                   tuple_cast, RemoveAssignFromAST)
 from .package_utils import (call_command, check_install_package,
                             get_installed_path, is_installed)
 from .parrots_wrapper import TORCH_VERSION
@@ -28,12 +28,7 @@
     'to_1tuple', 'to_2tuple', 'to_3tuple', 'to_4tuple', 'to_ntuple',
     'is_method_overridden', 'has_method', 'mmcv_full_available',
     'digit_version', 'get_git_hash', 'TORCH_VERSION', 'load_url',
-<<<<<<< HEAD
-    'find_latest_checkpoint', 'ManagerMeta', 'ManagerMixin',
-    'set_multi_processing', 'has_batch_norm', 'is_abs', 'is_installed',
-    'call_command', 'get_installed_path', 'check_install_package'
-=======
     'ManagerMeta', 'ManagerMixin', 'set_multi_processing', 'has_batch_norm',
-    'is_abs'
->>>>>>> 7129a98e
+    'is_abs', 'is_installed', 'call_command', 'get_installed_path',
+    'check_install_package', 'RemoveAssignFromAST'
 ]