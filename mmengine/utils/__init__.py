--- conflicted
+++ resolved
@@ -10,16 +10,9 @@
                             get_installed_path, is_installed)
 from .path import (check_file_exist, fopen, is_abs, is_filepath,
                    mkdir_or_exist, scandir, symlink)
-<<<<<<< HEAD
-=======
 from .progressbar import (ProgressBar, track_iter_progress,
                           track_parallel_progress, track_progress)
-from .setup_env import set_multi_processing
-from .sync_bn import revert_sync_batchnorm
-from .timer import Timer, check_time
-from .torch_ops import torch_meshgrid
-from .trace import is_jit_tracing
->>>>>>> ca282aee
+from .timer import Timer, TimerError, check_time
 from .version_utils import digit_version, get_git_hash
 
 __all__ = [
@@ -29,18 +22,9 @@
     'is_filepath', 'fopen', 'check_file_exist', 'mkdir_or_exist', 'symlink',
     'scandir', 'deprecated_api_warning', 'import_modules_from_strings',
     'to_1tuple', 'to_2tuple', 'to_3tuple', 'to_4tuple', 'to_ntuple',
-<<<<<<< HEAD
     'is_installed', 'call_command', 'get_installed_path',
     'check_install_package', 'is_abs', 'is_method_overridden', 'has_method',
-    'digit_version', 'get_git_hash', 'ManagerMeta', 'ManagerMixin'
-=======
-    'is_method_overridden', 'has_method', 'mmcv_full_available',
-    'digit_version', 'get_git_hash', 'TORCH_VERSION', 'load_url',
-    'ManagerMeta', 'ManagerMixin', 'set_multi_processing', 'has_batch_norm',
-    'is_abs', 'is_installed', 'call_command', 'get_installed_path',
-    'check_install_package', 'is_abs', 'revert_sync_batchnorm', 'collect_env',
-    'Timer', 'check_time', 'ProgressBar', 'track_iter_progress',
-    'track_parallel_progress', 'track_progress', 'torch_meshgrid',
-    'is_jit_tracing'
->>>>>>> ca282aee
+    'digit_version', 'get_git_hash', 'ManagerMeta', 'ManagerMixin', 'Timer',
+    'check_time', 'TimerError', 'ProgressBar', 'track_iter_progress',
+    'track_parallel_progress', 'track_progress'
 ]