# Copyright (c) OpenMMLab. All rights reserved.
from .hub import load_url
from .manager import ManagerMeta, ManagerMixin
from .misc import (check_prerequisites, concat_list, deprecated_api_warning,
                   find_latest_checkpoint, has_method,
                   import_modules_from_strings, is_list_of,
                   is_method_overridden, is_seq_of, is_str, is_tuple_of,
                   iter_cast, list_cast, mmcv_full_available,
                   requires_executable, requires_package, slice_list,
                   to_1tuple, to_2tuple, to_3tuple, to_4tuple, to_ntuple,
                   tuple_cast)
from .parrots_wrapper import TORCH_VERSION
from .path import (check_file_exist, fopen, is_filepath, mkdir_or_exist,
                   scandir, symlink)
<<<<<<< HEAD
from .time_counter import TimeCounter
=======
from .setup_env import set_multi_processing
>>>>>>> 8d3bd4df
from .version_utils import digit_version, get_git_hash

__all__ = [
    'is_str', 'iter_cast', 'list_cast', 'tuple_cast', 'is_seq_of',
    'is_list_of', 'is_tuple_of', 'slice_list', 'concat_list',
    'check_prerequisites', 'requires_package', 'requires_executable',
    'is_filepath', 'fopen', 'check_file_exist', 'mkdir_or_exist', 'symlink',
    'scandir', 'deprecated_api_warning', 'import_modules_from_strings',
    'to_1tuple', 'to_2tuple', 'to_3tuple', 'to_4tuple', 'to_ntuple',
    'is_method_overridden', 'has_method', 'mmcv_full_available',
    'digit_version', 'get_git_hash', 'TORCH_VERSION', 'load_url',
<<<<<<< HEAD
    'find_latest_checkpoint', 'ManagerMeta', 'ManagerMixin', 'TimeCounter'
=======
    'find_latest_checkpoint', 'ManagerMeta', 'ManagerMixin',
    'set_multi_processing'
>>>>>>> 8d3bd4df
]<|MERGE_RESOLUTION|>--- conflicted
+++ resolved
@@ -12,11 +12,8 @@
 from .parrots_wrapper import TORCH_VERSION
 from .path import (check_file_exist, fopen, is_filepath, mkdir_or_exist,
                    scandir, symlink)
-<<<<<<< HEAD
+from .setup_env import set_multi_processing
 from .time_counter import TimeCounter
-=======
-from .setup_env import set_multi_processing
->>>>>>> 8d3bd4df
 from .version_utils import digit_version, get_git_hash
 
 __all__ = [
@@ -28,10 +25,6 @@
     'to_1tuple', 'to_2tuple', 'to_3tuple', 'to_4tuple', 'to_ntuple',
     'is_method_overridden', 'has_method', 'mmcv_full_available',
     'digit_version', 'get_git_hash', 'TORCH_VERSION', 'load_url',
-<<<<<<< HEAD
-    'find_latest_checkpoint', 'ManagerMeta', 'ManagerMixin', 'TimeCounter'
-=======
     'find_latest_checkpoint', 'ManagerMeta', 'ManagerMixin',
-    'set_multi_processing'
->>>>>>> 8d3bd4df
+    'set_multi_processing', 'TimeCounter'
 ]