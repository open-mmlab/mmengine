--- conflicted
+++ resolved
@@ -30,9 +30,5 @@
     'get_git_hash', 'ManagerMeta', 'ManagerMixin', 'Timer', 'check_time',
     'TimerError', 'ProgressBar', 'track_iter_progress',
     'track_parallel_progress', 'track_progress', 'deprecated_function',
-<<<<<<< HEAD
-    'apply_to', 'track_progress_rich'
-=======
-    'apply_to', 'get_object_from_string'
->>>>>>> f24144d3
+    'apply_to', 'track_progress_rich', 'get_object_from_string'
 ]