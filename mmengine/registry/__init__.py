--- conflicted
+++ resolved
@@ -11,15 +11,9 @@
 __all__ = [
     'Registry', 'build_from_cfg', 'RUNNERS', 'RUNNER_CONSTRUCTORS', 'HOOKS',
     'DATASETS', 'DATA_SAMPLERS', 'TRANSFORMS', 'MODELS', 'WEIGHT_INITIALIZERS',
-<<<<<<< HEAD
-    'OPTIMIZERS', 'OPTIMIZER_CONSTRUCTORS', 'TASK_UTILS', 'PARAM_SCHEDULERS',
-    'METRICS', 'MODEL_WRAPPERS', 'LOOPS', 'VISBACKENDS', 'VISUALIZERS',
-    'LOG_PROCESSORS', 'DefaultScope', 'traverse_registry_tree',
-    'count_registered_modules', 'build_runner_from_cfg'
-=======
     'OPTIMIZERS', 'OPTIM_WRAPPER_CONSTRUCTORS', 'TASK_UTILS',
     'PARAM_SCHEDULERS', 'METRICS', 'MODEL_WRAPPERS', 'OPTIM_WRAPPERS', 'LOOPS',
     'VISBACKENDS', 'VISUALIZERS', 'LOG_PROCESSORS', 'DefaultScope',
-    'traverse_registry_tree', 'count_registered_modules'
->>>>>>> 80a46c48
+    'traverse_registry_tree', 'count_registered_modules',
+    'build_runner_from_cfg'
 ]