# Copyright (c) OpenMMLab. All rights reserved.
from .build_functions import (build_from_cfg, build_model_from_cfg,
                              build_runner_from_cfg)
from .default_scope import DefaultScope
<<<<<<< HEAD
from .registry import (Registry, build_from_cfg, build_model_from_cfg,
                       build_runner_from_cfg)
=======
from .registry import Registry
>>>>>>> 45001a1f
from .root import (DATA_SAMPLERS, DATASETS, EVALUATOR, HOOKS, LOG_PROCESSORS,
                   LOOPS, METRICS, MODEL_WRAPPERS, MODELS,
                   OPTIM_WRAPPER_CONSTRUCTORS, OPTIM_WRAPPERS, OPTIMIZERS,
                   PARAM_SCHEDULERS, RUNNER_CONSTRUCTORS, RUNNERS, TASK_UTILS,
                   TRANSFORMS, VISBACKENDS, VISUALIZERS, WEIGHT_INITIALIZERS)
from .utils import count_registered_modules, traverse_registry_tree

__all__ = [
    'Registry', 'RUNNERS', 'RUNNER_CONSTRUCTORS', 'HOOKS', 'DATASETS',
    'DATA_SAMPLERS', 'TRANSFORMS', 'MODELS', 'WEIGHT_INITIALIZERS',
    'OPTIMIZERS', 'OPTIM_WRAPPER_CONSTRUCTORS', 'TASK_UTILS',
    'PARAM_SCHEDULERS', 'METRICS', 'MODEL_WRAPPERS', 'OPTIM_WRAPPERS', 'LOOPS',
    'VISBACKENDS', 'VISUALIZERS', 'LOG_PROCESSORS', 'EVALUATOR',
    'DefaultScope', 'traverse_registry_tree', 'count_registered_modules',
<<<<<<< HEAD
    'build_runner_from_cfg', 'build_model_from_cfg'
=======
    'build_model_from_cfg', 'build_runner_from_cfg', 'build_from_cfg'
>>>>>>> 45001a1f
]<|MERGE_RESOLUTION|>--- conflicted
+++ resolved
@@ -2,12 +2,7 @@
 from .build_functions import (build_from_cfg, build_model_from_cfg,
                               build_runner_from_cfg)
 from .default_scope import DefaultScope
-<<<<<<< HEAD
-from .registry import (Registry, build_from_cfg, build_model_from_cfg,
-                       build_runner_from_cfg)
-=======
 from .registry import Registry
->>>>>>> 45001a1f
 from .root import (DATA_SAMPLERS, DATASETS, EVALUATOR, HOOKS, LOG_PROCESSORS,
                    LOOPS, METRICS, MODEL_WRAPPERS, MODELS,
                    OPTIM_WRAPPER_CONSTRUCTORS, OPTIM_WRAPPERS, OPTIMIZERS,
@@ -22,9 +17,5 @@
     'PARAM_SCHEDULERS', 'METRICS', 'MODEL_WRAPPERS', 'OPTIM_WRAPPERS', 'LOOPS',
     'VISBACKENDS', 'VISUALIZERS', 'LOG_PROCESSORS', 'EVALUATOR',
     'DefaultScope', 'traverse_registry_tree', 'count_registered_modules',
-<<<<<<< HEAD
-    'build_runner_from_cfg', 'build_model_from_cfg'
-=======
     'build_model_from_cfg', 'build_runner_from_cfg', 'build_from_cfg'
->>>>>>> 45001a1f
 ]