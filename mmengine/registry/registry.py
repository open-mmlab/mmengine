--- conflicted
+++ resolved
@@ -355,25 +355,20 @@
                 scope_name = scope
             else:
                 root = self._get_root_registry()
-<<<<<<< HEAD
 
                 if scope != root._scope and scope not in root._children:
-                    # If not returns None directly, `root.get(key)` will
-                    # recursively call itself until RecursionError is thrown.
-                    return None
-
-                return root.get(key)
-
-        return None
-=======
-                obj_cls = root.get(key)
+                    # If not skip directly, `root.get(key)` will recursively
+                    # call itself until RecursionError is thrown.
+                    pass
+                else:
+                    obj_cls = root.get(key)
+
         if obj_cls is not None:
             logger: MMLogger = MMLogger.get_current_instance()
             logger.info(
                 f'Get class `{obj_cls.__name__}` from "{registry_name}"'
                 f' registry in "{scope_name}"')
         return obj_cls
->>>>>>> 0c59eeab
 
     def _search_child(self, scope: str) -> Optional['Registry']:
         """Depth-first search for the corresponding registry in its children.
