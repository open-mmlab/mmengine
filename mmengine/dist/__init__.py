# Copyright (c) OpenMMLab. All rights reserved.
from .dist import (all_gather_object, all_reduce, all_gather, all_reduce_dict,
                   collect_results, gather, broadcast, gather_object,
                   sync_random_seed, broadcast_object_list,
                   collect_results_cpu, collect_results_gpu, allreduce_params)
from .utils import (get_dist_info, init_dist, init_local_group, get_backend,
                    get_world_size, get_rank, get_local_size, get_local_rank,
                    is_main_process, master_only, barrier, get_local_group,
                    is_distributed, get_default_group, get_data_device,
                    get_comm_device, cast_data_device)

__all__ = [
    'all_gather_object', 'all_reduce', 'all_gather', 'all_reduce_dict',
    'collect_results', 'collect_results_cpu', 'collect_results_gpu', 'gather',
    'broadcast', 'gather_object', 'sync_random_seed', 'broadcast_object_list',
    'get_dist_info', 'init_dist', 'init_local_group', 'get_backend',
    'get_world_size', 'get_rank', 'get_local_size', 'get_local_group',
    'get_local_rank', 'is_main_process', 'master_only', 'barrier',
<<<<<<< HEAD
    'is_distributed', 'get_default_group', 'allreduce_params'
=======
    'is_distributed', 'get_default_group', 'get_data_device',
    'get_comm_device', 'cast_data_device'
>>>>>>> 0c59eeab
]<|MERGE_RESOLUTION|>--- conflicted
+++ resolved
@@ -16,10 +16,6 @@
     'get_dist_info', 'init_dist', 'init_local_group', 'get_backend',
     'get_world_size', 'get_rank', 'get_local_size', 'get_local_group',
     'get_local_rank', 'is_main_process', 'master_only', 'barrier',
-<<<<<<< HEAD
-    'is_distributed', 'get_default_group', 'allreduce_params'
-=======
-    'is_distributed', 'get_default_group', 'get_data_device',
-    'get_comm_device', 'cast_data_device'
->>>>>>> 0c59eeab
+    'is_distributed', 'get_default_group', 'allreduce_params',
+    'get_data_device', 'get_comm_device', 'cast_data_device'
 ]