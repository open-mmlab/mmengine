--- conflicted
+++ resolved
@@ -301,13 +301,8 @@
         return base_var_dict
 
     @staticmethod
-<<<<<<< HEAD
     def _substitute_base_vars(cfg: Any, base_var_dict: dict,
                               base_cfg: dict) -> Any:
-=======
-    def _substitute_base_vars(cfg: dict, base_var_dict: dict,
-                              base_cfg: dict) -> dict:
->>>>>>> d504bc98
         """Substitute base variables from strings to their actual values.
 
         Args:
@@ -317,13 +312,8 @@
             base_cfg (dict): Base config dictionary.
 
         Returns:
-<<<<<<< HEAD
             Any : A dictionary with origin base variables
                 substituted with actual values.
-=======
-            dict: A dictionary with origin base variables substituted with
-            actual values.
->>>>>>> d504bc98
         """
         cfg = copy.deepcopy(cfg)
 
@@ -361,8 +351,8 @@
 
         Args:
             filename (str): Name of config file.
-            use_predefined_variables (bool, optional): Whether to use predefined
-                variables. Defaults to True.
+            use_predefined_variables (bool, optional): Whether to use 
+                predefined variables. Defaults to True.
 
         Returns:
             Tuple[dict, str]: Variables dictionary and text of Config.
@@ -675,13 +665,9 @@
         """Dump config to file or return config text.
 
         Args:
-<<<<<<< HEAD
             file (str, optional): If not specified, then the object
             is dumped to a str, otherwise to a file specified by the filename.
             Defaults to None.
-=======
-            file (str, optional): _description_. Defaults to None.
->>>>>>> d504bc98
 
         Returns:
             str or None: Config text.
@@ -702,7 +688,9 @@
                 dump(cfg_dict, file)
                 return None
 
-    def merge_from_dict(self, options: dict, allow_list_keys: bool = True) -> None:
+    def merge_from_dict(self,
+                        options: dict,
+                        allow_list_keys: bool = True) -> None:
         """Merge list into cfg_dict.
 
         Merge the dict parsed by MultipleKVAction into this cfg.
