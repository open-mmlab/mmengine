--- conflicted
+++ resolved
@@ -418,10 +418,6 @@
                 base_cfg_dict.update(_cfg_dict)
 
             if filename.endswith('.py'):
-<<<<<<< HEAD
-                cfg_dict: dict = {}
-=======
->>>>>>> df4e6e32
                 with open(temp_config_file.name) as f:
                     codes = ast.parse(f.read())
                     codes = RemoveAssignFromAST(BASE_KEY).visit(codes)
