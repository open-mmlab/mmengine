# Copyright (c) OpenMMLab. All rights reserved.
import ast
import copy
import os
import os.path as osp
import platform
import shutil
import tempfile
import types
import uuid
import warnings
from argparse import Action, ArgumentParser, Namespace
from collections import abc
from pathlib import Path
from typing import Any, List, Optional, Sequence, Tuple, Union

from addict import Dict
from yapf.yapflib.yapf_api import FormatCode

from mmengine.fileio import dump, load
<<<<<<< HEAD
from mmengine.utils import (check_file_exist, check_install_package,
                            get_installed_path, import_modules_from_strings)
from .utils import (RemoveAssignFromAST, _get_external_cfg_base_path,
                    _get_external_cfg_path, _get_package_and_cfg_path)
=======
from mmengine.utils import check_file_exist, import_modules_from_strings
from .utils import RemoveAssignFromAST
>>>>>>> 45001a1f

BASE_KEY = '_base_'
DELETE_KEY = '_delete_'
DEPRECATION_KEY = '_deprecation_'
RESERVED_KEYS = ['filename', 'text', 'pretty_text']

if platform.system() == 'Windows':
    import regex as re
else:
    import re  # type: ignore


class ConfigDict(Dict):
    """A dictionary for config which has the same interface as python's built-
    in dictionary and can be used as a normal dictionary.

    The Config class would transform the nested fields (dictionary-like fields)
    in config file into ``ConfigDict``.
    """

    def __missing__(self, name):
        raise KeyError(name)

    def __getattr__(self, name):
        try:
            value = super().__getattr__(name)
        except KeyError:
            raise AttributeError(f"'{self.__class__.__name__}' object has no "
                                 f"attribute '{name}'")
        except Exception as e:
            raise e
        else:
            return value


def add_args(parser: ArgumentParser,
             cfg: dict,
             prefix: str = '') -> ArgumentParser:
    """Add config fields into argument parser.

    Args:
        parser (ArgumentParser): Argument parser.
        cfg (dict): Config dictionary.
        prefix (str, optional): Prefix of parser argument.
            Defaults to ''.

    Returns:
        ArgumentParser: Argument parser containing config fields.
    """
    for k, v in cfg.items():
        if isinstance(v, str):
            parser.add_argument('--' + prefix + k)
        elif isinstance(v, bool):
            parser.add_argument('--' + prefix + k, action='store_true')
        elif isinstance(v, int):
            parser.add_argument('--' + prefix + k, type=int)
        elif isinstance(v, float):
            parser.add_argument('--' + prefix + k, type=float)
        elif isinstance(v, dict):
            add_args(parser, v, prefix + k + '.')
        elif isinstance(v, abc.Iterable):
            parser.add_argument(
                '--' + prefix + k, type=type(next(iter(v))), nargs='+')
        else:
            print(f'cannot parse key {prefix + k} of type {type(v)}')
    return parser


class Config:
    """A facility for config and config files.

    It supports common file formats as configs: python/json/yaml.
    ``Config.fromfile`` can parse a dictionary from a config file, then
    build a ``Config`` instance with the dictionary.
    The interface is the same as a dict object and also allows access config
    values as attributes.

    Args:
        cfg_dict (dict, optional): A config dictionary. Defaults to None.
        cfg_text (str, optional): Text of config. Defaults to None.
        filename (str or Path, optional): Name of config file.
            Defaults to None.

    Examples:
        >>> cfg = Config(dict(a=1, b=dict(b1=[0, 1])))
        >>> cfg.a
        1
        >>> cfg.b
        {'b1': [0, 1]}
        >>> cfg.b.b1
        [0, 1]
        >>> cfg = Config.fromfile('tests/data/config/a.py')
        >>> cfg.filename
        "/home/username/projects/mmengine/tests/data/config/a.py"
        >>> cfg.item4
        'test'
        >>> cfg
        "Config [path: /home/username/projects/mmengine/tests/data/config/a.py]
        :"
        "{'item1': [1, 2], 'item2': {'a': 0}, 'item3': True, 'item4': 'test'}"
    """

    def __init__(self,
                 cfg_dict: dict = None,
                 cfg_text: Optional[str] = None,
                 filename: Optional[Union[str, Path]] = None):
        filename = str(filename) if isinstance(filename, Path) else filename
        if cfg_dict is None:
            cfg_dict = dict()
        elif not isinstance(cfg_dict, dict):
            raise TypeError('cfg_dict must be a dict, but '
                            f'got {type(cfg_dict)}')
        for key in cfg_dict:
            if key in RESERVED_KEYS:
                raise KeyError(f'{key} is reserved for config file')

        super().__setattr__('_cfg_dict', ConfigDict(cfg_dict))
        super().__setattr__('_filename', filename)
        if cfg_text:
            text = cfg_text
        elif filename:
            with open(filename) as f:
                text = f.read()
        else:
            text = ''
        super().__setattr__('_text', text)

    @staticmethod
    def fromfile(filename: Union[str, Path],
                 use_predefined_variables: bool = True,
                 import_custom_modules: bool = True) -> 'Config':
        """Build a Config instance from config file.

        Args:
            filename (str or Path): Name of config file.
            use_predefined_variables (bool, optional): Whether to use
                predefined variables. Defaults to True.
            import_custom_modules (bool, optional): Whether to support
                importing custom modules in config. Defaults to True.

        Returns:
            Config: Config instance built from config file.
        """
        filename = str(filename) if isinstance(filename, Path) else filename
        cfg_dict, cfg_text = Config._file2dict(filename,
                                               use_predefined_variables)
        if import_custom_modules and cfg_dict.get('custom_imports', None):
            try:
                import_modules_from_strings(**cfg_dict['custom_imports'])
            except ImportError as e:
                raise ImportError('Failed to custom import!') from e
        return Config(cfg_dict, cfg_text=cfg_text, filename=filename)

    @staticmethod
    def fromstring(cfg_str: str, file_format: str) -> 'Config':
        """Build a Config instance from config text.

        Args:
            cfg_str (str): Config text.
            file_format (str): Config file format corresponding to the
               config str. Only py/yml/yaml/json type are supported now!

        Returns:
            Config: Config object generated from ``cfg_str``.
        """
        if file_format not in ['.py', '.json', '.yaml', '.yml']:
            raise OSError('Only py/yml/yaml/json type are supported now!')
        if file_format != '.py' and 'dict(' in cfg_str:
            # check if users specify a wrong suffix for python
            warnings.warn(
                'Please check "file_format", the file format may be .py')

        # A temporary file can not be opened a second time on Windows.
        # See https://docs.python.org/3/library/tempfile.html#tempfile.NamedTemporaryFile for more details. # noqa
        # `temp_file` is opened first in `tempfile.NamedTemporaryFile` and
        #  second in `Config.from_file`.
        # In addition, a named temporary file will be removed after closed.
        # As a workround we set `delete=False` and close the temporary file
        # before opening again.

        with tempfile.NamedTemporaryFile(
                'w', encoding='utf-8', suffix=file_format,
                delete=False) as temp_file:
            temp_file.write(cfg_str)

        cfg = Config.fromfile(temp_file.name)
        os.remove(temp_file.name)  # manually delete the temporary file
        return cfg

    @staticmethod
    def _validate_py_syntax(filename: str):
        """Validate syntax of python config.

        Args:
            filename (str): Filename of python config file.
        """
        with open(filename, encoding='utf-8') as f:
            content = f.read()
        try:
            ast.parse(content)
        except SyntaxError as e:
            raise SyntaxError('There are syntax errors in config '
                              f'file {filename}: {e}')

    @staticmethod
    def _substitute_predefined_vars(filename: str, temp_config_name: str):
        """Substitute predefined variables in config with actual values.

        Sometimes we want some variables in the config to be related to the
        current path or file name, etc.

        Here is an example of a typical usage scenario. When training a model,
        we define a working directory in the config that save the models and
        logs. For different configs, we expect to define different working
        directories. A common way for users is to use the config file name
        directly as part of the working directory name, e.g. for the config
        ``config_setting1.py``, the working directory is
        ``. /work_dir/config_setting1``.

        This can be easily achieved using predefined variables, which can be
        written in the config `config_setting1.py` as follows

        .. code-block:: python

           work_dir = '. /work_dir/{{ fileBasenameNoExtension }}'


        Here `{{ fileBasenameNoExtension }}` indicates the file name of the
        config (without the extension), and when the config class reads the
        config file, it will automatically parse this double-bracketed string
        to the corresponding actual value.

        .. code-block:: python

           cfg = Config.fromfile('. /config_setting1.py')
           cfg.work_dir # ". /work_dir/config_setting1"


        For details, Please refer to docs/zh_cn/tutorials/config.md .

        Args:
            filename (str): Filename of config.
            temp_config_name (str): Temporary filename to save substituted
                config.
        """
        file_dirname = osp.dirname(filename)
        file_basename = osp.basename(filename)
        file_basename_no_extension = osp.splitext(file_basename)[0]
        file_extname = osp.splitext(filename)[1]
        support_templates = dict(
            fileDirname=file_dirname,
            fileBasename=file_basename,
            fileBasenameNoExtension=file_basename_no_extension,
            fileExtname=file_extname)
        with open(filename, encoding='utf-8') as f:
            config_file = f.read()
        for key, value in support_templates.items():
            regexp = r'\{\{\s*' + str(key) + r'\s*\}\}'
            value = value.replace('\\', '/')
            config_file = re.sub(regexp, value, config_file)
        with open(temp_config_name, 'w', encoding='utf-8') as tmp_config_file:
            tmp_config_file.write(config_file)

    @staticmethod
    def _pre_substitute_base_vars(filename: str,
                                  temp_config_name: str) -> dict:
        """Preceding step for substituting variables in base config with actual
        value.

        Args:
            filename (str): Filename of config.
            temp_config_name (str): Temporary filename to save substituted
                config.

        Returns:
            dict: A dictionary contains variables in base config.
        """
        with open(filename, encoding='utf-8') as f:
            config_file = f.read()
        base_var_dict = {}
        regexp = r'\{\{\s*' + BASE_KEY + r'\.([\w\.]+)\s*\}\}'
        base_vars = set(re.findall(regexp, config_file))
        for base_var in base_vars:
            randstr = f'_{base_var}_{uuid.uuid4().hex.lower()[:6]}'
            base_var_dict[randstr] = base_var
            regexp = r'\{\{\s*' + BASE_KEY + r'\.' + base_var + r'\s*\}\}'
            config_file = re.sub(regexp, f'"{randstr}"', config_file)
        with open(temp_config_name, 'w', encoding='utf-8') as tmp_config_file:
            tmp_config_file.write(config_file)
        return base_var_dict

    @staticmethod
    def _substitute_base_vars(cfg: Any, base_var_dict: dict,
                              base_cfg: dict) -> Any:
        """Substitute base variables from strings to their actual values.

        Args:
            Any : Config dictionary.
            base_var_dict (dict): A dictionary contains variables in base
                config.
            base_cfg (dict): Base config dictionary.

        Returns:
            Any : A dictionary with origin base variables
                substituted with actual values.
        """
        cfg = copy.deepcopy(cfg)

        if isinstance(cfg, dict):
            for k, v in cfg.items():
                if isinstance(v, str) and v in base_var_dict:
                    new_v = base_cfg
                    for new_k in base_var_dict[v].split('.'):
                        new_v = new_v[new_k]
                    cfg[k] = new_v
                elif isinstance(v, (list, tuple, dict)):
                    cfg[k] = Config._substitute_base_vars(
                        v, base_var_dict, base_cfg)
        elif isinstance(cfg, tuple):
            cfg = tuple(
                Config._substitute_base_vars(c, base_var_dict, base_cfg)
                for c in cfg)
        elif isinstance(cfg, list):
            cfg = [
                Config._substitute_base_vars(c, base_var_dict, base_cfg)
                for c in cfg
            ]
        elif isinstance(cfg, str) and cfg in base_var_dict:
            new_v = base_cfg
            for new_k in base_var_dict[cfg].split('.'):
                new_v = new_v[new_k]
            cfg = new_v

        return cfg

    @staticmethod
    def _file2dict(filename: str,
                   use_predefined_variables: bool = True) -> Tuple[dict, str]:
        """Transform file to variables dictionary.

        Args:
            filename (str): Name of config file.
            use_predefined_variables (bool, optional): Whether to use
                predefined variables. Defaults to True.

        Returns:
            Tuple[dict, str]: Variables dictionary and text of Config.
        """
        filename = osp.abspath(osp.expanduser(filename))
        check_file_exist(filename)
        fileExtname = osp.splitext(filename)[1]
        if fileExtname not in ['.py', '.json', '.yaml', '.yml']:
            raise OSError('Only py/yml/yaml/json type are supported now!')

        with tempfile.TemporaryDirectory() as temp_config_dir:
            temp_config_file = tempfile.NamedTemporaryFile(
                dir=temp_config_dir, suffix=fileExtname)
            if platform.system() == 'Windows':
                temp_config_file.close()
<<<<<<< HEAD
=======

>>>>>>> 45001a1f
            # Substitute predefined variables
            if use_predefined_variables:
                Config._substitute_predefined_vars(filename,
                                                   temp_config_file.name)
            else:
                shutil.copyfile(filename, temp_config_file.name)
            # Substitute base variables from placeholders to strings
            base_var_dict = Config._pre_substitute_base_vars(
                temp_config_file.name, temp_config_file.name)

            # Handle base files
            base_cfg_dict = ConfigDict()
            cfg_text_list = list()
<<<<<<< HEAD
            for base_cfg_path in Config._get_base_files(temp_config_file.name):
                base_cfg_path, scope = Config._get_cfg_path(
                    base_cfg_path, filename)
                _cfg_dict, _cfg_text = Config._file2dict(base_cfg_path)
=======
            for base_cfg_path in Config._parse_base_files(
                    temp_config_file.name):
                cfg_dir = osp.dirname(filename)
                _cfg_dict, _cfg_text = Config._file2dict(
                    osp.join(cfg_dir, base_cfg_path))
>>>>>>> 45001a1f
                cfg_text_list.append(_cfg_text)
                duplicate_keys = base_cfg_dict.keys() & _cfg_dict.keys()
                if len(duplicate_keys) > 0:
                    raise KeyError('Duplicate key is not allowed among bases. '
                                   f'Duplicate keys: {duplicate_keys}')
<<<<<<< HEAD
                # Recursively add scope attribute to each config dict. and the
                # outer `dict` variable with key type will have `_scope_` key.
                _cfg_dict = Config._dict_to_config_dict(_cfg_dict, scope)
                base_cfg_dict.update(_cfg_dict)

            if filename.endswith('.py'):
                cfg_dict: dict = {}
=======
                base_cfg_dict.update(_cfg_dict)

            if filename.endswith('.py'):
                cfg_dict: dict = dict()
>>>>>>> 45001a1f
                with open(temp_config_file.name) as f:
                    codes = ast.parse(f.read())
                    codes = RemoveAssignFromAST(BASE_KEY).visit(codes)
                codeobj = compile(codes, '', mode='exec')
                eval(codeobj, {'_base_': base_cfg_dict}, cfg_dict)
            elif filename.endswith(('.yml', '.yaml', '.json')):
                cfg_dict = load(temp_config_file.name)
            # close temp file
            for key, value in list(cfg_dict.items()):
                if isinstance(value, (types.FunctionType, types.ModuleType)):
                    cfg_dict.pop(key)
            temp_config_file.close()
            Config._parse_scope(cfg_dict)

        # check deprecation information
        if DEPRECATION_KEY in cfg_dict:
            deprecation_info = cfg_dict.pop(DEPRECATION_KEY)
            warning_msg = f'The config file {filename} will be deprecated ' \
                'in the future.'
            if 'expected' in deprecation_info:
                warning_msg += f' Please use {deprecation_info["expected"]} ' \
                    'instead.'
            if 'reference' in deprecation_info:
                warning_msg += ' More information can be found at ' \
                    f'{deprecation_info["reference"]}'
            warnings.warn(warning_msg, DeprecationWarning)

        cfg_text = filename + '\n'
        with open(filename, encoding='utf-8') as f:
            # Setting encoding explicitly to resolve coding issue on windows
            cfg_text += f.read()

        # Substitute base variables from strings to their actual values
        cfg_dict = Config._substitute_base_vars(cfg_dict, base_var_dict,
                                                base_cfg_dict)
        cfg_dict.pop(BASE_KEY, None)

        cfg_dict = Config._merge_a_into_b(cfg_dict, base_cfg_dict)
        cfg_dict = {
            k: v
            for k, v in cfg_dict.items() if not k.startswith('__')
        }

        # merge cfg_text
        cfg_text_list.append(cfg_text)
        cfg_text = '\n'.join(cfg_text_list)
<<<<<<< HEAD

        return cfg_dict, cfg_text

    @staticmethod
    def _dict_to_config_dict(cfg: dict,
                             scope: Optional[str] = None,
                             has_scope=True):
        """Recursively converts ``dict`` to :obj:`ConfigDict`.

        Args:
            cfg (dict): Config dict.
            scope (str, optional): Scope of instance.
            has_scope (bool): Whether to add `_scope_` key to config dict.

        Returns:
            ConfigDict: Converted dict.
        """
        # Only the outer dict with key `type` should have the key `_scope_`.
        if isinstance(cfg, dict):
            if has_scope and 'type' in cfg:
                has_scope = False
                if scope is not None:
                    cfg._scope_ = scope  # type: ignore
            cfg = ConfigDict(cfg)
            dict.__setattr__(cfg, 'scope', scope)
            for key, value in cfg.items():
                cfg[key] = Config._dict_to_config_dict(
                    value, scope=scope, has_scope=has_scope)
        elif isinstance(cfg, tuple):
            cfg = tuple(
                Config._dict_to_config_dict(_cfg, scope, has_scope=has_scope)
                for _cfg in cfg)
        elif isinstance(cfg, list):
            cfg = [
                Config._dict_to_config_dict(_cfg, scope, has_scope=has_scope)
                for _cfg in cfg
            ]
        return cfg

    @staticmethod
    def _parse_scope(cfg: dict) -> None:
        """Adds ``_scope_`` to :obj:`ConfigDict` instance.

        If the config dict already has the scope, scope will not be
        overwritten.

        Args:
            cfg (dict): Config needs to be parsed with scope.
        """
        if isinstance(cfg, ConfigDict):
            cfg._scope_ = cfg.scope
        elif isinstance(cfg, (tuple, list)):
            [Config._parse_scope(value) for value in cfg]
        else:
            return

    @staticmethod
    def _get_base_files(filename: str) -> list:
        """Get the base config file.

        Args:
            filename (str): The config file.

        Raises:
            TypeError: Name of config file.

        Returns:
            list: A list of base config
        """
        file_format = filename.partition('.')[-1]
        if file_format == 'py':
            Config._validate_py_syntax(filename)
            with open(filename) as f:
=======

        return cfg_dict, cfg_text

    @staticmethod
    def _parse_base_files(file_path: str) -> List[str]:
        """Get paths of all base config files.

        Args:
            file_path (str): Path of config.

        Returns:
            List[str]: paths of all base files .
        """
        file_format = file_path.partition('.')[-1]
        if file_format == 'py':
            Config._validate_py_syntax(file_path)
            with open(file_path) as f:
>>>>>>> 45001a1f
                codes = ast.parse(f.read()).body

                def is_base_line(c):
                    return (isinstance(c, ast.Assign)
                            and c.targets[0].id == BASE_KEY)

                base_code = next((c for c in codes if is_base_line(c)), None)
                if base_code is not None:
                    base_code = ast.Expression(  # type: ignore
                        body=base_code.value)  # type: ignore
                    base_files = eval(compile(base_code, '', mode='eval'))
                else:
                    base_files = []
        elif file_format in ('yml', 'yaml', 'json'):
<<<<<<< HEAD
            import mmengine
            cfg_dict = mmengine.load(filename)
=======
            cfg_dict = load(file_path)
>>>>>>> 45001a1f
            base_files = cfg_dict.get(BASE_KEY, [])
        else:
            raise TypeError('The config type should be py, json, yaml or '
                            f'yml, but got {file_format}')
        base_files = base_files if isinstance(base_files,
                                              list) else [base_files]
        return base_files
<<<<<<< HEAD

    @staticmethod
    def _get_cfg_path(cfg_path: str,
                      filename: str) -> Tuple[str, Optional[str]]:
        """Get the config path from the current or external package.

        Args:
            cfg_path (str): Relative path of config.
            filename (str): The config file being parsed.

        Returns:
            Tuple[str, str or None]: Path and scope of config. If the config
            is not an external config, the scope will be `None`.
        """
        if '::' in cfg_path:
            # `cfg_path` startswith '::' means an external config path.
            # Get package name and relative config path.
            scope = cfg_path.partition('::')[0]
            package, cfg_path = _get_package_and_cfg_path(cfg_path)
            # Get installed package path.
            check_install_package(package)
            package_path = get_installed_path(package)
            try:
                # Get config path from meta file.
                cfg_path = _get_external_cfg_path(package_path, cfg_path)
            except ValueError:
                # Since base config does not have a metafile, it should be
                # concatenated with package path and relative config path.
                cfg_path = _get_external_cfg_base_path(package_path, cfg_path)
            except FileNotFoundError as e:
                raise e
            return cfg_path, scope
        else:
            # Get local config path.
            cfg_dir = osp.dirname(filename)
            cfg_path = osp.join(cfg_dir, cfg_path)
            return cfg_path, None
=======
>>>>>>> 45001a1f

    @staticmethod
    def _merge_a_into_b(a: dict,
                        b: dict,
                        allow_list_keys: bool = False) -> dict:
        """merge dict ``a`` into dict ``b`` (non-inplace).

        Values in ``a`` will overwrite ``b``. ``b`` is copied first to avoid
        in-place modifications.

        Args:
            a (dict): The source dict to be merged into ``b``.
            b (dict): The origin dict to be fetch keys from ``a``.
            allow_list_keys (bool): If True, int string keys (e.g. '0', '1')
              are allowed in source ``a`` and will replace the element of the
              corresponding index in b if b is a list. Defaults to False.

        Returns:
            dict: The modified dict of ``b`` using ``a``.

        Examples:
            # Normally merge a into b.
            >>> Config._merge_a_into_b(
            ...     dict(obj=dict(a=2)), dict(obj=dict(a=1)))
            {'obj': {'a': 2}}

            # Delete b first and merge a into b.
            >>> Config._merge_a_into_b(
            ...     dict(obj=dict(_delete_=True, a=2)), dict(obj=dict(a=1)))
            {'obj': {'a': 2}}

            # b is a list
            >>> Config._merge_a_into_b(
            ...     {'0': dict(a=2)}, [dict(a=1), dict(b=2)], True)
            [{'a': 2}, {'b': 2}]
        """
        b = b.copy()
        for k, v in a.items():
            if allow_list_keys and k.isdigit() and isinstance(b, list):
                k = int(k)
                if len(b) <= k:
                    raise KeyError(f'Index {k} exceeds the length of list {b}')
                b[k] = Config._merge_a_into_b(v, b[k], allow_list_keys)
            elif isinstance(v, dict):
                if k in b and not v.pop(DELETE_KEY, False):
                    allowed_types: Union[Tuple, type] = (
                        dict, list) if allow_list_keys else dict
                    if not isinstance(b[k], allowed_types):
                        raise TypeError(
                            f'{k}={v} in child config cannot inherit from '
                            f'base because {k} is a dict in the child config '
                            f'but is of type {type(b[k])} in base config. '
                            f'You may set `{DELETE_KEY}=True` to ignore the '
                            f'base config.')
                    b[k] = Config._merge_a_into_b(v, b[k], allow_list_keys)
                else:
                    b[k] = ConfigDict(v)
            else:
                b[k] = v
        return b

    @staticmethod
    def auto_argparser(description=None):
        """Generate argparser from config file automatically (experimental)"""
        partial_parser = ArgumentParser(description=description)
        partial_parser.add_argument('config', help='config file path')
        cfg_file = partial_parser.parse_known_args()[0].config
        cfg = Config.fromfile(cfg_file)
        parser = ArgumentParser(description=description)
        parser.add_argument('config', help='config file path')
        add_args(parser, cfg)
        return parser, cfg

    @property
    def filename(self) -> str:
        """get file name of config."""
        return self._filename

    @property
    def text(self) -> str:
        """get config text."""
        return self._text

    @property
    def pretty_text(self) -> str:
        """get formatted python config text."""

        indent = 4

        def _indent(s_, num_spaces):
            s = s_.split('\n')
            if len(s) == 1:
                return s_
            first = s.pop(0)
            s = [(num_spaces * ' ') + line for line in s]
            s = '\n'.join(s)
            s = first + '\n' + s
            return s

        def _format_basic_types(k, v, use_mapping=False):
            if isinstance(v, str):
                v_str = repr(v)
            else:
                v_str = str(v)

            if use_mapping:
                k_str = f"'{k}'" if isinstance(k, str) else str(k)
                attr_str = f'{k_str}: {v_str}'
            else:
                attr_str = f'{str(k)}={v_str}'
            attr_str = _indent(attr_str, indent)

            return attr_str

        def _format_list(k, v, use_mapping=False):
            # check if all items in the list are dict
            if all(isinstance(_, dict) for _ in v):
                v_str = '[\n'
                v_str += '\n'.join(
                    f'dict({_indent(_format_dict(v_), indent)}),'
                    for v_ in v).rstrip(',')
                if use_mapping:
                    k_str = f"'{k}'" if isinstance(k, str) else str(k)
                    attr_str = f'{k_str}: {v_str}'
                else:
                    attr_str = f'{str(k)}={v_str}'
                attr_str = _indent(attr_str, indent) + ']'
            else:
                attr_str = _format_basic_types(k, v, use_mapping)
            return attr_str

        def _contain_invalid_identifier(dict_str):
            contain_invalid_identifier = False
            for key_name in dict_str:
                contain_invalid_identifier |= \
                    (not str(key_name).isidentifier())
            return contain_invalid_identifier

        def _format_dict(input_dict, outest_level=False):
            r = ''
            s = []

            use_mapping = _contain_invalid_identifier(input_dict)
            if use_mapping:
                r += '{'
            for idx, (k, v) in enumerate(input_dict.items()):
                is_last = idx >= len(input_dict) - 1
                end = '' if outest_level or is_last else ','
                if isinstance(v, dict):
                    v_str = '\n' + _format_dict(v)
                    if use_mapping:
                        k_str = f"'{k}'" if isinstance(k, str) else str(k)
                        attr_str = f'{k_str}: dict({v_str}'
                    else:
                        attr_str = f'{str(k)}=dict({v_str}'
                    attr_str = _indent(attr_str, indent) + ')' + end
                elif isinstance(v, list):
                    attr_str = _format_list(k, v, use_mapping) + end
                else:
                    attr_str = _format_basic_types(k, v, use_mapping) + end

                s.append(attr_str)
            r += '\n'.join(s)
            if use_mapping:
                r += '}'
            return r

        cfg_dict = self._cfg_dict.to_dict()
        text = _format_dict(cfg_dict, outest_level=True)
        # copied from setup.cfg
        yapf_style = dict(
            based_on_style='pep8',
            blank_line_before_nested_class_or_def=True,
            split_before_expression_after_opening_paren=True)
        text, _ = FormatCode(text, style_config=yapf_style, verify=True)

        return text

    def __repr__(self):
        return f'Config (path: {self.filename}): {self._cfg_dict.__repr__()}'

    def __len__(self):
        return len(self._cfg_dict)

    def __getattr__(self, name: str) -> Any:
        return getattr(self._cfg_dict, name)

    def __getitem__(self, name):
        return self._cfg_dict.__getitem__(name)

    def __setattr__(self, name, value):
        if isinstance(value, dict):
            value = ConfigDict(value)
        self._cfg_dict.__setattr__(name, value)

    def __setitem__(self, name, value):
        if isinstance(value, dict):
            value = ConfigDict(value)
        self._cfg_dict.__setitem__(name, value)

    def __iter__(self):
        return iter(self._cfg_dict)

    def __getstate__(self) -> Tuple[dict, Optional[str], Optional[str]]:
        return (self._cfg_dict, self._filename, self._text)

    def __deepcopy__(self, memo):
        cls = self.__class__
        other = cls.__new__(cls)
        memo[id(self)] = other

        for key, value in self.__dict__.items():
            super(Config, other).__setattr__(key, copy.deepcopy(value, memo))

        return other

    def __copy__(self):
        cls = self.__class__
        other = cls.__new__(cls)
        other.__dict__.update(self.__dict__)

        return other

    def __setstate__(self, state: Tuple[dict, Optional[str], Optional[str]]):
        _cfg_dict, _filename, _text = state
        super().__setattr__('_cfg_dict', _cfg_dict)
        super().__setattr__('_filename', _filename)
        super().__setattr__('_text', _text)

    def dump(self, file: Optional[Union[str, Path]] = None):
        """Dump config to file or return config text.

        Args:
            file (str or Path, optional): If not specified, then the object
            is dumped to a str, otherwise to a file specified by the filename.
            Defaults to None.

        Returns:
            str or None: Config text.
        """
        file = str(file) if isinstance(file, Path) else file
        cfg_dict = super().__getattribute__('_cfg_dict').to_dict()
        if file is None:
            if self.filename is None or self.filename.endswith('.py'):
                return self.pretty_text
            else:
                file_format = self.filename.split('.')[-1]
                return dump(cfg_dict, file_format=file_format)
        elif file.endswith('.py'):
            with open(file, 'w', encoding='utf-8') as f:
                f.write(self.pretty_text)
        else:
            file_format = file.split('.')[-1]
            return dump(cfg_dict, file=file, file_format=file_format)

    def merge_from_dict(self,
                        options: dict,
                        allow_list_keys: bool = True) -> None:
        """Merge list into cfg_dict.

        Merge the dict parsed by MultipleKVAction into this cfg.

        Args:
            options (dict): dict of configs to merge from.
            allow_list_keys (bool): If True, int string keys (e.g. '0', '1')
                are allowed in ``options`` and will replace the element of the
                corresponding index in the config if the config is a list.
                Defaults to True.

        Examples:
            >>> options = {'model.backbone.depth': 50,
            ...            'model.backbone.with_cp':True}
            >>> cfg = Config(dict(model=dict(backbone=dict(type='ResNet'))))
            >>> cfg.merge_from_dict(options)
            >>> cfg_dict = super(Config, self).__getattribute__('_cfg_dict')
            >>> assert cfg_dict == dict(
            ...     model=dict(backbone=dict(depth=50, with_cp=True)))

            >>> # Merge list element
            >>> cfg = Config(dict(pipeline=[
            ...     dict(type='LoadImage'), dict(type='LoadAnnotations')]))
            >>> options = dict(pipeline={'0': dict(type='SelfLoadImage')})
            >>> cfg.merge_from_dict(options, allow_list_keys=True)
            >>> cfg_dict = super(Config, self).__getattribute__('_cfg_dict')
            >>> assert cfg_dict == dict(pipeline=[
            ...     dict(type='SelfLoadImage'), dict(type='LoadAnnotations')])
        """
        option_cfg_dict: dict = {}
        for full_key, v in options.items():
            d = option_cfg_dict
            key_list = full_key.split('.')
            for subkey in key_list[:-1]:
                d.setdefault(subkey, ConfigDict())
                d = d[subkey]
            subkey = key_list[-1]
            d[subkey] = v

        cfg_dict = super().__getattribute__('_cfg_dict')
        super().__setattr__(
            '_cfg_dict',
            Config._merge_a_into_b(
                option_cfg_dict, cfg_dict, allow_list_keys=allow_list_keys))


class DictAction(Action):
    """
    argparse action to split an argument into KEY=VALUE form
    on the first = and append to a dictionary. List options can
    be passed as comma separated values, i.e 'KEY=V1,V2,V3', or with explicit
    brackets, i.e. 'KEY=[V1,V2,V3]'. It also support nested brackets to build
    list/tuple values. e.g. 'KEY=[(V1,V2),(V3,V4)]'
    """

    @staticmethod
    def _parse_int_float_bool(val: str) -> Union[int, float, bool, Any]:
        """parse int/float/bool value in the string."""
        try:
            return int(val)
        except ValueError:
            pass
        try:
            return float(val)
        except ValueError:
            pass
        if val.lower() in ['true', 'false']:
            return True if val.lower() == 'true' else False
        if val == 'None':
            return None
        return val

    @staticmethod
    def _parse_iterable(val: str) -> Union[list, tuple, Any]:
        """Parse iterable values in the string.

        All elements inside '()' or '[]' are treated as iterable values.

        Args:
            val (str): Value string.

        Returns:
            list | tuple | Any: The expanded list or tuple from the string,
            or single value if no iterable values are found.

        Examples:
            >>> DictAction._parse_iterable('1,2,3')
            [1, 2, 3]
            >>> DictAction._parse_iterable('[a, b, c]')
            ['a', 'b', 'c']
            >>> DictAction._parse_iterable('[(1, 2, 3), [a, b], c]')
            [(1, 2, 3), ['a', 'b'], 'c']
        """

        def find_next_comma(string):
            """Find the position of next comma in the string.

            If no ',' is found in the string, return the string length. All
            chars inside '()' and '[]' are treated as one element and thus ','
            inside these brackets are ignored.
            """
            assert (string.count('(') == string.count(')')) and (
                    string.count('[') == string.count(']')), \
                f'Imbalanced brackets exist in {string}'
            end = len(string)
            for idx, char in enumerate(string):
                pre = string[:idx]
                # The string before this ',' is balanced
                if ((char == ',') and (pre.count('(') == pre.count(')'))
                        and (pre.count('[') == pre.count(']'))):
                    end = idx
                    break
            return end

        # Strip ' and " characters and replace whitespace.
        val = val.strip('\'\"').replace(' ', '')
        is_tuple = False
        if val.startswith('(') and val.endswith(')'):
            is_tuple = True
            val = val[1:-1]
        elif val.startswith('[') and val.endswith(']'):
            val = val[1:-1]
        elif ',' not in val:
            # val is a single value
            return DictAction._parse_int_float_bool(val)

        values = []
        while len(val) > 0:
            comma_idx = find_next_comma(val)
            element = DictAction._parse_iterable(val[:comma_idx])
            values.append(element)
            val = val[comma_idx + 1:]

        if is_tuple:
            return tuple(values)

        return values

    def __call__(self,
                 parser: ArgumentParser,
                 namespace: Namespace,
                 values: Union[str, Sequence[Any], None],
                 option_string: str = None):
        """Parse Variables in string and add them into argparser.

        Args:
            parser (ArgumentParser): Argument parser.
            namespace (Namespace): Argument namespace.
            values (Union[str, Sequence[Any], None]): Argument string.
            option_string (list[str], optional): Option string.
                Defaults to None.
        """
        options = {}
        if values is not None:
            for kv in values:
                key, val = kv.split('=', maxsplit=1)
                options[key] = self._parse_iterable(val)
        setattr(namespace, self.dest, options)<|MERGE_RESOLUTION|>--- conflicted
+++ resolved
@@ -12,21 +12,16 @@
 from argparse import Action, ArgumentParser, Namespace
 from collections import abc
 from pathlib import Path
-from typing import Any, List, Optional, Sequence, Tuple, Union
+from typing import Any, Optional, Sequence, Tuple, Union
 
 from addict import Dict
 from yapf.yapflib.yapf_api import FormatCode
 
 from mmengine.fileio import dump, load
-<<<<<<< HEAD
 from mmengine.utils import (check_file_exist, check_install_package,
                             get_installed_path, import_modules_from_strings)
 from .utils import (RemoveAssignFromAST, _get_external_cfg_base_path,
                     _get_external_cfg_path, _get_package_and_cfg_path)
-=======
-from mmengine.utils import check_file_exist, import_modules_from_strings
-from .utils import RemoveAssignFromAST
->>>>>>> 45001a1f
 
 BASE_KEY = '_base_'
 DELETE_KEY = '_delete_'
@@ -386,10 +381,7 @@
                 dir=temp_config_dir, suffix=fileExtname)
             if platform.system() == 'Windows':
                 temp_config_file.close()
-<<<<<<< HEAD
-=======
-
->>>>>>> 45001a1f
+
             # Substitute predefined variables
             if use_predefined_variables:
                 Config._substitute_predefined_vars(filename,
@@ -403,24 +395,15 @@
             # Handle base files
             base_cfg_dict = ConfigDict()
             cfg_text_list = list()
-<<<<<<< HEAD
             for base_cfg_path in Config._get_base_files(temp_config_file.name):
                 base_cfg_path, scope = Config._get_cfg_path(
                     base_cfg_path, filename)
                 _cfg_dict, _cfg_text = Config._file2dict(base_cfg_path)
-=======
-            for base_cfg_path in Config._parse_base_files(
-                    temp_config_file.name):
-                cfg_dir = osp.dirname(filename)
-                _cfg_dict, _cfg_text = Config._file2dict(
-                    osp.join(cfg_dir, base_cfg_path))
->>>>>>> 45001a1f
                 cfg_text_list.append(_cfg_text)
                 duplicate_keys = base_cfg_dict.keys() & _cfg_dict.keys()
                 if len(duplicate_keys) > 0:
                     raise KeyError('Duplicate key is not allowed among bases. '
                                    f'Duplicate keys: {duplicate_keys}')
-<<<<<<< HEAD
                 # Recursively add scope attribute to each config dict. and the
                 # outer `dict` variable with key type will have `_scope_` key.
                 _cfg_dict = Config._dict_to_config_dict(_cfg_dict, scope)
@@ -428,12 +411,6 @@
 
             if filename.endswith('.py'):
                 cfg_dict: dict = {}
-=======
-                base_cfg_dict.update(_cfg_dict)
-
-            if filename.endswith('.py'):
-                cfg_dict: dict = dict()
->>>>>>> 45001a1f
                 with open(temp_config_file.name) as f:
                     codes = ast.parse(f.read())
                     codes = RemoveAssignFromAST(BASE_KEY).visit(codes)
@@ -480,7 +457,6 @@
         # merge cfg_text
         cfg_text_list.append(cfg_text)
         cfg_text = '\n'.join(cfg_text_list)
-<<<<<<< HEAD
 
         return cfg_dict, cfg_text
 
@@ -554,25 +530,6 @@
         if file_format == 'py':
             Config._validate_py_syntax(filename)
             with open(filename) as f:
-=======
-
-        return cfg_dict, cfg_text
-
-    @staticmethod
-    def _parse_base_files(file_path: str) -> List[str]:
-        """Get paths of all base config files.
-
-        Args:
-            file_path (str): Path of config.
-
-        Returns:
-            List[str]: paths of all base files .
-        """
-        file_format = file_path.partition('.')[-1]
-        if file_format == 'py':
-            Config._validate_py_syntax(file_path)
-            with open(file_path) as f:
->>>>>>> 45001a1f
                 codes = ast.parse(f.read()).body
 
                 def is_base_line(c):
@@ -587,12 +544,8 @@
                 else:
                     base_files = []
         elif file_format in ('yml', 'yaml', 'json'):
-<<<<<<< HEAD
             import mmengine
             cfg_dict = mmengine.load(filename)
-=======
-            cfg_dict = load(file_path)
->>>>>>> 45001a1f
             base_files = cfg_dict.get(BASE_KEY, [])
         else:
             raise TypeError('The config type should be py, json, yaml or '
@@ -600,7 +553,6 @@
         base_files = base_files if isinstance(base_files,
                                               list) else [base_files]
         return base_files
-<<<<<<< HEAD
 
     @staticmethod
     def _get_cfg_path(cfg_path: str,
@@ -638,8 +590,6 @@
             cfg_dir = osp.dirname(filename)
             cfg_path = osp.join(cfg_dir, cfg_path)
             return cfg_path, None
-=======
->>>>>>> 45001a1f
 
     @staticmethod
     def _merge_a_into_b(a: dict,
