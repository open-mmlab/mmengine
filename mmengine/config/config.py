--- conflicted
+++ resolved
@@ -35,15 +35,9 @@
             {k: _lazy2string(v, dict_type)
              for k, v in dict.items(cfg_dict)})
     elif isinstance(cfg_dict, (tuple, list)):
-<<<<<<< HEAD
-        return type(cfg_dict)(_lazy2string(v) for v in cfg_dict)
+        return type(cfg_dict)(_lazy2string(v, dict_type) for v in cfg_dict)
     elif isinstance(cfg_dict, LazyObject):
         return cfg_dict.dump_str
-=======
-        return type(cfg_dict)(_lazy2string(v, dict_type) for v in cfg_dict)
-    elif isinstance(cfg_dict, (LazyAttr, LazyObject)):
-        return f'{cfg_dict.module}.{str(cfg_dict)}'
->>>>>>> c9b59962
     else:
         return cfg_dict
 
@@ -480,664 +474,6 @@
                               f'file {filename}: {e}')
 
     @staticmethod
-<<<<<<< HEAD
-=======
-    def _substitute_predefined_vars(filename: str, temp_config_name: str):
-        """Substitute predefined variables in config with actual values.
-
-        Sometimes we want some variables in the config to be related to the
-        current path or file name, etc.
-
-        Here is an example of a typical usage scenario. When training a model,
-        we define a working directory in the config that save the models and
-        logs. For different configs, we expect to define different working
-        directories. A common way for users is to use the config file name
-        directly as part of the working directory name, e.g. for the config
-        ``config_setting1.py``, the working directory is
-        ``. /work_dir/config_setting1``.
-
-        This can be easily achieved using predefined variables, which can be
-        written in the config `config_setting1.py` as follows
-
-        .. code-block:: python
-
-           work_dir = '. /work_dir/{{ fileBasenameNoExtension }}'
-
-
-        Here `{{ fileBasenameNoExtension }}` indicates the file name of the
-        config (without the extension), and when the config class reads the
-        config file, it will automatically parse this double-bracketed string
-        to the corresponding actual value.
-
-        .. code-block:: python
-
-           cfg = Config.fromfile('. /config_setting1.py')
-           cfg.work_dir # ". /work_dir/config_setting1"
-
-
-        For details, Please refer to docs/zh_cn/advanced_tutorials/config.md .
-
-        Args:
-            filename (str): Filename of config.
-            temp_config_name (str): Temporary filename to save substituted
-                config.
-        """
-        file_dirname = osp.dirname(filename)
-        file_basename = osp.basename(filename)
-        file_basename_no_extension = osp.splitext(file_basename)[0]
-        file_extname = osp.splitext(filename)[1]
-        support_templates = dict(
-            fileDirname=file_dirname,
-            fileBasename=file_basename,
-            fileBasenameNoExtension=file_basename_no_extension,
-            fileExtname=file_extname)
-        with open(filename, encoding='utf-8') as f:
-            config_file = f.read()
-        for key, value in support_templates.items():
-            regexp = r'\{\{\s*' + str(key) + r'\s*\}\}'
-            value = value.replace('\\', '/')
-            config_file = re.sub(regexp, value, config_file)
-        with open(temp_config_name, 'w', encoding='utf-8') as tmp_config_file:
-            tmp_config_file.write(config_file)
-
-    @staticmethod
-    def _substitute_env_variables(filename: str, temp_config_name: str):
-        """Substitute environment variables in config with actual values.
-
-        Sometimes, we want to change some items in the config with environment
-        variables. For examples, we expect to change dataset root by setting
-        ``DATASET_ROOT=/dataset/root/path`` in the command line. This can be
-        easily achieved by writing lines in the config as follows
-
-        .. code-block:: python
-
-           data_root = '{{$DATASET_ROOT:/default/dataset}}/images'
-
-
-        Here, ``{{$DATASET_ROOT:/default/dataset}}`` indicates using the
-        environment variable ``DATASET_ROOT`` to replace the part between
-        ``{{}}``. If the ``DATASET_ROOT`` is not set, the default value
-        ``/default/dataset`` will be used.
-
-        Environment variables not only can replace items in the string, they
-        can also substitute other types of data in config. In this situation,
-        we can write the config as below
-
-        .. code-block:: python
-
-           model = dict(
-               bbox_head = dict(num_classes={{'$NUM_CLASSES:80'}}))
-
-
-        For details, Please refer to docs/zh_cn/tutorials/config.md .
-
-        Args:
-            filename (str): Filename of config.
-            temp_config_name (str): Temporary filename to save substituted
-                config.
-        """
-        with open(filename, encoding='utf-8') as f:
-            config_file = f.read()
-        regexp = r'\{\{[\'\"]?\s*\$(\w+)\s*\:\s*(\S*?)\s*[\'\"]?\}\}'
-        keys = re.findall(regexp, config_file)
-        env_variables = dict()
-        for var_name, value in keys:
-            regexp = r'\{\{[\'\"]?\s*\$' + var_name + r'\s*\:\s*' \
-                + value + r'\s*[\'\"]?\}\}'
-            if var_name in os.environ:
-                value = os.environ[var_name]
-                env_variables[var_name] = value
-                print_log(
-                    f'Using env variable `{var_name}` with value of '
-                    f'{value} to replace item in config.',
-                    logger='current')
-            if not value:
-                raise KeyError(f'`{var_name}` cannot be found in `os.environ`.'
-                               f' Please set `{var_name}` in environment or '
-                               'give a default value.')
-            config_file = re.sub(regexp, value, config_file)
-
-        with open(temp_config_name, 'w', encoding='utf-8') as tmp_config_file:
-            tmp_config_file.write(config_file)
-        return env_variables
-
-    @staticmethod
-    def _pre_substitute_base_vars(filename: str,
-                                  temp_config_name: str) -> dict:
-        """Preceding step for substituting variables in base config with actual
-        value.
-
-        Args:
-            filename (str): Filename of config.
-            temp_config_name (str): Temporary filename to save substituted
-                config.
-
-        Returns:
-            dict: A dictionary contains variables in base config.
-        """
-        with open(filename, encoding='utf-8') as f:
-            config_file = f.read()
-        base_var_dict = {}
-        regexp = r'\{\{\s*' + BASE_KEY + r'\.([\w\.]+)\s*\}\}'
-        base_vars = set(re.findall(regexp, config_file))
-        for base_var in base_vars:
-            randstr = f'_{base_var}_{uuid.uuid4().hex.lower()[:6]}'
-            base_var_dict[randstr] = base_var
-            regexp = r'\{\{\s*' + BASE_KEY + r'\.' + base_var + r'\s*\}\}'
-            config_file = re.sub(regexp, f'"{randstr}"', config_file)
-        with open(temp_config_name, 'w', encoding='utf-8') as tmp_config_file:
-            tmp_config_file.write(config_file)
-        return base_var_dict
-
-    @staticmethod
-    def _substitute_base_vars(cfg: Any, base_var_dict: dict,
-                              base_cfg: dict) -> Any:
-        """Substitute base variables from strings to their actual values.
-
-        Args:
-            Any : Config dictionary.
-            base_var_dict (dict): A dictionary contains variables in base
-                config.
-            base_cfg (dict): Base config dictionary.
-
-        Returns:
-            Any : A dictionary with origin base variables
-                substituted with actual values.
-        """
-        cfg = copy.deepcopy(cfg)
-
-        if isinstance(cfg, dict):
-            for k, v in cfg.items():
-                if isinstance(v, str) and v in base_var_dict:
-                    new_v = base_cfg
-                    for new_k in base_var_dict[v].split('.'):
-                        new_v = new_v[new_k]
-                    cfg[k] = new_v
-                elif isinstance(v, (list, tuple, dict)):
-                    cfg[k] = Config._substitute_base_vars(
-                        v, base_var_dict, base_cfg)
-        elif isinstance(cfg, tuple):
-            cfg = tuple(
-                Config._substitute_base_vars(c, base_var_dict, base_cfg)
-                for c in cfg)
-        elif isinstance(cfg, list):
-            cfg = [
-                Config._substitute_base_vars(c, base_var_dict, base_cfg)
-                for c in cfg
-            ]
-        elif isinstance(cfg, str) and cfg in base_var_dict:
-            new_v = base_cfg
-            for new_k in base_var_dict[cfg].split('.'):
-                new_v = new_v[new_k]
-            cfg = new_v
-
-        return cfg
-
-    @staticmethod
-    def _file2dict(
-            filename: str,
-            use_predefined_variables: bool = True,
-            use_environment_variables: bool = True,
-            lazy_import: Optional[bool] = None) -> Tuple[dict, str, dict]:
-        """Transform file to variables dictionary.
-
-        Args:
-            filename (str): Name of config file.
-            use_predefined_variables (bool, optional): Whether to use
-                predefined variables. Defaults to True.
-            use_environment_variables (bool, optional): Whether to use
-                environment variables. Defaults to True.
-            lazy_import (bool): Whether to load config in `lazy_import` mode.
-                If it is `None`, it will be deduced by the content of the
-                config file. Defaults to None.
-
-        Returns:
-            Tuple[dict, str]: Variables dictionary and text of Config.
-        """
-        if lazy_import is None and Config._is_lazy_import(filename):
-            raise RuntimeError(
-                'The configuration file type in the inheritance chain '
-                'must match the current configuration file type, either '
-                '"lazy_import" or non-"lazy_import". You got this error '
-                'since you use the syntax like `with read_base(): ...` '
-                f'or import non-builtin module in {filename}. See more '
-                'information in https://mmengine.readthedocs.io/en/latest/advanced_tutorials/config.html'  # noqa: E501
-            )
-
-        filename = osp.abspath(osp.expanduser(filename))
-        check_file_exist(filename)
-        fileExtname = osp.splitext(filename)[1]
-        if fileExtname not in ['.py', '.json', '.yaml', '.yml']:
-            raise OSError('Only py/yml/yaml/json type are supported now!')
-        try:
-            with tempfile.TemporaryDirectory() as temp_config_dir:
-                temp_config_file = tempfile.NamedTemporaryFile(
-                    dir=temp_config_dir, suffix=fileExtname, delete=False)
-                if platform.system() == 'Windows':
-                    temp_config_file.close()
-
-                # Substitute predefined variables
-                if use_predefined_variables:
-                    Config._substitute_predefined_vars(filename,
-                                                       temp_config_file.name)
-                else:
-                    shutil.copyfile(filename, temp_config_file.name)
-                # Substitute environment variables
-                env_variables = dict()
-                if use_environment_variables:
-                    env_variables = Config._substitute_env_variables(
-                        temp_config_file.name, temp_config_file.name)
-                # Substitute base variables from placeholders to strings
-                base_var_dict = Config._pre_substitute_base_vars(
-                    temp_config_file.name, temp_config_file.name)
-
-                # Handle base files
-                base_cfg_dict = ConfigDict()
-                cfg_text_list = list()
-                for base_cfg_path in Config._get_base_files(
-                        temp_config_file.name):
-                    base_cfg_path, scope = Config._get_cfg_path(
-                        base_cfg_path, filename)
-                    _cfg_dict, _cfg_text, _env_variables = Config._file2dict(
-                        filename=base_cfg_path,
-                        use_predefined_variables=use_predefined_variables,
-                        use_environment_variables=use_environment_variables,
-                        lazy_import=lazy_import,
-                    )
-                    cfg_text_list.append(_cfg_text)
-                    env_variables.update(_env_variables)
-                    duplicate_keys = base_cfg_dict.keys() & _cfg_dict.keys()
-                    if len(duplicate_keys) > 0:
-                        raise KeyError(
-                            'Duplicate key is not allowed among bases. '
-                            f'Duplicate keys: {duplicate_keys}')
-
-                    # _dict_to_config_dict will do the following things:
-                    # 1. Recursively converts ``dict`` to :obj:`ConfigDict`.
-                    # 2. Set `_scope_` for the outer dict variable for the base
-                    # config.
-                    # 3. Set `scope` attribute for each base variable.
-                    # Different from `_scope_`, `scope` is not a key of base
-                    # dict, `scope` attribute will be parsed to key `_scope_`
-                    # by function `_parse_scope` only if the base variable is
-                    # accessed by the current config.
-                    _cfg_dict = Config._dict_to_config_dict(_cfg_dict, scope)
-                    base_cfg_dict.update(_cfg_dict)
-
-                if filename.endswith('.py'):
-                    with open(temp_config_file.name, encoding='utf-8') as f:
-                        parsed_codes = ast.parse(f.read())
-                        parsed_codes = RemoveAssignFromAST(BASE_KEY).visit(
-                            parsed_codes)
-                    codeobj = compile(parsed_codes, filename, mode='exec')
-                    # Support load global variable in nested function of the
-                    # config.
-                    global_locals_var = {BASE_KEY: base_cfg_dict}
-                    ori_keys = set(global_locals_var.keys())
-                    eval(codeobj, global_locals_var, global_locals_var)
-                    cfg_dict = {
-                        key: value
-                        for key, value in global_locals_var.items()
-                        if (key not in ori_keys and not key.startswith('__'))
-                    }
-                elif filename.endswith(('.yml', '.yaml', '.json')):
-                    cfg_dict = load(temp_config_file.name)
-                # close temp file
-                for key, value in list(cfg_dict.items()):
-                    if isinstance(value,
-                                  (types.FunctionType, types.ModuleType)):
-                        cfg_dict.pop(key)
-                temp_config_file.close()
-
-                # If the current config accesses a base variable of base
-                # configs, The ``scope`` attribute of corresponding variable
-                # will be converted to the `_scope_`.
-                Config._parse_scope(cfg_dict)
-        except Exception as e:
-            if osp.exists(temp_config_dir):
-                shutil.rmtree(temp_config_dir)
-            raise e
-
-        # check deprecation information
-        if DEPRECATION_KEY in cfg_dict:
-            deprecation_info = cfg_dict.pop(DEPRECATION_KEY)
-            warning_msg = f'The config file {filename} will be deprecated ' \
-                'in the future.'
-            if 'expected' in deprecation_info:
-                warning_msg += f' Please use {deprecation_info["expected"]} ' \
-                    'instead.'
-            if 'reference' in deprecation_info:
-                warning_msg += ' More information can be found at ' \
-                    f'{deprecation_info["reference"]}'
-            warnings.warn(warning_msg, DeprecationWarning)
-
-        cfg_text = filename + '\n'
-        with open(filename, encoding='utf-8') as f:
-            # Setting encoding explicitly to resolve coding issue on windows
-            cfg_text += f.read()
-
-        # Substitute base variables from strings to their actual values
-        cfg_dict = Config._substitute_base_vars(cfg_dict, base_var_dict,
-                                                base_cfg_dict)
-        cfg_dict.pop(BASE_KEY, None)
-
-        cfg_dict = Config._merge_a_into_b(cfg_dict, base_cfg_dict)
-        cfg_dict = {
-            k: v
-            for k, v in cfg_dict.items() if not k.startswith('__')
-        }
-
-        # merge cfg_text
-        cfg_text_list.append(cfg_text)
-        cfg_text = '\n'.join(cfg_text_list)
-
-        return cfg_dict, cfg_text, env_variables
-
-    @staticmethod
-    def _parse_lazy_import(filename: str) -> Tuple[ConfigDict, set]:
-        """Transform file to variables dictionary.
-
-        Args:
-            filename (str): Name of config file.
-
-        Returns:
-            Tuple[dict, dict]: ``cfg_dict`` and ``imported_names``.
-
-              - cfg_dict (dict): Variables dictionary of parsed config.
-              - imported_names (set): Used to mark the names of
-                imported object.
-        """
-        # In lazy import mode, users can use the Python syntax `import` to
-        # implement inheritance between configuration files, which is easier
-        # for users to understand the hierarchical relationships between
-        # different configuration files.
-
-        # Besides, users can also using `import` syntax to import corresponding
-        # module which will be filled in the `type` field. It means users
-        # can directly navigate to the source of the module in the
-        # configuration file by clicking the `type` field.
-
-        # To avoid really importing the third party package like `torch`
-        # during import `type` object, we use `_parse_lazy_import` to parse the
-        # configuration file, which will not actually trigger the import
-        # process, but simply parse the imported `type`s as LazyObject objects.
-
-        # The overall pipeline of _parse_lazy_import is:
-        # 1. Parse the base module from the config file.
-        #                       ||
-        #                       \/
-        #       base_module = ['mmdet.configs.default_runtime']
-        #                       ||
-        #                       \/
-        # 2. recursively parse the base module and gather imported objects to
-        #    a dict.
-        #                       ||
-        #                       \/
-        #       The base_dict will be:
-        #       {
-        #           'mmdet.configs.default_runtime': {...}
-        #           'mmdet.configs.retinanet_r50_fpn_1x_coco': {...}
-        #           ...
-        #       }, each item in base_dict is a dict of `LazyObject`
-        # 3. parse the current config file filling the imported variable
-        #    with the base_dict.
-        #
-        # 4. During the parsing process, all imported variable will be
-        #    recorded in the `imported_names` set. These variables can be
-        #    accessed, but will not be dumped by default.
-
-        with open(filename, encoding='utf-8') as f:
-            global_dict = {'LazyObject': LazyObject, '__file__': filename}
-            base_dict = {}
-
-            parsed_codes = ast.parse(f.read())
-            # get the names of base modules, and remove the
-            # `with read_base():'` statement
-            base_modules = Config._get_base_modules(parsed_codes.body)
-            base_imported_names = set()
-            for base_module in base_modules:
-                # If base_module means a relative import, assuming the level is
-                # 2, which means the module is imported like
-                # "from ..a.b import c". we must ensure that c is an
-                # object `defined` in module b, and module b should not be a
-                # package including `__init__` file but a single python file.
-                level = len(re.match(r'\.*', base_module).group())
-                if level > 0:
-                    # Relative import
-                    base_dir = osp.dirname(filename)
-                    module_path = osp.join(
-                        base_dir, *(['..'] * (level - 1)),
-                        f'{base_module[level:].replace(".", "/")}.py')
-                else:
-                    # Absolute import
-                    module_list = base_module.split('.')
-                    if len(module_list) == 1:
-                        raise ConfigParsingError(
-                            'The imported configuration file should not be '
-                            f'an independent package {module_list[0]}. Here '
-                            'is an example: '
-                            '`with read_base(): from mmdet.configs.retinanet_r50_fpn_1x_coco import *`'  # noqa: E501
-                        )
-                    else:
-                        package = module_list[0]
-                        root_path = get_installed_path(package)
-                        module_path = f'{osp.join(root_path, *module_list[1:])}.py'  # noqa: E501
-                if not osp.isfile(module_path):
-                    raise ConfigParsingError(
-                        f'{module_path} not found! It means that incorrect '
-                        'module is defined in '
-                        f'`with read_base(): = from {base_module} import ...`, please '  # noqa: E501
-                        'make sure the base config module is valid '
-                        'and is consistent with the prior import '
-                        'logic')
-                _base_cfg_dict, _base_imported_names = Config._parse_lazy_import(  # noqa: E501
-                    module_path)
-                base_imported_names |= _base_imported_names
-                # The base_dict will be:
-                # {
-                #     'mmdet.configs.default_runtime': {...}
-                #     'mmdet.configs.retinanet_r50_fpn_1x_coco': {...}
-                #     ...
-                # }
-                base_dict[base_module] = _base_cfg_dict
-
-            # `base_dict` contains all the imported modules from `base_cfg`.
-            # In order to collect the specific imported module from `base_cfg`
-            # before parse the current file, we using AST Transform to
-            # transverse the imported module from base_cfg and merge then into
-            # the global dict. After the ast transformation, most of import
-            # syntax will be removed (except for the builtin import) and
-            # replaced with the `LazyObject`
-            transform = ImportTransformer(
-                global_dict=global_dict,
-                base_dict=base_dict,
-                filename=filename)
-            modified_code = transform.visit(parsed_codes)
-            modified_code, abs_imported = _gather_abs_import_lazyobj(
-                modified_code, filename=filename)
-            imported_names = transform.imported_obj | abs_imported
-            imported_names |= base_imported_names
-            modified_code = ast.fix_missing_locations(modified_code)
-            exec(
-                compile(modified_code, filename, mode='exec'), global_dict,
-                global_dict)
-
-            ret: dict = {}
-            for key, value in global_dict.items():
-                if key.startswith('__') or key in ['LazyObject']:
-                    continue
-                ret[key] = value
-            # convert dict to ConfigDict
-            cfg_dict = Config._dict_to_config_dict_lazy(ret)
-
-            return cfg_dict, imported_names
-
-    @staticmethod
-    def _dict_to_config_dict_lazy(cfg: dict):
-        """Recursively converts ``dict`` to :obj:`ConfigDict`. The only
-        difference between ``_dict_to_config_dict_lazy`` and
-        ``_dict_to_config_dict_lazy`` is that the former one does not consider
-        the scope, and will not trigger the building of ``LazyObject``.
-
-        Args:
-            cfg (dict): Config dict.
-
-        Returns:
-            ConfigDict: Converted dict.
-        """
-        # Only the outer dict with key `type` should have the key `_scope_`.
-        if isinstance(cfg, dict):
-            cfg_dict = ConfigDict()
-            for key, value in cfg.items():
-                cfg_dict[key] = Config._dict_to_config_dict_lazy(value)
-            return cfg_dict
-        if isinstance(cfg, (tuple, list)):
-            return type(cfg)(
-                Config._dict_to_config_dict_lazy(_cfg) for _cfg in cfg)
-        return cfg
-
-    @staticmethod
-    def _dict_to_config_dict(cfg: dict,
-                             scope: Optional[str] = None,
-                             has_scope=True):
-        """Recursively converts ``dict`` to :obj:`ConfigDict`.
-
-        Args:
-            cfg (dict): Config dict.
-            scope (str, optional): Scope of instance.
-            has_scope (bool): Whether to add `_scope_` key to config dict.
-
-        Returns:
-            ConfigDict: Converted dict.
-        """
-        # Only the outer dict with key `type` should have the key `_scope_`.
-        if isinstance(cfg, dict):
-            if has_scope and 'type' in cfg:
-                has_scope = False
-                if scope is not None and cfg.get('_scope_', None) is None:
-                    cfg._scope_ = scope  # type: ignore
-            cfg = ConfigDict(cfg)
-            dict.__setattr__(cfg, 'scope', scope)
-            for key, value in cfg.items():
-                cfg[key] = Config._dict_to_config_dict(
-                    value, scope=scope, has_scope=has_scope)
-        elif isinstance(cfg, tuple):
-            cfg = tuple(
-                Config._dict_to_config_dict(_cfg, scope, has_scope=has_scope)
-                for _cfg in cfg)
-        elif isinstance(cfg, list):
-            cfg = [
-                Config._dict_to_config_dict(_cfg, scope, has_scope=has_scope)
-                for _cfg in cfg
-            ]
-        return cfg
-
-    @staticmethod
-    def _parse_scope(cfg: dict) -> None:
-        """Adds ``_scope_`` to :obj:`ConfigDict` instance, which means a base
-        variable.
-
-        If the config dict already has the scope, scope will not be
-        overwritten.
-
-        Args:
-            cfg (dict): Config needs to be parsed with scope.
-        """
-        if isinstance(cfg, ConfigDict):
-            cfg._scope_ = cfg.scope
-        elif isinstance(cfg, (tuple, list)):
-            [Config._parse_scope(value) for value in cfg]
-        else:
-            return
-
-    @staticmethod
-    def _get_base_files(filename: str) -> list:
-        """Get the base config file.
-
-        Args:
-            filename (str): The config file.
-
-        Raises:
-            TypeError: Name of config file.
-
-        Returns:
-            list: A list of base config.
-        """
-        file_format = osp.splitext(filename)[1]
-        if file_format == '.py':
-            Config._validate_py_syntax(filename)
-            with open(filename, encoding='utf-8') as f:
-                parsed_codes = ast.parse(f.read()).body
-
-                def is_base_line(c):
-                    return (isinstance(c, ast.Assign)
-                            and isinstance(c.targets[0], ast.Name)
-                            and c.targets[0].id == BASE_KEY)
-
-                base_code = next((c for c in parsed_codes if is_base_line(c)),
-                                 None)
-                if base_code is not None:
-                    base_code = ast.Expression(  # type: ignore
-                        body=base_code.value)  # type: ignore
-                    base_files = eval(compile(base_code, '', mode='eval'))
-                else:
-                    base_files = []
-        elif file_format in ('.yml', '.yaml', '.json'):
-            import mmengine
-            cfg_dict = mmengine.load(filename)
-            base_files = cfg_dict.get(BASE_KEY, [])
-        else:
-            raise ConfigParsingError(
-                'The config type should be py, json, yaml or '
-                f'yml, but got {file_format}')
-        base_files = base_files if isinstance(base_files,
-                                              list) else [base_files]
-        return base_files
-
-    @staticmethod
-    def _get_cfg_path(cfg_path: str,
-                      filename: str) -> Tuple[str, Optional[str]]:
-        """Get the config path from the current or external package.
-
-        Args:
-            cfg_path (str): Relative path of config.
-            filename (str): The config file being parsed.
-
-        Returns:
-            Tuple[str, str or None]: Path and scope of config. If the config
-            is not an external config, the scope will be `None`.
-        """
-        if '::' in cfg_path:
-            # `cfg_path` startswith '::' means an external config path.
-            # Get package name and relative config path.
-            scope = cfg_path.partition('::')[0]
-            package, cfg_path = _get_package_and_cfg_path(cfg_path)
-
-            if not is_installed(package):
-                raise ModuleNotFoundError(
-                    f'{package} is not installed, please install {package} '
-                    f'manually')
-
-            # Get installed package path.
-            package_path = get_installed_path(package)
-            try:
-                # Get config path from meta file.
-                cfg_path = _get_external_cfg_path(package_path, cfg_path)
-            except ValueError:
-                # Since base config does not have a metafile, it should be
-                # concatenated with package path and relative config path.
-                cfg_path = _get_external_cfg_base_path(package_path, cfg_path)
-            except FileNotFoundError as e:
-                raise e
-            return cfg_path, scope
-        else:
-            # Get local config path.
-            cfg_dir = osp.dirname(filename)
-            cfg_path = osp.join(cfg_dir, cfg_path)
-            return cfg_path, None
-
-    @staticmethod
->>>>>>> c9b59962
     def _merge_a_into_b(a: dict,
                         b: dict,
                         allow_list_keys: bool = False) -> dict:
