--- conflicted
+++ resolved
@@ -18,11 +18,8 @@
 from mmengine.optim import BaseOptimWrapper, _ParamScheduler
 from mmengine.registry import (MODEL_WRAPPERS, OPTIM_WRAPPERS, OPTIMIZERS,
                                STRATEGIES)
-<<<<<<< HEAD
-from mmengine.utils import apply_to, get_git_hash
-=======
-from mmengine.utils import digit_version, get_git_hash
->>>>>>> 27ab6a69
+
+from mmengine.utils import apply_to, digit_version, get_git_hash
 from .base import BaseStrategy
 
 
