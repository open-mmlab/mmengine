--- conflicted
+++ resolved
@@ -153,20 +153,9 @@
         if 'loss_scaler' in state_dict:
             self.loss_scaler.load_state_dict(state_dict.pop('loss_scaler'))
 
-<<<<<<< HEAD
         if 'base_param_settings' in state_dict:
             self.base_param_settings = state_dict.pop('base_param_settings',
                                                       None)
-=======
-        if self.param_groups[-1].get('is_state_tracker', False):
-            self.param_groups.pop()
-
-            # remote the state tracker in state_dict if exists
-            # save it and add it back after loading
-        state_tracker = None
-        if state_dict['param_groups'][-1].get('is_state_tracker', False):
-            state_tracker = state_dict['param_groups'].pop()
->>>>>>> 83e7135d
 
         # load state_dict of optimizer
         self.optimizer.load_state_dict(state_dict)
