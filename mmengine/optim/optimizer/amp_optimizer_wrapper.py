--- conflicted
+++ resolved
@@ -5,13 +5,9 @@
 import torch
 import torch.nn as nn
 
-<<<<<<< HEAD
-from mmengine.device import is_cuda_available, is_npu_available
-from mmengine.logging import print_log
-=======
 from mmengine.device import (is_cuda_available, is_mlu_available,
                              is_npu_available)
->>>>>>> 5803608f
+from mmengine.logging import print_log
 from mmengine.registry import OPTIM_WRAPPERS
 from mmengine.utils import digit_version
 from mmengine.utils.dl_utils import TORCH_VERSION
