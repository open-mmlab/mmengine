--- conflicted
+++ resolved
@@ -7,679 +7,7 @@
 import torch.nn as nn
 import torch.nn.functional as F
 
-<<<<<<< HEAD
-from mmengine.logging.logger import MMLogger, print_log
-from mmengine.registry import WEIGHT_INITIALIZERS, build_from_cfg
-
-
-def update_init_info(module, init_info):
-    """Update the `_params_init_info` in the module if the value of parameters
-    are changed.
-
-    Args:
-        module (obj:`nn.Module`): The module of PyTorch with a user-defined
-            attribute `_params_init_info` which records the initialization
-            information.
-        init_info (str): The string that describes the initialization.
-    """
-    assert hasattr(
-        module,
-        '_params_init_info'), f'Can not find `_params_init_info` in {module}'
-    for name, param in module.named_parameters():
-
-        assert param in module._params_init_info, (
-            f'Find a new :obj:`Parameter` '
-            f'named `{name}` during executing the '
-            f'`init_weights` of '
-            f'`{module.__class__.__name__}`. '
-            f'Please do not add or '
-            f'replace parameters during executing '
-            f'the `init_weights`. ')
-
-        # The parameter has been changed during executing the
-        # `init_weights` of module
-        mean_value = param.data.mean().cpu()
-        if module._params_init_info[param]['tmp_mean_value'] != mean_value:
-            module._params_init_info[param]['init_info'] = init_info
-            module._params_init_info[param]['tmp_mean_value'] = mean_value
-
-
-def constant_init(module, val, bias=0):
-    if hasattr(module, 'weight') and module.weight is not None:
-        nn.init.constant_(module.weight, val)
-    if hasattr(module, 'bias') and module.bias is not None:
-        nn.init.constant_(module.bias, bias)
-
-
-def xavier_init(module, gain=1, bias=0, distribution='normal'):
-    assert distribution in ['uniform', 'normal']
-    if hasattr(module, 'weight') and module.weight is not None:
-        if distribution == 'uniform':
-            nn.init.xavier_uniform_(module.weight, gain=gain)
-        else:
-            nn.init.xavier_normal_(module.weight, gain=gain)
-    if hasattr(module, 'bias') and module.bias is not None:
-        nn.init.constant_(module.bias, bias)
-
-
-def normal_init(module, mean=0, std=1, bias=0):
-    if hasattr(module, 'weight') and module.weight is not None:
-        nn.init.normal_(module.weight, mean, std)
-    if hasattr(module, 'bias') and module.bias is not None:
-        nn.init.constant_(module.bias, bias)
-
-
-def trunc_normal_init(module: nn.Module,
-                      mean: float = 0,
-                      std: float = 1,
-                      a: float = -2,
-                      b: float = 2,
-                      bias: float = 0) -> None:
-    if hasattr(module, 'weight') and module.weight is not None:
-        trunc_normal_(module.weight, mean, std, a, b)  # type: ignore
-    if hasattr(module, 'bias') and module.bias is not None:
-        nn.init.constant_(module.bias, bias)  # type: ignore
-
-
-def uniform_init(module, a=0, b=1, bias=0):
-    if hasattr(module, 'weight') and module.weight is not None:
-        nn.init.uniform_(module.weight, a, b)
-    if hasattr(module, 'bias') and module.bias is not None:
-        nn.init.constant_(module.bias, bias)
-
-
-def kaiming_init(module,
-                 a=0,
-                 mode='fan_out',
-                 nonlinearity='relu',
-                 bias=0,
-                 distribution='normal'):
-    assert distribution in ['uniform', 'normal']
-    if hasattr(module, 'weight') and module.weight is not None:
-        if distribution == 'uniform':
-            nn.init.kaiming_uniform_(
-                module.weight, a=a, mode=mode, nonlinearity=nonlinearity)
-        else:
-            nn.init.kaiming_normal_(
-                module.weight, a=a, mode=mode, nonlinearity=nonlinearity)
-    if hasattr(module, 'bias') and module.bias is not None:
-        nn.init.constant_(module.bias, bias)
-
-
-def caffe2_xavier_init(module, bias=0):
-    # `XavierFill` in Caffe2 corresponds to `kaiming_uniform_` in PyTorch
-    # Acknowledgment to FAIR's internal code
-    kaiming_init(
-        module,
-        a=1,
-        mode='fan_in',
-        nonlinearity='leaky_relu',
-        bias=bias,
-        distribution='uniform')
-
-
-def bias_init_with_prob(prior_prob):
-    """initialize conv/fc bias value according to a given probability value."""
-    bias_init = float(-np.log((1 - prior_prob) / prior_prob))
-    return bias_init
-
-
-def _get_bases_name(m):
-    return [b.__name__ for b in m.__class__.__bases__]
-
-
-class BaseInit:
-
-    def __init__(self, *, bias=0, bias_prob=None, layer=None):
-        self.wholemodule = False
-        if not isinstance(bias, (int, float)):
-            raise TypeError(f'bias must be a number, but got a {type(bias)}')
-
-        if bias_prob is not None:
-            if not isinstance(bias_prob, float):
-                raise TypeError(f'bias_prob type must be float, \
-                    but got {type(bias_prob)}')
-
-        if layer is not None:
-            if not isinstance(layer, (str, list)):
-                raise TypeError(f'layer must be a str or a list of str, \
-                    but got a {type(layer)}')
-        else:
-            layer = []
-
-        if bias_prob is not None:
-            self.bias = bias_init_with_prob(bias_prob)
-        else:
-            self.bias = bias
-        self.layer = [layer] if isinstance(layer, str) else layer
-
-    def _get_init_info(self):
-        info = f'{self.__class__.__name__}, bias={self.bias}'
-        return info
-
-
-@WEIGHT_INITIALIZERS.register_module(name='Constant')
-class ConstantInit(BaseInit):
-    """Initialize module parameters with constant values.
-
-    Args:
-        val (int | float): the value to fill the weights in the module with
-        bias (int | float): the value to fill the bias. Defaults to 0.
-        bias_prob (float, optional): the probability for bias initialization.
-            Defaults to None.
-        layer (str | list[str], optional): the layer will be initialized.
-            Defaults to None.
-    """
-
-    def __init__(self, val, **kwargs):
-        super().__init__(**kwargs)
-        self.val = val
-
-    def __call__(self, module):
-
-        def init(m):
-            if self.wholemodule:
-                constant_init(m, self.val, self.bias)
-            else:
-                layername = m.__class__.__name__
-                basesname = _get_bases_name(m)
-                if len(set(self.layer) & set([layername] + basesname)):
-                    constant_init(m, self.val, self.bias)
-
-        module.apply(init)
-        if hasattr(module, '_params_init_info'):
-            update_init_info(module, init_info=self._get_init_info())
-
-    def _get_init_info(self):
-        info = f'{self.__class__.__name__}: val={self.val}, bias={self.bias}'
-        return info
-
-
-@WEIGHT_INITIALIZERS.register_module(name='Xavier')
-class XavierInit(BaseInit):
-    r"""Initialize module parameters with values according to the method
-    described in `Understanding the difficulty of training deep feedforward
-    neural networks - Glorot, X. & Bengio, Y. (2010).
-    <http://proceedings.mlr.press/v9/glorot10a/glorot10a.pdf>`_
-
-    Args:
-        gain (int | float): an optional scaling factor. Defaults to 1.
-        bias (int | float): the value to fill the bias. Defaults to 0.
-        bias_prob (float, optional): the probability for bias initialization.
-            Defaults to None.
-        distribution (str): distribution either be ``'normal'``
-            or ``'uniform'``. Defaults to ``'normal'``.
-        layer (str | list[str], optional): the layer will be initialized.
-            Defaults to None.
-    """
-
-    def __init__(self, gain=1, distribution='normal', **kwargs):
-        super().__init__(**kwargs)
-        self.gain = gain
-        self.distribution = distribution
-
-    def __call__(self, module):
-
-        def init(m):
-            if self.wholemodule:
-                xavier_init(m, self.gain, self.bias, self.distribution)
-            else:
-                layername = m.__class__.__name__
-                basesname = _get_bases_name(m)
-                if len(set(self.layer) & set([layername] + basesname)):
-                    xavier_init(m, self.gain, self.bias, self.distribution)
-
-        module.apply(init)
-        if hasattr(module, '_params_init_info'):
-            update_init_info(module, init_info=self._get_init_info())
-
-    def _get_init_info(self):
-        info = f'{self.__class__.__name__}: gain={self.gain}, ' \
-               f'distribution={self.distribution}, bias={self.bias}'
-        return info
-
-
-@WEIGHT_INITIALIZERS.register_module(name='Normal')
-class NormalInit(BaseInit):
-    r"""Initialize module parameters with the values drawn from the normal
-    distribution :math:`\mathcal{N}(\text{mean}, \text{std}^2)`.
-
-    Args:
-        mean (int | float):the mean of the normal distribution. Defaults to 0.
-        std (int | float): the standard deviation of the normal distribution.
-            Defaults to 1.
-        bias (int | float): the value to fill the bias. Defaults to 0.
-        bias_prob (float, optional): the probability for bias initialization.
-            Defaults to None.
-        layer (str | list[str], optional): the layer will be initialized.
-            Defaults to None.
-    """
-
-    def __init__(self, mean=0, std=1, **kwargs):
-        super().__init__(**kwargs)
-        self.mean = mean
-        self.std = std
-
-    def __call__(self, module):
-
-        def init(m):
-            if self.wholemodule:
-                normal_init(m, self.mean, self.std, self.bias)
-            else:
-                layername = m.__class__.__name__
-                basesname = _get_bases_name(m)
-                if len(set(self.layer) & set([layername] + basesname)):
-                    normal_init(m, self.mean, self.std, self.bias)
-
-        module.apply(init)
-        if hasattr(module, '_params_init_info'):
-            update_init_info(module, init_info=self._get_init_info())
-
-    def _get_init_info(self):
-        info = f'{self.__class__.__name__}: mean={self.mean},' \
-               f' std={self.std}, bias={self.bias}'
-        return info
-
-
-@WEIGHT_INITIALIZERS.register_module(name='TruncNormal')
-class TruncNormalInit(BaseInit):
-    r"""Initialize module parameters with the values drawn from the normal
-    distribution :math:`\mathcal{N}(\text{mean}, \text{std}^2)` with values
-    outside :math:`[a, b]`.
-
-    Args:
-        mean (float): the mean of the normal distribution. Defaults to 0.
-        std (float):  the standard deviation of the normal distribution.
-            Defaults to 1.
-        a (float): The minimum cutoff value.
-        b ( float): The maximum cutoff value.
-        bias (float): the value to fill the bias. Defaults to 0.
-        bias_prob (float, optional): the probability for bias initialization.
-            Defaults to None.
-        layer (str | list[str], optional): the layer will be initialized.
-            Defaults to None.
-    """
-
-    def __init__(self,
-                 mean: float = 0,
-                 std: float = 1,
-                 a: float = -2,
-                 b: float = 2,
-                 **kwargs) -> None:
-        super().__init__(**kwargs)
-        self.mean = mean
-        self.std = std
-        self.a = a
-        self.b = b
-
-    def __call__(self, module: nn.Module) -> None:
-
-        def init(m):
-            if self.wholemodule:
-                trunc_normal_init(m, self.mean, self.std, self.a, self.b,
-                                  self.bias)
-            else:
-                layername = m.__class__.__name__
-                basesname = _get_bases_name(m)
-                if len(set(self.layer) & set([layername] + basesname)):
-                    trunc_normal_init(m, self.mean, self.std, self.a, self.b,
-                                      self.bias)
-
-        module.apply(init)
-        if hasattr(module, '_params_init_info'):
-            update_init_info(module, init_info=self._get_init_info())
-
-    def _get_init_info(self):
-        info = f'{self.__class__.__name__}: a={self.a}, b={self.b},' \
-               f' mean={self.mean}, std={self.std}, bias={self.bias}'
-        return info
-
-
-@WEIGHT_INITIALIZERS.register_module(name='Uniform')
-class UniformInit(BaseInit):
-    r"""Initialize module parameters with values drawn from the uniform
-    distribution :math:`\mathcal{U}(a, b)`.
-
-    Args:
-        a (int | float): the lower bound of the uniform distribution.
-            Defaults to 0.
-        b (int | float): the upper bound of the uniform distribution.
-            Defaults to 1.
-        bias (int | float): the value to fill the bias. Defaults to 0.
-        bias_prob (float, optional): the probability for bias initialization.
-            Defaults to None.
-        layer (str | list[str], optional): the layer will be initialized.
-            Defaults to None.
-    """
-
-    def __init__(self, a=0, b=1, **kwargs):
-        super().__init__(**kwargs)
-        self.a = a
-        self.b = b
-
-    def __call__(self, module):
-
-        def init(m):
-            if self.wholemodule:
-                uniform_init(m, self.a, self.b, self.bias)
-            else:
-                layername = m.__class__.__name__
-                basesname = _get_bases_name(m)
-                if len(set(self.layer) & set([layername] + basesname)):
-                    uniform_init(m, self.a, self.b, self.bias)
-
-        module.apply(init)
-        if hasattr(module, '_params_init_info'):
-            update_init_info(module, init_info=self._get_init_info())
-
-    def _get_init_info(self):
-        info = f'{self.__class__.__name__}: a={self.a},' \
-               f' b={self.b}, bias={self.bias}'
-        return info
-
-
-@WEIGHT_INITIALIZERS.register_module(name='Kaiming')
-class KaimingInit(BaseInit):
-    r"""Initialize module parameters with the values according to the method
-    described in `Delving deep into rectifiers: Surpassing human-level
-    performance on ImageNet classification - He, K. et al. (2015).
-    <https://www.cv-foundation.org/openaccess/content_iccv_2015/
-    papers/He_Delving_Deep_into_ICCV_2015_paper.pdf>`_
-
-    Args:
-        a (int | float): the negative slope of the rectifier used after this
-            layer (only used with ``'leaky_relu'``). Defaults to 0.
-        mode (str):  either ``'fan_in'`` or ``'fan_out'``. Choosing
-            ``'fan_in'`` preserves the magnitude of the variance of the weights
-            in the forward pass. Choosing ``'fan_out'`` preserves the
-            magnitudes in the backwards pass. Defaults to ``'fan_out'``.
-        nonlinearity (str): the non-linear function (`nn.functional` name),
-            recommended to use only with ``'relu'`` or ``'leaky_relu'`` .
-            Defaults to 'relu'.
-        bias (int | float): the value to fill the bias. Defaults to 0.
-        bias_prob (float, optional): the probability for bias initialization.
-            Defaults to None.
-        distribution (str): distribution either be ``'normal'`` or
-            ``'uniform'``. Defaults to ``'normal'``.
-        layer (str | list[str], optional): the layer will be initialized.
-            Defaults to None.
-    """
-
-    def __init__(self,
-                 a=0,
-                 mode='fan_out',
-                 nonlinearity='relu',
-                 distribution='normal',
-                 **kwargs):
-        super().__init__(**kwargs)
-        self.a = a
-        self.mode = mode
-        self.nonlinearity = nonlinearity
-        self.distribution = distribution
-
-    def __call__(self, module):
-
-        def init(m):
-            if self.wholemodule:
-                kaiming_init(m, self.a, self.mode, self.nonlinearity,
-                             self.bias, self.distribution)
-            else:
-                layername = m.__class__.__name__
-                basesname = _get_bases_name(m)
-                if len(set(self.layer) & set([layername] + basesname)):
-                    kaiming_init(m, self.a, self.mode, self.nonlinearity,
-                                 self.bias, self.distribution)
-
-        module.apply(init)
-        if hasattr(module, '_params_init_info'):
-            update_init_info(module, init_info=self._get_init_info())
-
-    def _get_init_info(self):
-        info = f'{self.__class__.__name__}: a={self.a}, mode={self.mode}, ' \
-               f'nonlinearity={self.nonlinearity}, ' \
-               f'distribution ={self.distribution}, bias={self.bias}'
-        return info
-
-
-@WEIGHT_INITIALIZERS.register_module(name='Caffe2Xavier')
-class Caffe2XavierInit(KaimingInit):
-    """Xavier init in caffe2."""
-
-    # `XavierFill` in Caffe2 corresponds to `kaiming_uniform_` in PyTorch
-    # Acknowledgment to FAIR's internal code
-    def __init__(self, **kwargs):
-        super().__init__(
-            a=1,
-            mode='fan_in',
-            nonlinearity='leaky_relu',
-            distribution='uniform',
-            **kwargs)
-
-    def __call__(self, module):
-        super().__call__(module)
-
-
-@WEIGHT_INITIALIZERS.register_module(name='Pretrained')
-class PretrainedInit:
-    """Initialize module by loading a pretrained model.
-
-    Args:
-        checkpoint (str): the checkpoint file of the pretrained model should
-            be load.
-        prefix (str, optional): the prefix of a sub-module in the pretrained
-            model. it is for loading a part of the pretrained model to
-            initialize. For example, if we would like to only load the
-            backbone of a detector model, we can set ``prefix='backbone.'``.
-            Defaults to None.
-        map_location (str): map tensors into proper locations.
-    """
-
-    def __init__(self, checkpoint, prefix=None, map_location=None):
-        self.checkpoint = checkpoint
-        self.prefix = prefix
-        self.map_location = map_location
-
-    def __call__(self, module):
-        from mmengine.runner.checkpoint import (_load_checkpoint_with_prefix,
-                                                load_checkpoint,
-                                                load_state_dict)
-        logger = MMLogger.get_instance('mmengine')
-        if self.prefix is None:
-            print_log(f'load model from: {self.checkpoint}', logger=logger)
-            load_checkpoint(
-                module,
-                self.checkpoint,
-                map_location=self.map_location,
-                strict=False,
-                logger=logger)
-        else:
-            print_log(
-                f'load {self.prefix} in model from: {self.checkpoint}',
-                logger=logger)
-            state_dict = _load_checkpoint_with_prefix(
-                self.prefix, self.checkpoint, map_location=self.map_location)
-            load_state_dict(module, state_dict, strict=False, logger=logger)
-
-        if hasattr(module, '_params_init_info'):
-            update_init_info(module, init_info=self._get_init_info())
-
-    def _get_init_info(self):
-        info = f'{self.__class__.__name__}: load from {self.checkpoint}'
-        return info
-
-
-def _initialize(module, cfg, wholemodule=False):
-    func = build_from_cfg(cfg, WEIGHT_INITIALIZERS)
-    # wholemodule flag is for override mode, there is no layer key in override
-    # and initializer will give init values for the whole module with the name
-    # in override.
-    func.wholemodule = wholemodule
-    func(module)
-
-
-def _initialize_override(module, override, cfg):
-    if not isinstance(override, (dict, list)):
-        raise TypeError(f'override must be a dict or a list of dict, \
-                but got {type(override)}')
-
-    override = [override] if isinstance(override, dict) else override
-
-    for override_ in override:
-
-        cp_override = copy.deepcopy(override_)
-        name = cp_override.pop('name', None)
-        if name is None:
-            raise ValueError('`override` must contain the key "name",'
-                             f'but got {cp_override}')
-        # if override only has name key, it means use args in init_cfg
-        if not cp_override:
-            cp_override.update(cfg)
-        # if override has name key and other args except type key, it will
-        # raise error
-        elif 'type' not in cp_override.keys():
-            raise ValueError(
-                f'`override` need "type" key, but got {cp_override}')
-
-        if hasattr(module, name):
-            _initialize(getattr(module, name), cp_override, wholemodule=True)
-        else:
-            raise RuntimeError(f'module did not have attribute {name}, '
-                               f'but init_cfg is {cp_override}.')
-
-
-def initialize(module, init_cfg):
-    r"""Initialize a module.
-
-    Args:
-        module (``torch.nn.Module``): the module will be initialized.
-        init_cfg (dict | list[dict]): initialization configuration dict to
-            define initializer. OpenMMLab has implemented 6 initializers
-            including ``Constant``, ``Xavier``, ``Normal``, ``Uniform``,
-            ``Kaiming``, and ``Pretrained``.
-    Example:
-        >>> module = nn.Linear(2, 3, bias=True)
-        >>> init_cfg = dict(type='Constant', layer='Linear', val =1 , bias =2)
-        >>> initialize(module, init_cfg)
-        >>> module = nn.Sequential(nn.Conv1d(3, 1, 3), nn.Linear(1,2))
-        >>> # define key ``'layer'`` for initializing layer with different
-        >>> # configuration
-        >>> init_cfg = [dict(type='Constant', layer='Conv1d', val=1),
-                dict(type='Constant', layer='Linear', val=2)]
-        >>> initialize(module, init_cfg)
-        >>> # define key``'override'`` to initialize some specific part in
-        >>> # module
-        >>> class FooNet(nn.Module):
-        >>>     def __init__(self):
-        >>>         super().__init__()
-        >>>         self.feat = nn.Conv2d(3, 16, 3)
-        >>>         self.reg = nn.Conv2d(16, 10, 3)
-        >>>         self.cls = nn.Conv2d(16, 5, 3)
-        >>> model = FooNet()
-        >>> init_cfg = dict(type='Constant', val=1, bias=2, layer='Conv2d',
-        >>>     override=dict(type='Constant', name='reg', val=3, bias=4))
-        >>> initialize(model, init_cfg)
-        >>> model = ResNet(depth=50)
-        >>> # Initialize weights with the pretrained model.
-        >>> init_cfg = dict(type='Pretrained',
-                checkpoint='torchvision://resnet50')
-        >>> initialize(model, init_cfg)
-        >>> # Initialize weights of a sub-module with the specific part of
-        >>> # a pretrained model by using "prefix".
-        >>> url = 'http://download.openmmlab.com/mmdetection/v2.0/retinanet/'\
-        >>>     'retinanet_r50_fpn_1x_coco/'\
-        >>>     'retinanet_r50_fpn_1x_coco_20200130-c2398f9e.pth'
-        >>> init_cfg = dict(type='Pretrained',
-                checkpoint=url, prefix='backbone.')
-    """
-    if not isinstance(init_cfg, (dict, list)):
-        raise TypeError(f'init_cfg must be a dict or a list of dict, \
-                but got {type(init_cfg)}')
-
-    if isinstance(init_cfg, dict):
-        init_cfg = [init_cfg]
-
-    for cfg in init_cfg:
-        # should deeply copy the original config because cfg may be used by
-        # other modules, e.g., one init_cfg shared by multiple bottleneck
-        # blocks, the expected cfg will be changed after pop and will change
-        # the initialization behavior of other modules
-        cp_cfg = copy.deepcopy(cfg)
-        override = cp_cfg.pop('override', None)
-        _initialize(module, cp_cfg)
-
-        if override is not None:
-            cp_cfg.pop('layer', None)
-            _initialize_override(module, override, cp_cfg)
-        else:
-            # All attributes in module have same initialization.
-            pass
-
-
-def _no_grad_trunc_normal_(tensor: Tensor, mean: float, std: float, a: float,
-                           b: float) -> Tensor:
-    # Method based on
-    # https://people.sc.fsu.edu/~jburkardt/presentations/truncated_normal.pdf
-    # Modified from
-    # https://github.com/pytorch/pytorch/blob/master/torch/nn/init.py
-    def norm_cdf(x):
-        # Computes standard normal cumulative distribution function
-        return (1. + math.erf(x / math.sqrt(2.))) / 2.
-
-    if (mean < a - 2 * std) or (mean > b + 2 * std):
-        warnings.warn(
-            'mean is more than 2 std from [a, b] in nn.init.trunc_normal_. '
-            'The distribution of values may be incorrect.',
-            stacklevel=2)
-
-    with torch.no_grad():
-        # Values are generated by using a truncated uniform distribution and
-        # then using the inverse CDF for the normal distribution.
-        # Get upper and lower cdf values
-        lower = norm_cdf((a - mean) / std)
-        upper = norm_cdf((b - mean) / std)
-
-        # Uniformly fill tensor with values from [lower, upper], then translate
-        # to [2lower-1, 2upper-1].
-        tensor.uniform_(2 * lower - 1, 2 * upper - 1)
-
-        # Use inverse cdf transform for normal distribution to get truncated
-        # standard normal
-        tensor.erfinv_()
-
-        # Transform to proper mean, std
-        tensor.mul_(std * math.sqrt(2.))
-        tensor.add_(mean)
-
-        # Clamp to ensure it's in the proper range
-        tensor.clamp_(min=a, max=b)
-        return tensor
-
-
-def trunc_normal_(tensor: Tensor,
-                  mean: float = 0.,
-                  std: float = 1.,
-                  a: float = -2.,
-                  b: float = 2.) -> Tensor:
-    r"""Fills the input Tensor with values drawn from a truncated
-    normal distribution. The values are effectively drawn from the
-    normal distribution :math:`\mathcal{N}(\text{mean}, \text{std}^2)`
-    with values outside :math:`[a, b]` redrawn until they are within
-    the bounds. The method used for generating the random values works
-    best when :math:`a \leq \text{mean} \leq b`.
-    Modified from
-    https://github.com/pytorch/pytorch/blob/master/torch/nn/init.py
-
-    Args:
-        tensor (``torch.Tensor``): an n-dimensional `torch.Tensor`.
-        mean (float): the mean of the normal distribution.
-        std (float): the standard deviation of the normal distribution.
-        a (float): the minimum cutoff value.
-        b (float): the maximum cutoff value.
-    """
-    return _no_grad_trunc_normal_(tensor, mean, std, a, b)
-=======
 from mmengine.utils.dl_utils import mmcv_full_available
->>>>>>> 0bb9591f
 
 
 def stack_batch(tensor_list: List[torch.Tensor],
