# Copyright (c) OpenMMLab. All rights reserved.
import itertools
from abc import abstractmethod
from copy import deepcopy
from typing import Optional

import torch
import torch.nn as nn
from torch import Tensor

from mmengine.registry import MODELS


class BaseAveragedModel(nn.Module):
    """A base class for averaging model weights.

    Weight averaging, such as SWA and EMA, is a widely used technique for
    training neural networks. This class implements the averaging process
    for a model. All subclasses must implement the `avg_func` method.
    This class creates a copy of the provided module :attr:`model`
    on the device :attr:`device` and allows computing running averages of the
    parameters of the :attr:`model`.
    The code is referenced from: https://github.com/pytorch/pytorch/blob/master/torch/optim/swa_utils.py

    In mmengine, we provide two ways to use the model averaging:
    1. Use the model averaging module in hook:
        We provide an EMAHook to apply the model averaging during training.
        Add ``custom_hooks=[dict(type='EMAHook')]`` to the config or the runner.
        The hook is implemented in mmengine/hooks/ema_hook.py

    2. Use the model averaging module directly in the algorithm. Take the ema
       teacher in semi-supervise as an example:
        >>> from mmengine.model import ExponentialMovingAverage
        >>> student = ResNet(depth=50)
        >>> # use ema model as teacher
        >>> ema_teacher = ExponentialMovingAverage(student)

    Args:
        model (nn.Module): The model to be averaged.
        interval (int): Interval between two updates. Defaults to 1.
        device (torch.device, optional): If provided, the averaged model will
            be stored on the :attr:`device`. Defaults to None.
        update_buffers (bool): if True, it will compute running averages for
            both the parameters and the buffers of the model. Defaults to
            False.
    """  # noqa: E501

    def __init__(self,
                 model: nn.Module,
                 interval: int = 1,
                 device: Optional[torch.device] = None,
                 update_buffers: bool = False) -> None:
        super().__init__()
        self.module = deepcopy(model)
        self.interval = interval
        if device is not None:
            self.module = self.module.to(device)
        self.register_buffer('steps',
                             torch.tensor(0, dtype=torch.long, device=device))
        self.update_buffers = update_buffers

    @abstractmethod
    def avg_func(self, averaged_param: Tensor, source_param: Tensor,
                 steps: int) -> Tensor:
        """Compute the average of the parameters. All subclasses must implement
        this method.

        Args:
            averaged_param (Tensor): The averaged parameters.
            source_param (Tensor): The source parameters.
            steps (int): The number of times the parameters have been
                updated.
        """

    def forward(self, *args, **kwargs):
        """Forward method of the averaged model."""
        return self.module(*args, **kwargs)

    def update_parameters(self, model: nn.Module) -> None:
        """Update the parameters of the model. This method will execute the
        ``avg_func`` to compute the new parameters and update the model's
        parameters.

        Args:
            model (nn.Module): The model whose parameters will be averaged.
        """
        if self.steps % self.interval == 0:
            avg_param = (
                itertools.chain(self.module.parameters(),
                                self.module.buffers())
                if self.update_buffers else self.parameters())
            src_param = (
                itertools.chain(model.parameters(), model.buffers())
                if self.update_buffers else model.parameters())
            for p_avg, p_src in zip(avg_param, src_param):
                device = p_avg.device
                p_src_ = p_src.detach().to(device)
                if self.steps == 0:
                    p_avg.detach().copy_(p_src_)
                else:
                    p_avg.detach().copy_(
                        self.avg_func(p_avg.detach(), p_src_,
                                      self.steps.to(device)))
        self.steps += 1


@MODELS.register_module()
class StochasticWeightAverage(BaseAveragedModel):
    """Implements the stochastic weight averaging (SWA) of the model.

    Stochastic Weight Averaging was proposed in `Averaging Weights Leads to
    Wider Optima and Better Generalization, UAI 2018.
    <https://arxiv.org/abs/1803.05407>`_ by Pavel Izmailov, Dmitrii
    Podoprikhin, Timur Garipov, Dmitry Vetrov and Andrew Gordon Wilson.
    """

    def avg_func(self, averaged_param: Tensor, source_param: Tensor,
                 steps: int) -> Tensor:
        """Compute the average of the parameters using stochastic weight
        average.

        Args:
            averaged_param (Tensor): The averaged parameters.
            source_param (Tensor): The source parameters.
            steps (int): The number of times the parameters have been
                updated.
        Returns:
            Tensor: The averaged parameters.
        """
        return averaged_param + (source_param - averaged_param) / (
            steps // self.interval + 1)


@MODELS.register_module()
class ExponentialMovingAverage(BaseAveragedModel):
    """Implements the exponential moving average (EMA) of the model.

    All parameters are updated by the formula as below:

        .. math::

<<<<<<< HEAD
            Xema_{t+1} = (1 - momentum) \\times
            Xema_{t} +  momentum \\times X_t
=======
            Xema_{t+1} = (1 - momentum) * Xema_{t} +  momentum * X_t
>>>>>>> 11688507

    Args:
        model (nn.Module): The model to be averaged.
        momentum (float): The momentum used for updating ema parameter.
            Ema's parameter are updated with the formula:
           `averaged_param = (1-momentum) * averaged_param + momentum *
           source_param`. Defaults to 0.0002.
        interval (int): Interval between two updates. Defaults to 1.
        device (torch.device, optional): If provided, the averaged model will
            be stored on the :attr:`device`. Defaults to None.
        update_buffers (bool): if True, it will compute running averages for
            both the parameters and the buffers of the model. Defaults to
            False.
    """  # noqa: W605

    def __init__(self,
                 model: nn.Module,
                 momentum: float = 0.0002,
                 interval: int = 1,
                 device: Optional[torch.device] = None,
                 update_buffers: bool = False) -> None:
        super().__init__(model, interval, device, update_buffers)
        assert 0.0 < momentum < 1.0, 'momentum must be in range (0.0, 1.0)'\
                                     f'but got {momentum}'
        self.momentum = momentum

    def avg_func(self, averaged_param: Tensor, source_param: Tensor,
                 steps: int) -> Tensor:
        """Compute the moving average of the parameters using exponential
        moving average.

        Args:
            averaged_param (Tensor): The averaged parameters.
            source_param (Tensor): The source parameters.
            steps (int): The number of times the parameters have been
                updated.
        Returns:
            Tensor: The averaged parameters.
        """
        return averaged_param * (1 -
                                 self.momentum) + source_param * self.momentum


@MODELS.register_module()
class MomentumAnnealingEMA(ExponentialMovingAverage):
    """Exponential moving average (EMA) with momentum annealing strategy.

    Args:
        model (nn.Module): The model to be averaged.
        momentum (float): The momentum used for updating ema parameter.
            Ema's parameter are updated with the formula:
           `averaged_param = (1-momentum) * averaged_param + momentum *
           source_param`. Defaults to 0.0002.
        gamma (int): Use a larger momentum early in training and gradually
            annealing to a smaller value to update the ema model smoothly. The
            momentum is calculated as max(momentum, gamma / (gamma + steps))
            Defaults to 100.
        interval (int): Interval between two updates. Defaults to 1.
        device (torch.device, optional): If provided, the averaged model will
            be stored on the :attr:`device`. Defaults to None.
        update_buffers (bool): if True, it will compute running averages for
            both the parameters and the buffers of the model. Defaults to
            False.
    """

    def __init__(self,
                 model: nn.Module,
                 momentum: float = 0.0002,
                 gamma: int = 100,
                 interval: int = 1,
                 device: Optional[torch.device] = None,
                 update_buffers: bool = False) -> None:
        super().__init__(
            model=model,
            momentum=momentum,
            interval=interval,
            device=device,
            update_buffers=update_buffers)
        assert gamma > 0, f'gamma must be greater than 0, but got {gamma}'
        self.gamma = gamma

    def avg_func(self, averaged_param: Tensor, source_param: Tensor,
                 steps: int) -> Tensor:
        """Compute the moving average of the parameters using the linear
        momentum strategy.

        Args:
            averaged_param (Tensor): The averaged parameters.
            source_param (Tensor): The source parameters.
            steps (int): The number of times the parameters have been
                updated.
        Returns:
            Tensor: The averaged parameters.
        """
        momentum = max(self.momentum, self.gamma / (self.gamma + self.steps))
        return averaged_param * (1 - momentum) + source_param * momentum<|MERGE_RESOLUTION|>--- conflicted
+++ resolved
@@ -139,12 +139,7 @@
 
         .. math::
 
-<<<<<<< HEAD
-            Xema_{t+1} = (1 - momentum) \\times
-            Xema_{t} +  momentum \\times X_t
-=======
             Xema_{t+1} = (1 - momentum) * Xema_{t} +  momentum * X_t
->>>>>>> 11688507
 
     Args:
         model (nn.Module): The model to be averaged.
