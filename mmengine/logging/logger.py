--- conflicted
+++ resolved
@@ -98,23 +98,15 @@
       displayed on terminal.
 
     Note:
-<<<<<<< HEAD
         - The ``name`` of logger and the ``instance_name`` of ``MMLogger``
           could be different. We can only get ``MMLogger`` instance by
-=======
-        - The `name` of logger and the ``instance_name`` of ``MMLogger`` could
-          be different. We can only get ``MMLogger`` instance by
->>>>>>> 96b6259c
           ``MMLogger.get_instance`` but not ``logging.getLogger``. This feature
           ensures ``MMLogger`` will not be incluenced by third-party logging
           config.
         - Different from ``logging.Logger``, ``MMLogger`` will not log warrning
           or error message without ``Handler``.
-<<<<<<< HEAD
-=======
         - If `log_file=/path/to/tmp.log`, all logs will be saved to
           `/path/to/tmp/tmp.log`
->>>>>>> 96b6259c
 
     Examples:
         >>> logger = MMLogger.get_instance(name='MMLogger',
@@ -133,18 +125,6 @@
         >>>                                 distributed=True)
 
     Args:
-<<<<<<< HEAD
-        name (str): Global instance name, Defaults to ''.
-        logger_name (str): ``name`` attribute of ``Logging.Logger`` instance.
-            If `module_name` is not defined, defaults to 'mmengine'.
-        log_file (str, optional): The log filename. If specified, a
-            ``FileHandler`` will be added to the logger. Defaults to None.
-        log_level (str): The log level of the handler. Defaults to 'NOTSET'.
-        file_mode (str): The file mode used in opening log file.
-            Defaults to 'w'.
-        distributed (bool): Whether to save distributed logs. Defaults to
-            False.
-=======
         name (str): Global instance name.
         logger_name (str): ``name`` attribute of ``Logging.Logger`` instance.
             If `logger_name` is not defined, defaults to 'mmengine'.
@@ -155,18 +135,13 @@
         file_mode (str): The file mode used to open log file. Defaults to 'w'.
         distributed (bool): Whether to save distributed logs, Defaults to
             false.
->>>>>>> 96b6259c
     """
 
     def __init__(self,
                  name: str,
                  logger_name='mmengine',
                  log_file: Optional[str] = None,
-<<<<<<< HEAD
-                 log_level: str = 'NOTSET',
-=======
                  log_level: str = 'INFO',
->>>>>>> 96b6259c
                  file_mode: str = 'w',
                  distributed=False):
         Logger.__init__(self, logger_name)
@@ -179,12 +154,8 @@
         # Config stream_handler. If `rank != 0`. stream_handler can only
         # export ERROR logs.
         stream_handler = logging.StreamHandler(stream=sys.stdout)
-<<<<<<< HEAD
-        # `StreamHandler` record month, day hour, minute, and second timestamp.
-=======
         # `StreamHandler` record month, day, hour, minute, and second
         # timestamp.
->>>>>>> 96b6259c
         stream_handler.setFormatter(
             MMFormatter(color=True, datefmt='%m/%d %H:%M:%S'))
         # Only rank0 `StreamHandler` will log messages below error level.
@@ -229,11 +200,7 @@
                 self.handlers.append(file_handler)
 
     def callHandlers(self, record: LogRecord) -> None:
-<<<<<<< HEAD
-        """Call the handlers for the specified record.
-=======
         """Pass a record to all relevant handlers.
->>>>>>> 96b6259c
 
         Override ``callHandlers`` method in ``logging.Logger`` to avoid
         multiple warning messages in DDP mode. Loop through all handlers of
@@ -241,13 +208,8 @@
         handler was found, the record will not be output.
 
         Args:
-<<<<<<< HEAD
-            record (LogRecord): A ``LogRecord`` instance represents a message
-                being logged.
-=======
             record (LogRecord): A ``LogRecord`` instance contains logged
                 message.
->>>>>>> 96b6259c
         """
         for handler in self.handlers:
             if record.levelno >= handler.level:
