# Copyright (c) OpenMMLab. All rights reserved.
import logging
import os
import sys
from logging import Logger, LogRecord
from typing import Optional, Union

from termcolor import colored

<<<<<<< HEAD
from mmengine import dist
from mmengine.utils import ManagerMixin, mkdir_or_exist
=======
from mmengine.utils import ManagerMixin
>>>>>>> 0c59eeab


class MMFormatter(logging.Formatter):
    """Colorful format for MMLogger. If the log level is error, the logger will
    additionally output the location of the code.

    Args:
        color (bool): Whether to use colorful format. filehandler is not
            allowed to use color format, otherwise it will be garbled.
    """
    _color_mapping: dict = dict(
        ERROR='red', WARNING='yellow', INFO='white', DEBUG='green')

    def __init__(self, color: bool = True, **kwargs):

        super().__init__(**kwargs)
        # Get prefix format according to color.
        error_prefix = self._get_prefix('ERROR', color)
        warn_prefix = self._get_prefix('WARNING', color)
        info_prefix = self._get_prefix('INFO', color)
        debug_prefix = self._get_prefix('DEBUG', color)
        # Config output format.
        self.err_format = (f'%(asctime)s - %(name)s - {error_prefix} - '
                           '%(pathname)s - %(funcName)s - %(lineno)d - '
                           '%(message)s')
        self.warn_format = (f'%(asctime)s - %(name)s - {warn_prefix} - %('
                            'message)s')
        self.info_format = (f'%(asctime)s - %(name)s - {info_prefix} - %('
                            'message)s')
        self.debug_format = (f'%(asctime)s - %(name)s - {debug_prefix} - %('
                             'message)s')

    def _get_prefix(self, level: str, color: bool) -> str:
        """Get the prefix of the target log level.

        Args:
            level (str): log level.
            color (bool): Whether to get colorful prefix.

        Returns:
            str: The plain or colorful prefix.
        """
        if color:
            prefix = colored(
                level,
                self._color_mapping[level],
                attrs=['blink', 'underline'])
        else:
            prefix = level
        return prefix

    def format(self, record: LogRecord) -> str:
        """Override the `logging.Formatter.format`` method `. Output the
        message according to the specified log level.

        Args:
            record (LogRecord): A LogRecord instance represents an event being
                logged.

        Returns:
            str: Formatted result.
        """
        if record.levelno == logging.ERROR:
            self._style._fmt = self.err_format
        elif record.levelno == logging.WARNING:
            self._style._fmt = self.warn_format
        elif record.levelno == logging.INFO:
            self._style._fmt = self.info_format
        elif record.levelno == logging.DEBUG:
            self._style._fmt = self.debug_format

        result = logging.Formatter.format(self, record)
        return result


class MMLogger(Logger, ManagerMixin):
    """Formatted logger used to record messages.

    ``MMLogger`` can create formatted logger to log message with different
    log levels and get instance in the same way as ``ManagerMixin``.
    ``MMLogger`` has the following features:

    - Distributed log storage, ``MMLogger`` can choose whether to save log of
      different ranks according to `log_file`.
    - Message with different log levels will have different colors and format
      when displayed on terminal.

    Note:
        - The `name` of logger and the ``instance_name`` of ``MMLogger`` could
          be different. We can only get ``MMLogger`` instance by
          ``MMLogger.get_instance`` but not ``logging.getLogger``. This feature
          ensures ``MMLogger`` will not be incluenced by third-party logging
          config.
        - Different from ``logging.Logger``, ``MMLogger`` will not log warrning
          or error message without ``Handler``.

    Examples:
        >>> logger = MMLogger.get_instance(name='MMLogger',
        >>>                                logger_name='Logger')
        >>> # Although logger has name attribute just like `logging.Logger`
        >>> # We cannot get logger instance by `logging.getLogger`.
        >>> assert logger.name == 'Logger'
        >>> assert logger.instance_name = 'MMLogger'
        >>> assert id(logger) != id(logging.getLogger('Logger'))
        >>> # Get logger that do not store logs.
        >>> logger1 = MMLogger.get_instance('logger1')
        >>> # Get logger only save rank0 logs.
        >>> logger2 = MMLogger.get_instance('logger2', log_file='out.log')
        >>> # Get logger only save multiple ranks logs.
        >>> logger3 = MMLogger.get_instance('logger3', log_file='out.log',
        >>>                                 distributed=True)

    Args:
        name (str): Global instance name.
        logger_name (str): ``name`` attribute of ``Logging.Logger`` instance.
            If `logger_name` is not defined, defaults to 'mmengine'.
        log_file (str, optional): The log filename. If specified, a
            ``FileHandler`` will be added to the logger. Defaults to None.
        log_level (str): The log level of the handler and logger. Defaults to
            "NOTSET".
        file_mode (str): The file mode used to open log file. Defaults to 'w'.
        distributed (bool): Whether to save distributed logs, Defaults to
            false.
    """

    def __init__(self,
                 name: str,
                 logger_name='mmengine',
                 log_file: Optional[str] = None,
                 log_level: str = 'INFO',
                 file_mode: str = 'w',
                 distributed=False):
        Logger.__init__(self, logger_name)
        ManagerMixin.__init__(self, name)
        # Get rank in DDP mode.
        rank = dist.get_rank()

        # Config stream_handler. If `rank != 0`. stream_handler can only
        # export ERROR logs.
        stream_handler = logging.StreamHandler(stream=sys.stdout)
        # `StreamHandler` record month, day, hour, minute, and second
        # timestamp.
        stream_handler.setFormatter(
            MMFormatter(color=True, datefmt='%m/%d %H:%M:%S'))
        # Only rank0 `StreamHandler` will log messages below error level.
        stream_handler.setLevel(log_level) if rank == 0 else \
            stream_handler.setLevel(logging.ERROR)
        self.handlers.append(stream_handler)

        if log_file is not None:
            if rank != 0:
                # rename `log_file` with rank suffix.
                path_split = log_file.split(os.sep)
                if '.' in path_split[-1]:
                    filename_list = path_split[-1].split('.')
                    filename_list[-2] = f'{filename_list[-2]}_rank{rank}'
                    path_split[-1] = '.'.join(filename_list)
                else:
                    path_split[-1] = f'{path_split[-1]}_rank{rank}'
                log_file = os.sep.join(path_split)
            # Save multi-ranks logs if distributed is True. The logs of rank0
            # will always be saved.
            if rank == 0 or distributed:
                # Here, the default behaviour of the official logger is 'a'.
                # Thus, we provide an interface to change the file mode to
                # the default behaviour. `FileHandler` is not supported to
                # have colors, otherwise it will appear garbled.
                file_handler = logging.FileHandler(log_file, file_mode)
                # `StreamHandler` record year, month, day hour, minute,
                # and second timestamp. file_handler will only record logs
                # without color to avoid garbled code saved in files.
                file_handler.setFormatter(
                    MMFormatter(color=False, datefmt='%Y/%m/%d %H:%M:%S'))
                file_handler.setLevel(log_level)
                self.handlers.append(file_handler)

    @classmethod
    def get_current_instance(cls) -> 'MMLogger':
        """Get latest created ``MMLogger`` instance.

        :obj:`MMLogger` can call :meth:`get_current_instance` before any
        instance has been created, and return a logger with the instance name
        "mmengine".

        Returns:
            MMLogger: Configured logger instance.
        """
        if not cls._instance_dict:
            cls.get_instance('mmengine')
        return super(MMLogger, cls).get_current_instance()

    def callHandlers(self, record: LogRecord) -> None:
        """Pass a record to all relevant handlers.

        Override ``callHandlers`` method in ``logging.Logger`` to avoid
        multiple warning messages in DDP mode. Loop through all handlers of
        the logger instance and its parents in the logger hierarchy. If no
        handler was found, the record will not be output.

        Args:
            record (LogRecord): A ``LogRecord`` instance contains logged
                message.
        """
        for handler in self.handlers:
            if record.levelno >= handler.level:
                handler.handle(record)


def print_log(msg,
              logger: Optional[Union[Logger, str]] = None,
              level=logging.INFO) -> None:
    """Print a log message.

    Args:
        msg (str): The message to be logged.
        logger (Logger or str, optional): If the type of logger is
        ``logging.Logger``, we directly use logger to log messages.
            Some special loggers are:
            - "silent": No message will be printed.
            - "current": Use latest created logger to log message.
            - other str: Instance name of logger. The corresponding logger
              will log message if it has been created, otherwise ``print_log``
              will raise a `ValueError`.
            - None: The `print()` method will be used to print log messages.
        level (int): Logging level. Only available when `logger` is a Logger
            object, "current", or a created logger instance name.
    """
    if logger is None:
        print(msg)
    elif isinstance(logger, logging.Logger):
        logger.log(level, msg)
    elif logger == 'silent':
        pass
    elif logger == 'current':
        logger_instance = MMLogger.get_current_instance()
        logger_instance.log(level, msg)
    elif isinstance(logger, str):
        # If the type of `logger` is `str`, but not with value of `current` or
        # `silent`, we assume it indicates the name of the logger. If the
        # corresponding logger has not been created, `print_log` will raise
        # a `ValueError`.
        if MMLogger.check_instance_created(logger):
            logger_instance = MMLogger.get_instance(logger)
            logger_instance.log(level, msg)
        else:
            raise ValueError(f'MMLogger: {logger} has not been created!')
    else:
        raise TypeError(
            '`logger` should be either a logging.Logger object, str, '
            f'"silent", "current" or None, but got {type(logger)}')<|MERGE_RESOLUTION|>--- conflicted
+++ resolved
@@ -7,12 +7,8 @@
 
 from termcolor import colored
 
-<<<<<<< HEAD
 from mmengine import dist
-from mmengine.utils import ManagerMixin, mkdir_or_exist
-=======
 from mmengine.utils import ManagerMixin
->>>>>>> 0c59eeab
 
 
 class MMFormatter(logging.Formatter):
