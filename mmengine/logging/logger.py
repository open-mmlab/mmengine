# Copyright (c) OpenMMLab. All rights reserved.
import logging
import os
import os.path as osp
import sys
from logging import Logger, LogRecord
from typing import Optional, Union

import torch.distributed as dist
from termcolor import colored

from mmengine.utils import ManagerMixin, mkdir_or_exist


class MMFormatter(logging.Formatter):
    """Colorful format for MMLogger. If the log level is error, the logger will
    additionally output the location of the code.

    Args:
        color (bool): Whether to use colorful format. filehandler is not
            allowed to use color format, otherwise it will be garbled.
    """
    _color_mapping: dict = dict(
        ERROR='red', WARNING='yellow', INFO='white', DEBUG='green')

    def __init__(self, color: bool = True, **kwargs):

        super().__init__(**kwargs)
        # Get prefix format according to color.
        error_prefix = self._get_prefix('ERROR', color)
        warn_prefix = self._get_prefix('WARNING', color)
        info_prefix = self._get_prefix('INFO', color)
        debug_prefix = self._get_prefix('DEBUG', color)
        # Config output format.
        self.err_format = (f'%(asctime)s - %(name)s - {error_prefix} - '
                           '%(pathname)s - %(funcName)s - %(lineno)d - '
                           '%(message)s')
        self.warn_format = (f'%(asctime)s - %(name)s - {warn_prefix} - %('
                            'message)s')
        self.info_format = (f'%(asctime)s - %(name)s - {info_prefix} - %('
                            'message)s')
        self.debug_format = (f'%(asctime)s - %(name)s - {debug_prefix} - %('
                             'message)s')

    def _get_prefix(self, level: str, color: bool) -> str:
        """Get the prefix of the target log level.

        Args:
            level (str): log level.
            color (bool): Whether to get colorful prefix.

        Returns:
            str: The plain or colorful prefix.
        """
        if color:
            prefix = colored(
                level,
                self._color_mapping[level],
                attrs=['blink', 'underline'])
        else:
            prefix = level
        return prefix

    def format(self, record: LogRecord) -> str:
        """Override the `logging.Formatter.format`` method `. Output the
        message according to the specified log level.

        Args:
            record (LogRecord): A LogRecord instance represents an event being
                logged.

        Returns:
            str: Formatted result.
        """
        if record.levelno == logging.ERROR:
            self._style._fmt = self.err_format
        elif record.levelno == logging.WARNING:
            self._style._fmt = self.warn_format
        elif record.levelno == logging.INFO:
            self._style._fmt = self.info_format
        elif record.levelno == logging.DEBUG:
            self._style._fmt = self.debug_format

        result = logging.Formatter.format(self, record)
        return result


class MMLogger(Logger, ManagerMixin):
<<<<<<< HEAD
    """Formatted logger used to record message.

    ``MMLogger`` can create formatted logger to log different level message and
    get instance in the same way as ``ManagerMixin``. ``MMLogger`` has the
    following features:

    - Distributed log storage, ``MMLogger`` can choose whether to save log of
      different ranks according to log_file.
    - Log with different loglevel will have different colors and format when
      displayed on terminal.

    Note:
        - The ``name`` of logger and the ``instance_name`` of ``MMLogger``
          could be different. We can only get ``MMLogger`` instance by
=======
    """Formatted logger used to record messages.

    ``MMLogger`` can create formatted logger to log message with different
    log levels and get instance in the same way as ``ManagerMixin``.
    ``MMLogger`` has the following features:

    - Distributed log storage, ``MMLogger`` can choose whether to save log of
      different ranks according to `log_file`.
    - Message with different log levels will have different colors and format
      when displayed on terminal.

    Note:
        - The `name` of logger and the ``instance_name`` of ``MMLogger`` could
          be different. We can only get ``MMLogger`` instance by
>>>>>>> 82a313d0
          ``MMLogger.get_instance`` but not ``logging.getLogger``. This feature
          ensures ``MMLogger`` will not be incluenced by third-party logging
          config.
        - Different from ``logging.Logger``, ``MMLogger`` will not log warrning
          or error message without ``Handler``.
        - If `log_file=/path/to/tmp.log`, all logs will be saved to
          `/path/to/tmp/tmp.log`

    Examples:
        >>> logger = MMLogger.get_instance(name='MMLogger',
        >>>                                logger_name='Logger')
        >>> # Although logger has name attribute just like `logging.Logger`
        >>> # We cannot get logger instance by `logging.getLogger`.
        >>> assert logger.name == 'Logger'
        >>> assert logger.instance_name = 'MMLogger'
        >>> assert id(logger) != id(logging.getLogger('Logger'))
        >>> # Get logger that do not store logs.
        >>> logger1 = MMLogger.get_instance('logger1')
        >>> # Get logger only save rank0 logs.
        >>> logger2 = MMLogger.get_instance('logger2', log_file='out.log')
        >>> # Get logger only save multiple ranks logs.
        >>> logger3 = MMLogger.get_instance('logger3', log_file='out.log',
        >>>                                 distributed=True)

    Args:
        name (str): Global instance name.
        logger_name (str): ``name`` attribute of ``Logging.Logger`` instance.
            If `logger_name` is not defined, defaults to 'mmengine'.
        log_file (str, optional): The log filename. If specified, a
            ``FileHandler`` will be added to the logger. Defaults to None.
        log_level (str): The log level of the handler and logger. Defaults to
            "NOTSET".
        file_mode (str): The file mode used to open log file. Defaults to 'w'.
        distributed (bool): Whether to save distributed logs, Defaults to
            false.
    """

    def __init__(self,
                 name: str,
                 logger_name='mmengine',
                 log_file: Optional[str] = None,
                 log_level: str = 'INFO',
                 file_mode: str = 'w',
                 distributed=False):
        Logger.__init__(self, logger_name)
        ManagerMixin.__init__(self, name)
        # Get rank in DDP mode.
        if dist.is_available() and dist.is_initialized():
            rank = dist.get_rank()
        else:
            rank = 0
        # Config stream_handler. If `rank != 0`. stream_handler can only
        # export ERROR logs.
        stream_handler = logging.StreamHandler(stream=sys.stdout)
        # `StreamHandler` record month, day, hour, minute, and second
        # timestamp.
        stream_handler.setFormatter(
            MMFormatter(color=True, datefmt='%m/%d %H:%M:%S'))
        # Only rank0 `StreamHandler` will log messages below error level.
        stream_handler.setLevel(log_level) if rank == 0 else \
            stream_handler.setLevel(logging.ERROR)
        self.handlers.append(stream_handler)

        if log_file is not None:
            # If `log_file=/path/to/tmp.log`, all logs will be saved to
            # `/path/to/tmp/tmp.log`
            log_dir = osp.dirname(log_file)
            filename = osp.basename(log_file)
            filename_list = filename.split('.')
            sub_file_name = '.'.join(filename_list[:-1])
            log_dir = osp.join(log_dir, sub_file_name)
            mkdir_or_exist(log_dir)
            log_file = osp.join(log_dir, filename)
            if rank != 0:
                # rename `log_file` with rank suffix.
                path_split = log_file.split(os.sep)
                if '.' in path_split[-1]:
                    filename_list = path_split[-1].split('.')
                    filename_list[-2] = f'{filename_list[-2]}_rank{rank}'
                    path_split[-1] = '.'.join(filename_list)
                else:
                    path_split[-1] = f'{path_split[-1]}_rank{rank}'
                log_file = os.sep.join(path_split)
            # Save multi-ranks logs if distributed is True. The logs of rank0
            # will always be saved.
            if rank == 0 or distributed:
                # Here, the default behaviour of the official logger is 'a'.
                # Thus, we provide an interface to change the file mode to
                # the default behaviour. `FileHandler` is not supported to
                # have colors, otherwise it will appear garbled.
                file_handler = logging.FileHandler(log_file, file_mode)
                # `StreamHandler` record year, month, day hour, minute,
                # and second timestamp. file_handler will only record logs
                # without color to avoid garbled code saved in files.
                file_handler.setFormatter(
                    MMFormatter(color=False, datefmt='%Y/%m/%d %H:%M:%S'))
                file_handler.setLevel(log_level)
                self.handlers.append(file_handler)

    def callHandlers(self, record: LogRecord) -> None:
        """Pass a record to all relevant handlers.

        Override ``callHandlers`` method in ``logging.Logger`` to avoid
        multiple warning messages in DDP mode. Loop through all handlers of
        the logger instance and its parents in the logger hierarchy. If no
        handler was found, the record will not be output.

        Args:
            record (LogRecord): A ``LogRecord`` instance contains logged
                message.
        """
        for handler in self.handlers:
            if record.levelno >= handler.level:
                handler.handle(record)


def print_log(msg,
              logger: Optional[Union[Logger, str]] = None,
              level=logging.INFO) -> None:
    """Print a log message.

    Args:
        msg (str): The message to be logged.
        logger (Logger or str, optional): If the type of logger is
        ``logging.Logger``, we directly use logger to log messages.
            Some special loggers are:
            - "silent": No message will be printed.
            - "current": Use latest created logger to log message.
            - other str: Instance name of logger. The corresponding logger
              will log message if it has been created, otherwise ``print_log``
              will raise a `ValueError`.
            - None: The `print()` method will be used to print log messages.
        level (int): Logging level. Only available when `logger` is a Logger
            object, "current", or a created logger instance name.
    """
    if logger is None:
        print(msg)
    elif isinstance(logger, logging.Logger):
        logger.log(level, msg)
    elif logger == 'silent':
        pass
    elif logger == 'current':
        logger_instance = MMLogger.get_current_instance()
        logger_instance.log(level, msg)
    elif isinstance(logger, str):
        # If the type of `logger` is `str`, but not with value of `current` or
        # `silent`, we assume it indicates the name of the logger. If the
        # corresponding logger has not been created, `print_log` will raise
        # a `ValueError`.
        if MMLogger.check_instance_created(logger):
            logger_instance = MMLogger.get_instance(logger)
            logger_instance.log(level, msg)
        else:
            raise ValueError(f'MMLogger: {logger} has not been created!')
    else:
        raise TypeError(
            '`logger` should be either a logging.Logger object, str, '
            f'"silent", "current" or None, but got {type(logger)}')<|MERGE_RESOLUTION|>--- conflicted
+++ resolved
@@ -86,22 +86,6 @@
 
 
 class MMLogger(Logger, ManagerMixin):
-<<<<<<< HEAD
-    """Formatted logger used to record message.
-
-    ``MMLogger`` can create formatted logger to log different level message and
-    get instance in the same way as ``ManagerMixin``. ``MMLogger`` has the
-    following features:
-
-    - Distributed log storage, ``MMLogger`` can choose whether to save log of
-      different ranks according to log_file.
-    - Log with different loglevel will have different colors and format when
-      displayed on terminal.
-
-    Note:
-        - The ``name`` of logger and the ``instance_name`` of ``MMLogger``
-          could be different. We can only get ``MMLogger`` instance by
-=======
     """Formatted logger used to record messages.
 
     ``MMLogger`` can create formatted logger to log message with different
@@ -116,7 +100,6 @@
     Note:
         - The `name` of logger and the ``instance_name`` of ``MMLogger`` could
           be different. We can only get ``MMLogger`` instance by
->>>>>>> 82a313d0
           ``MMLogger.get_instance`` but not ``logging.getLogger``. This feature
           ensures ``MMLogger`` will not be incluenced by third-party logging
           config.
