# Copyright (c) OpenMMLab. All rights reserved.
import copy
import datetime
from collections import OrderedDict
from typing import List, Optional, Tuple

import torch

<<<<<<< HEAD
from mmengine.device import get_max_cuda_memory

=======
from mmengine.registry import LOG_PROCESSOR
>>>>>>> a976257c


@LOG_PROCESSOR.register_module()
class LogProcessor:
    """A log processor used to format log information collected from
    ``runner.message_hub.log_scalars``.

    ``LogProcessor`` instance is built by runner and will format
    ``runner.message_hub.log_scalars`` to ``tag`` and ``log_str``, which can
    directly used by ``LoggerHook`` and ``MMLogger``. Besides, the argument
    ``custom_cfg`` of constructor can control the statistics method of logs.

    Args:
        window_size (int): default smooth interval Defaults to 10.
        by_epoch (bool): Whether to format logs with epoch stype. Defaults to
            True.
        custom_cfg (list[dict], optional): Contains multiple log config dict,
            in which key means the data source name of log and value means the
            statistic method and corresponding arguments used to count the
            data source. Defaults to None
            - If custom_cfg is None, all logs will be formatted via default
              methods, such as smoothing loss by default window_size. If
              custom_cfg is defined as a list of config dict, for example:
              [dict(data_src=loss, method='mean', log_name='global_loss',
              window_size='global')]. It means the log item ``loss`` will be
              counted as global mean and additionally logged as ``global_loss``
              (defined by ``log_name``). If ``log_name`` is not defined in
               config dict, the original logged key will be overwritten.

            - The original log item cannot be overwritten twice. Here is
              an error example:
              [dict(data_src=loss, method='mean', window_size='global'),
               dict(data_src=loss, method='mean', window_size='epoch')].
              Both log config dict in custom_cfg do not have ``log_name`` key,
              which means the loss item will be overwritten twice.

            - For those statistic methods with the ``window_size`` argument,
              if ``by_epoch`` is set to False, ``windows_size`` should not be
              `epoch` to statistics log value by epoch.

    Examples:
        >>> # `log_name` is defined, `loss_large_window` will be an additional
        >>> # record.
        >>> log_processor = dict(
        >>>     window_size=10,
        >>>     by_epoch=True,
        >>>     custom_cfg=[dict(data_src='loss',
        >>>                       log_name='loss_large_window',
        >>>                       method_name='mean',
        >>>                       window_size=100)])
        >>> # `log_name` is not defined. `loss` will be overwritten.
        >>> log_processor = dict(
        >>>     window_size=10,
        >>>     by_epoch=True,
        >>>     custom_cfg=[dict(data_src='loss',
        >>>                       method_name='mean',
        >>>                       window_size=100)])
        >>> # Record loss with different statistics methods.
        >>> log_processor = dict(
        >>>     window_size=10,
        >>>     by_epoch=True,
        >>>     custom_cfg=[dict(data_src='loss',
        >>>                       log_name='loss_large_window',
        >>>                       method_name='mean',
        >>>                       window_size=100),
        >>>                  dict(data_src='loss',
        >>>                       method_name='mean',
        >>>                       window_size=100)])
        >>> # Overwrite loss item twice will raise an error.
        >>> log_processor = dict(
        >>>     window_size=10,
        >>>     by_epoch=True,
        >>>     custom_cfg=[dict(data_src='loss',
        >>>                       method_name='mean',
        >>>                       window_size=100),
        >>>                  dict(data_src='loss',
        >>>                       method_name='max',
        >>>                       window_size=100)])
        AssertionError
    """

    def __init__(self,
                 window_size=10,
                 by_epoch=True,
                 custom_cfg: Optional[List[dict]] = None):
        self.window_size = window_size
        self.by_epoch = by_epoch
        self.custom_cfg = custom_cfg if custom_cfg else []
        self._check_custom_cfg()

    def get_log_after_iter(self, runner, batch_idx: int,
                           mode: str) -> Tuple[dict, str]:
        """Format log string after training, validation or testing epoch.

        Args:
            runner (Runner): The runner of training phase.
            batch_idx (int): The index of the current batch in the current
                loop.
            mode (str): Current mode of runner, train, test or val.

        Return:
            Tuple(dict, str): Formatted log dict/string which will be
            recorded by :obj:`runner.message_hub` and :obj:`runner.visualizer`.
        """
        assert mode in ['train', 'test', 'val']
        current_loop = self._get_cur_loop(runner, mode)
        cur_iter = self._get_iter(runner, batch_idx=batch_idx)
        # Overwrite ``window_size`` defined in ``custom_cfg`` to int value.
        custom_cfg_copy = self._parse_windows_size(runner, batch_idx)
        # tag is used to write log information to different backends.
        tag = self._collect_scalars(custom_cfg_copy, runner, mode)
        # `log_tag` will pop 'lr' and loop other keys to `log_str`.
        log_tag = copy.deepcopy(tag)
        # Record learning rate.
        lr_str_list = []
        for key, value in tag.items():
            if key.startswith('lr'):
                log_tag.pop(key)
                lr_str_list.append(f'{key}: {value:.3e}')
        lr_str = ' '.join(lr_str_list)
        # Format log header.
        # by_epoch == True
        #   train/val: Epoch [5][5/10]  ...
        #   test: Epoch [5/10]
        # by_epoch == False
        #  train: Epoch [5/10000] ... (divided by `max_iter`)
        #  val/test: Epoch [5/2000] ... (divided by length of dataloader)
        if self.by_epoch:
            if mode in ['train', 'val']:
                cur_epoch = self._get_epoch(runner, mode)
                log_str = (f'Epoch({mode}) [{cur_epoch}]'
                           f'[{cur_iter}/{len(current_loop.dataloader)}]  ')
            else:
                log_str = (f'Epoch({mode}) '
                           f'[{cur_iter}/{len(current_loop.dataloader)}]  ')
        else:
            if mode == 'train':
                log_str = (f'Iter({mode}) '
                           f'[{cur_iter}/{runner.max_iters}]  ')
            else:
                log_str = (f'Iter({mode}) [{batch_idx+1}'
                           f'/{len(current_loop.dataloader)}]  ')
        # Concatenate lr, momentum string with log header.
        log_str += f'{lr_str}  '
        # If IterTimerHook used in runner, eta, time, and data_time should be
        # recorded.
        if (all(item in tag for item in ['time', 'data_time'])
                and 'eta' in runner.message_hub.runtime_info):
            eta = runner.message_hub.get_info('eta')
            eta_str = str(datetime.timedelta(seconds=int(eta)))
            log_str += f'eta: {eta_str}  '
            log_str += (f'time: {tag["time"]:.3f}  '
                        f'data_time: {tag["data_time"]:.3f}  ')
            # Pop recorded keys
            log_tag.pop('time')
            log_tag.pop('data_time')

        # If cuda is available, the max memory occupied should be calculated.
        if torch.cuda.is_available():
            log_str += f'memory: {self._get_max_memory(runner)}  '
        # Loop left keys to fill `log_str`.
        if mode in ('train', 'val'):
            log_items = []
            for name, val in log_tag.items():
                if mode == 'val' and not name.startswith('val/loss'):
                    continue
                if isinstance(val, float):
                    val = f'{val:.4f}'
                log_items.append(f'{name}: {val}')
            log_str += '  '.join(log_items)
        return tag, log_str

    def get_log_after_epoch(self, runner, batch_idx: int,
                            mode: str) -> Tuple[dict, str]:
        """Format log string after validation or testing epoch.

        Args:
            runner (Runner): The runner of validation/testing phase.
            batch_idx (int): The index of the current batch in the current
                loop.
            mode (str): Current mode of runner.

        Return:
            Tuple(dict, str): Formatted log dict/string which will be
            recorded by :obj:`runner.message_hub` and :obj:`runner.visualizer`.
        """
        assert mode in [
            'test', 'val'
        ], ('`_get_metric_log_str` only accept val or test mode, but got '
            f'{mode}')
        cur_loop = self._get_cur_loop(runner, mode)
        dataloader_len = len(cur_loop.dataloader)

        custom_cfg_copy = self._parse_windows_size(runner, batch_idx)
        # tag is used to write log information to different backends.
        tag = self._collect_scalars(custom_cfg_copy, runner, mode)
        # By epoch:
        #     Epoch(val) [10][1000/1000]  ...
        #     Epoch(test) [1000/1000] ...
        # By iteration:
        #     Iteration(val) [1000/1000]  ...
        #     Iteration(test) [1000/1000]  ...
        if self.by_epoch:
            if mode == 'val':
                cur_epoch = self._get_epoch(runner, mode)
                log_str = (f'Epoch({mode}) [{cur_epoch}][{dataloader_len}/'
                           f'{dataloader_len}]  ')
            else:
                log_str = (
                    f'Epoch({mode}) [{dataloader_len}/{dataloader_len}]  ')

        else:
            log_str = (f'Iter({mode}) [{dataloader_len}/{dataloader_len}]  ')
        # `time` and `data_time` will not be recorded in after epoch log
        # message.
        log_items = []
        for name, val in tag.items():
            if name in ('time', 'data_time'):
                continue
            if isinstance(val, float):
                val = f'{val:.4f}'
            log_items.append(f'{name}: {val}')
        log_str += '  '.join(log_items)
        return tag, log_str

    def _collect_scalars(self, custom_cfg: List[dict], runner,
                         mode: str) -> dict:
        """Collect log information to compose a dict according to mode.

        Args:
            custom_cfg (List[dict]): A copy of ``self.custom_cfg`` with int
                ``window_size``.
            runner (Runner): The runner of the training/testing/validation
                process.
            mode (str): Current mode of runner.

        Returns:
            dict: Statistical values of logs.
        """
        tag = OrderedDict()
        # history_scalars of train/val/test phase.
        history_scalars = runner.message_hub.log_scalars
        # corresponding mode history_scalars
        mode_history_scalars = OrderedDict()
        # extract log scalars and remove prefix to `mode_history_scalars`
        # according to mode.
        for prefix_key, log_buffer in history_scalars.items():
            if prefix_key.startswith(mode):
                key = prefix_key.partition('/')[-1]
                mode_history_scalars[key] = log_buffer
        for key in mode_history_scalars:
            # Update the latest learning rate and smoothed time logs.
            if key.startswith('loss'):
                tag[key] = mode_history_scalars[key].mean(self.window_size)
            else:
                # Default statistic method is current.
                tag[key] = mode_history_scalars[key].current()
        # Update custom keys.
        for log_cfg in custom_cfg:
            data_src = log_cfg.pop('data_src')
            if 'log_name' in log_cfg:
                log_name = log_cfg.pop('log_name')
            else:
                log_name = data_src
            # log item in custom_cfg could only exist in train or val
            # mode.
            if data_src in mode_history_scalars:
                tag[log_name] = mode_history_scalars[data_src].statistics(
                    **log_cfg)
        return tag

    def _check_custom_cfg(self) -> None:
        """Check the legality of ``self.custom_cfg``."""

        def _check_window_size():
            for log_cfg in self.custom_cfg:
                if not self.by_epoch:
                    assert log_cfg['window_size'] != 'epoch', \
                        'window_size cannot be epoch if LoggerHook.by_epoch' \
                        ' is False.'

        def _check_repeated_log_name():
            # The `log_name` of the same data_src should not be repeated.
            # If `log_name` is not specified, `data_src` will be overwritten.
            # But only allowed to be overwritten once.
            check_set = set()
            for log_cfg in self.custom_cfg:
                assert 'data_src' in log_cfg
                data_src = log_cfg['data_src']
                log_name = log_cfg.get('log_name', data_src)
                assert log_name not in check_set, (
                    f'Found duplicate {log_name} for {data_src}. Please check'
                    'your `custom_cfg` for `log_processor`. You should '
                    f'neither define duplicate `{log_name}` for {data_src} '
                    f'nor do not define any {log_name} for multiple '
                    f'{data_src}, See more information in the docstring of '
                    'LogProcessor')

                check_set.add(log_name)

        _check_repeated_log_name()
        _check_window_size()

    def _parse_windows_size(self, runner, batch_idx: int) -> list:
        """Parse window_size defined in custom_cfg to int value.

        Args:
            runner (Runner): The runner of the training/testing/validation
                process.
            batch_idx (int): The iteration index of current dataloader.
        """
        custom_cfg_copy = copy.deepcopy(self.custom_cfg)
        for log_cfg in custom_cfg_copy:
            window_size = log_cfg.get('window_size', None)
            if window_size is None or isinstance(window_size, int):
                continue
            elif window_size == 'epoch':
                log_cfg['window_size'] = batch_idx + 1
            elif window_size == 'global':
                log_cfg['window_size'] = runner.iter + 1
            else:
                raise TypeError(
                    'window_size should be int, epoch or global, but got '
                    f'invalid {window_size}')
        return custom_cfg_copy

    def _get_max_memory(self, runner) -> int:
        """Returns the maximum GPU memory occupied by tensors in megabytes (MB)
        for a given device.

        Args:
            runner (Runner): The runner of the training/testing/validation
                process.

        Returns:
            The maximum GPU memory occupied by tensors in megabytes for a given
            device.
        """

        device = getattr(runner.model, 'output_device', None)
        return get_max_cuda_memory(device)

    def _get_iter(self, runner, batch_idx: int = None) -> int:
        """Get current iteration index.

        Args:
            runner (Runner): The runner of the training/testing/validation
                process.
            batch_idx (int, optional): The iteration index of current
                dataloader. Defaults to None.

        Returns:
            int: The current global iter or inner iter.
        """
        if self.by_epoch and batch_idx:
            current_iter = batch_idx + 1
        else:
            current_iter = runner.iter + 1
        return current_iter

    def _get_epoch(self, runner, mode: str) -> int:
        """Get current epoch according to mode.

        Args:
            runner (Runner): The runner of the training/testing/validation
                process.
            mode (str): Current mode of runner.

        Returns:
            int: The current epoch.
        """
        if mode == 'train':
            epoch = runner.epoch + 1
        elif mode == 'val':
            # normal val mode
            # runner.epoch += 1 has been done before validation
            epoch = runner.epoch
        else:
            raise ValueError(
                f"runner mode should be 'train' or 'val', but got {mode}")
        return epoch

    def _get_cur_loop(self, runner, mode: str):
        """Get current loop according to mode.

        Args:
            runner (Runner): The runner of the training/validation/testing
                process.
            mode (str): Current mode of runner.

        Returns:
            BaseLoop: Current loop of runner.
        """
        # returns type hint will occur circular import
        if mode == 'train':
            return runner.train_loop
        elif mode == 'val':
            return runner.val_loop
        else:
            return runner.test_loop<|MERGE_RESOLUTION|>--- conflicted
+++ resolved
@@ -6,12 +6,9 @@
 
 import torch
 
-<<<<<<< HEAD
+
 from mmengine.device import get_max_cuda_memory
-
-=======
 from mmengine.registry import LOG_PROCESSOR
->>>>>>> a976257c
 
 
 @LOG_PROCESSOR.register_module()
