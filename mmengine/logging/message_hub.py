# Copyright (c) OpenMMLab. All rights reserved.
import copy
from collections import OrderedDict
from typing import Any, Optional, Union

import numpy as np
import torch

from mmengine.utils import ManagerMixin
from mmengine.visualization.utils import check_type
from .history_buffer import HistoryBuffer


class MessageHub(ManagerMixin):
    """Message hub for component interaction. MessageHub is created and
    accessed in the same way as ManagerMixin.

    ``MessageHub`` will record log information and runtime information. The
    log information refers to the learning rate, loss, etc. of the model
    during training phase, which will be stored as ``HistoryBuffer``. The
    runtime information refers to the iter times, meta information of
    runner etc. which will be overwritten by next update.

    Args:
<<<<<<< HEAD
        name (str): Instance name of message hub, for global access.
        log_scalars (OrderedDict, optional): Each key-value pair in the
            dictionary is the name of the log information name and it's
            corresponding value, such as "loss", "lr", "metric" .etc. and
            their values. The type of value must be HistoryBuffer. Defaults to
            None.
        runtime_info (OrderedDict, optional): Each key-value pair in the
            dictionary is the name of the runtime information name, and it's
            corresponding value. Defaults to None.
        resumed_keys (OrderedDict, optional): Each key-value pair in the
            dictionary represent the key in :attr:`_log_scalars` and
            :attr:`_runtime_info` could be serialized or not.
=======
        name (str): Name of message hub used to get corresponding instance
            globally.
        log_scalars (OrderedDict, optional): Each key-value pair in the
            dictionary is the name of the log information such as "loss", "lr",
            "metric" and their corresponding values. The type of value must be
            HistoryBuffer. Defaults to None.
        runtime_info (OrderedDict, optional): Each key-value pair in the
            dictionary is the name of the runtime information and their
            corresponding values. Defaults to None.
        resumed_keys (OrderedDict, optional): Each key-value pair in the
            dictionary decides whether the key in :attr:`_log_scalars` and
            :attr:`_runtime_info` will be serialized.
>>>>>>> 96b6259c

    Note:
        Key in :attr:`_resumed_keys` belongs to :attr:`_log_scalars` or
        :attr:`_runtime_info`. The corresponding value cannot be set
        repeatedly.

    Examples:
        >>> # create empty `MessageHub`.
        >>> message_hub1 = MessageHub()
        >>> log_scalars = OrderedDict(loss=HistoryBuffer())
        >>> runtime_info = OrderedDict(task='task')
        >>> resumed_keys = dict(loss=True)
        >>> # create `MessageHub` from data.
        >>> message_hub2 = MessageHub(
        >>>     name='name',
        >>>     log_scalars=log_scalars,
        >>>     runtime_info=runtime_info,
        >>>     resumed_keys=resumed_keys)
    """

    def __init__(self,
                 name: str,
                 log_scalars: Optional[OrderedDict] = None,
                 runtime_info: Optional[OrderedDict] = None,
                 resumed_keys: Optional[OrderedDict] = None):
        super().__init__(name)
        self._log_scalars = log_scalars if log_scalars is not None else \
            OrderedDict()
        self._runtime_info = runtime_info if runtime_info is not None else \
            OrderedDict()
        self._resumed_keys = resumed_keys if resumed_keys is not None else \
            OrderedDict()

        assert isinstance(self._log_scalars, OrderedDict)
        assert isinstance(self._runtime_info, OrderedDict)
        assert isinstance(self._resumed_keys, OrderedDict)

        for value in self._log_scalars.values():
            assert isinstance(value, HistoryBuffer), \
                ("The type of log_scalars'value must be HistoryBuffer, but "
                 f'got {type(value)}')

        for key in self._resumed_keys.keys():
            assert key in self._log_scalars or key in self._runtime_info, \
                ('Key in `resumed_keys` must contained in `log_scalars` or '
                 f'`runtime_info`, but got {key}')

    def update_scalar(self,
                      key: str,
<<<<<<< HEAD
                      value: Union[int, float],
=======
                      value: Union[int, float, np.ndarray, torch.Tensor],
>>>>>>> 96b6259c
                      count: int = 1,
                      resumed: bool = True) -> None:
        """Update :attr:_log_scalars.

        Update ``HistoryBuffer`` in :attr:`_log_scalars`. If corresponding key
<<<<<<< HEAD
        ``HistoryBuffer`` has not been created, ``value`` and ``count``
        is the argument of ``HistoryBuffer.update``, Otherwise,
        ``update_scalar`` will create an ``HistoryBuffer`` with value and
        count via the constructor of ``HistoryBuffer``.
=======
        ``HistoryBuffer`` has been created, ``value`` and ``count`` is the
        argument of ``HistoryBuffer.update``, Otherwise, ``update_scalar``
        will create an ``HistoryBuffer`` with value and count via the
        constructor of ``HistoryBuffer``.
>>>>>>> 96b6259c

        Examples:
            >>> message_hub = MessageHub
            >>> # create loss `HistoryBuffer` with value=1, count=1
            >>> message_hub.update_scalar('loss', 1)
            >>> # update loss `HistoryBuffer` with value
            >>> message_hub.update_scalar('loss', 3)
            >>> message_hub.update_scalar('loss', 3, resumed=False)
            AssertionError: loss used to be true, but got false now. resumed
            keys cannot be modified repeatedly'

        Note:
            resumed cannot be set repeatedly for the same key.

        Args:
<<<<<<< HEAD
            resumed (str): Whether the corresponding ``HistoryBuffer``
                could be resumed.
            key (str): Key of ``HistoryBuffer``.
            value (int or float): Value of log.
            count (int): Accumulation times of log, defaults to 1. `count`
                will be used in smooth statistics.
        """
        self._set_resumed_keys(key, resumed)
        if key in self._log_scalars:
            self._log_scalars[key].update(value, count)
        else:
            self._log_scalars[key] = HistoryBuffer([value], [count])
=======
            key (str): Key of ``HistoryBuffer``.
            value (torch.Tensor or np.ndarray or int or float): Value of log.
            count (torch.Tensor or np.ndarray or int or float): Accumulation
                times of log, defaults to 1. `count` will be used in smooth
                statistics.
            resumed (str): Whether the corresponding ``HistoryBuffer``
                could be resumed. Defaults to True.
        """
        self._set_resumed_keys(key, resumed)
        checked_value = self._get_valid_value(key, value)
        assert isinstance(count, int), (
            f'The type of count must be int. but got {type(count): {count}}')
        if key in self._log_scalars:
            self._log_scalars[key].update(checked_value, count)
        else:
            self._log_scalars[key] = HistoryBuffer([checked_value], [count])
>>>>>>> 96b6259c

    def update_scalars(self, log_dict: dict, resumed: bool = True) -> None:
        """Update :attr:`_log_scalars` with a dict.

        ``update_scalars`` iterates through each pair of log_dict key-value,
        and calls ``update_scalar``. If type of value is dict, the value should
        be ``dict(value=xxx) or dict(value=xxx, count=xxx)``. Item in
<<<<<<< HEAD
        ``log_dict`` has the same resume policy.
=======
        ``log_dict`` has the same resume option.
>>>>>>> 96b6259c

        Args:
            log_dict (str): Used for batch updating :attr:`_log_scalars`.
            resumed (bool): Whether all ``HistoryBuffer`` referred in
<<<<<<< HEAD
                log_dict could be resumed.
=======
                log_dict should be resumed. Defaults to True.
>>>>>>> 96b6259c

        Examples:
            >>> message_hub = MessageHub.get_instance('mmengine')
            >>> log_dict = dict(a=1, b=2, c=3)
            >>> message_hub.update_scalars(log_dict)
            >>> # The default count of  `a`, `b` and `c` is 1.
            >>> log_dict = dict(a=1, b=2, c=dict(value=1, count=2))
            >>> message_hub.update_scalars(log_dict)
            >>> # The count of `c` is 2.
        """
        assert isinstance(log_dict, dict), ('`log_dict` must be a dict!, '
                                            f'but got {type(log_dict)}')
        for log_name, log_val in log_dict.items():
            self._set_resumed_keys(log_name, resumed)
            if isinstance(log_val, dict):
                assert 'value' in log_val, \
                    f'value must be defined in {log_val}'
                count = self._get_valid_value(log_name,
                                              log_val.get('count', 1))
                checked_value = self._get_valid_value(log_name,
                                                      log_val['value'])
            else:
                count = 1
<<<<<<< HEAD
            self.update_scalar(log_name, value, count)
=======
                checked_value = self._get_valid_value(log_name, log_val)
            assert isinstance(count,
                              int), ('The type of count must be int. but got '
                                     f'{type(count): {count}}')
            self.update_scalar(log_name, checked_value, count)
>>>>>>> 96b6259c

    def update_info(self, key: str, value: Any, resumed: bool = True) -> None:
        """Update runtime information.

        The key corresponding runtime information will be overwritten each
<<<<<<< HEAD
        time call ``update_info``.
=======
        time calling ``update_info``.
>>>>>>> 96b6259c

        Note:
            resumed cannot be set repeatedly for the same key.

        Examples:
            >>> message_hub = MessageHub()
            >>> message_hub.update_info('iter', 100)

        Args:
            key (str): Key of runtime information.
            value (Any): Value of runtime information.
            resumed (bool): Whether the corresponding ``HistoryBuffer``
                could be resumed.
        """
        self._set_resumed_keys(key, resumed)
        self._resumed_keys[key] = resumed
        self._runtime_info[key] = value

    def _set_resumed_keys(self, key: str, resumed: bool) -> None:
        """Set corresponding resumed keys.

        This method is called by ``update_scalar``, ``update_scalars`` and
        ``update_info`` to set the corresponding key is true or false in
        :attr:`_resumed_keys`.

        Args:
            key (str): Key of :attr:`_log_scalrs` or :attr:`_runtime_info`.
            resumed (bool): Whether the corresponding ``HistoryBuffer``
                could be resumed.
        """
        if key not in self._resumed_keys:
            self._resumed_keys[key] = resumed
        else:
            assert self._resumed_keys[key] == resumed, \
                f'{key} used to be {self._resumed_keys[key]}, but got ' \
                '{resumed} now. resumed keys cannot be modified repeatedly'

    @property
    def log_scalars(self) -> OrderedDict:
        """Get all ``HistoryBuffer`` instances.

        Note:
            Considering the large memory footprint of history buffers in the
            post-training, :meth:`get_scalar` will return a reference of
            history buffer rather than a copy.

        Returns:
            OrderedDict: All ``HistoryBuffer`` instances.
        """
        return self._log_scalars

    @property
    def runtime_info(self) -> OrderedDict:
        """Get all runtime information.

        Returns:
            OrderedDict: A copy of all runtime information.
        """
        return copy.deepcopy(self._runtime_info)

<<<<<<< HEAD
    def get_log(self, key: str) -> HistoryBuffer:
=======
    def get_scalar(self, key: str) -> HistoryBuffer:
>>>>>>> 96b6259c
        """Get ``HistoryBuffer`` instance by key.

        Note:
            Considering the large memory footprint of history buffers in the
            post-training, :meth:`get_scalar` will not return a reference of
            history buffer rather than a copy.

        Args:
            key (str): Key of ``HistoryBuffer``.

        Returns:
            HistoryBuffer: Corresponding ``HistoryBuffer`` instance if the
            key exists.
        """
        if key not in self.log_scalars:
            raise KeyError(f'{key} is not found in Messagehub.log_buffers: '
                           f'instance name is: {MessageHub.instance_name}')
        return self.log_scalars[key]

    def get_info(self, key: str) -> Any:
        """Get runtime information by key.

        Args:
            key (str): Key of runtime information.

        Returns:
            Any: A copy of corresponding runtime information if the key exists.
        """
        if key not in self.runtime_info:
            raise KeyError(f'{key} is not found in Messagehub.log_buffers: '
                           f'instance name is: {MessageHub.instance_name}')
        return copy.deepcopy(self._runtime_info[key])

    def _get_valid_value(self, key: str,
                         value: Union[torch.Tensor, np.ndarray, int, float]) \
            -> Union[int, float]:
        """Convert value to python built-in type.

        Args:
            key (str): name of log.
            value (torch.Tensor or np.ndarray or int or float): value of log.

        Returns:
            float or int: python built-in type value.
        """
        if isinstance(value, np.ndarray):
            assert value.size == 1
            valid_value = value.item()
        elif isinstance(value, torch.Tensor):
            assert value.numel() == 1
            valid_value = value.item()
        else:
            check_type(key, value, (int, float))
<<<<<<< HEAD
            valid_value = value
        return valid_value
=======
        return value  # type: ignore
>>>>>>> 96b6259c

    def __getstate__(self):
        for key in list(self._log_scalars.keys()):
            assert key in self._resumed_keys, (
                f'Cannot found {key} in {self}._resumed_keys, '
                'please make sure you do not change the _resumed_keys '
                'outside the class')
            if not self._resumed_keys[key]:
                self._log_scalars.pop(key)

        for key in list(self._runtime_info.keys()):
            assert key in self._resumed_keys, (
                f'Cannot found {key} in {self}._resumed_keys, '
                'please make sure you do not change the _resumed_keys '
                'outside the class')
            if not self._resumed_keys[key]:
                self._runtime_info.pop(key)
        return self.__dict__<|MERGE_RESOLUTION|>--- conflicted
+++ resolved
@@ -22,20 +22,6 @@
     runner etc. which will be overwritten by next update.
 
     Args:
-<<<<<<< HEAD
-        name (str): Instance name of message hub, for global access.
-        log_scalars (OrderedDict, optional): Each key-value pair in the
-            dictionary is the name of the log information name and it's
-            corresponding value, such as "loss", "lr", "metric" .etc. and
-            their values. The type of value must be HistoryBuffer. Defaults to
-            None.
-        runtime_info (OrderedDict, optional): Each key-value pair in the
-            dictionary is the name of the runtime information name, and it's
-            corresponding value. Defaults to None.
-        resumed_keys (OrderedDict, optional): Each key-value pair in the
-            dictionary represent the key in :attr:`_log_scalars` and
-            :attr:`_runtime_info` could be serialized or not.
-=======
         name (str): Name of message hub used to get corresponding instance
             globally.
         log_scalars (OrderedDict, optional): Each key-value pair in the
@@ -48,7 +34,6 @@
         resumed_keys (OrderedDict, optional): Each key-value pair in the
             dictionary decides whether the key in :attr:`_log_scalars` and
             :attr:`_runtime_info` will be serialized.
->>>>>>> 96b6259c
 
     Note:
         Key in :attr:`_resumed_keys` belongs to :attr:`_log_scalars` or
@@ -98,27 +83,16 @@
 
     def update_scalar(self,
                       key: str,
-<<<<<<< HEAD
-                      value: Union[int, float],
-=======
                       value: Union[int, float, np.ndarray, torch.Tensor],
->>>>>>> 96b6259c
                       count: int = 1,
                       resumed: bool = True) -> None:
         """Update :attr:_log_scalars.
 
         Update ``HistoryBuffer`` in :attr:`_log_scalars`. If corresponding key
-<<<<<<< HEAD
-        ``HistoryBuffer`` has not been created, ``value`` and ``count``
-        is the argument of ``HistoryBuffer.update``, Otherwise,
-        ``update_scalar`` will create an ``HistoryBuffer`` with value and
-        count via the constructor of ``HistoryBuffer``.
-=======
         ``HistoryBuffer`` has been created, ``value`` and ``count`` is the
         argument of ``HistoryBuffer.update``, Otherwise, ``update_scalar``
         will create an ``HistoryBuffer`` with value and count via the
         constructor of ``HistoryBuffer``.
->>>>>>> 96b6259c
 
         Examples:
             >>> message_hub = MessageHub
@@ -134,20 +108,6 @@
             resumed cannot be set repeatedly for the same key.
 
         Args:
-<<<<<<< HEAD
-            resumed (str): Whether the corresponding ``HistoryBuffer``
-                could be resumed.
-            key (str): Key of ``HistoryBuffer``.
-            value (int or float): Value of log.
-            count (int): Accumulation times of log, defaults to 1. `count`
-                will be used in smooth statistics.
-        """
-        self._set_resumed_keys(key, resumed)
-        if key in self._log_scalars:
-            self._log_scalars[key].update(value, count)
-        else:
-            self._log_scalars[key] = HistoryBuffer([value], [count])
-=======
             key (str): Key of ``HistoryBuffer``.
             value (torch.Tensor or np.ndarray or int or float): Value of log.
             count (torch.Tensor or np.ndarray or int or float): Accumulation
@@ -164,7 +124,6 @@
             self._log_scalars[key].update(checked_value, count)
         else:
             self._log_scalars[key] = HistoryBuffer([checked_value], [count])
->>>>>>> 96b6259c
 
     def update_scalars(self, log_dict: dict, resumed: bool = True) -> None:
         """Update :attr:`_log_scalars` with a dict.
@@ -172,20 +131,12 @@
         ``update_scalars`` iterates through each pair of log_dict key-value,
         and calls ``update_scalar``. If type of value is dict, the value should
         be ``dict(value=xxx) or dict(value=xxx, count=xxx)``. Item in
-<<<<<<< HEAD
-        ``log_dict`` has the same resume policy.
-=======
         ``log_dict`` has the same resume option.
->>>>>>> 96b6259c
 
         Args:
             log_dict (str): Used for batch updating :attr:`_log_scalars`.
             resumed (bool): Whether all ``HistoryBuffer`` referred in
-<<<<<<< HEAD
-                log_dict could be resumed.
-=======
                 log_dict should be resumed. Defaults to True.
->>>>>>> 96b6259c
 
         Examples:
             >>> message_hub = MessageHub.get_instance('mmengine')
@@ -209,25 +160,17 @@
                                                       log_val['value'])
             else:
                 count = 1
-<<<<<<< HEAD
-            self.update_scalar(log_name, value, count)
-=======
                 checked_value = self._get_valid_value(log_name, log_val)
             assert isinstance(count,
                               int), ('The type of count must be int. but got '
                                      f'{type(count): {count}}')
             self.update_scalar(log_name, checked_value, count)
->>>>>>> 96b6259c
 
     def update_info(self, key: str, value: Any, resumed: bool = True) -> None:
         """Update runtime information.
 
         The key corresponding runtime information will be overwritten each
-<<<<<<< HEAD
-        time call ``update_info``.
-=======
         time calling ``update_info``.
->>>>>>> 96b6259c
 
         Note:
             resumed cannot be set repeatedly for the same key.
@@ -288,11 +231,7 @@
         """
         return copy.deepcopy(self._runtime_info)
 
-<<<<<<< HEAD
-    def get_log(self, key: str) -> HistoryBuffer:
-=======
     def get_scalar(self, key: str) -> HistoryBuffer:
->>>>>>> 96b6259c
         """Get ``HistoryBuffer`` instance by key.
 
         Note:
@@ -340,18 +279,13 @@
         """
         if isinstance(value, np.ndarray):
             assert value.size == 1
-            valid_value = value.item()
+            value = value.item()
         elif isinstance(value, torch.Tensor):
             assert value.numel() == 1
-            valid_value = value.item()
+            value = value.item()
         else:
             check_type(key, value, (int, float))
-<<<<<<< HEAD
-            valid_value = value
-        return valid_value
-=======
         return value  # type: ignore
->>>>>>> 96b6259c
 
     def __getstate__(self):
         for key in list(self._log_scalars.keys()):
