--- conflicted
+++ resolved
@@ -19,11 +19,7 @@
     log information refers to the learning rate, loss, etc. of the model
     during training phase, which will be stored as ``HistoryBuffer``. The
     runtime information refers to the iter times, meta information of
-<<<<<<< HEAD
-    runner etc. which will be overwritten by next update.
-=======
     runner etc., which will be overwritten by next update.
->>>>>>> 82a313d0
 
     Args:
         name (str): Name of message hub used to get corresponding instance
