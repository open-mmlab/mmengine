--- conflicted
+++ resolved
@@ -17,24 +17,14 @@
 
     ``MessageHub`` will record log information and runtime information. The
     log information refers to the learning rate, loss, etc. of the model
-<<<<<<< HEAD
-    when training a model, which will be stored as ``HistoryBuffer``. The
-=======
     during training phase, which will be stored as ``HistoryBuffer``. The
->>>>>>> 62c501fd
     runtime information refers to the iter times, meta information of
     runner etc. which will be overwritten by next update.
 
     Args:
-<<<<<<< HEAD
-        name (str): Name of message hub, for global access. Defaults to ''.
-        log_scalars (OrderedDict, optional): Each key-value pair in the
-            dictionary is the name of the log information name, and it's
-=======
         name (str): Instance name of message hub, for global access.
         log_scalars (OrderedDict, optional): Each key-value pair in the
             dictionary is the name of the log information name and it's
->>>>>>> 62c501fd
             corresponding value, such as "loss", "lr", "metric" .etc. and
             their values. The type of value must be HistoryBuffer. Defaults to
             None.
@@ -46,14 +36,9 @@
             :attr:`_runtime_info` could be serialized or not.
 
     Note:
-<<<<<<< HEAD
-        If the key in :attr:`_resumed_keys` belongs to :attr:`_log_scalars`,
-        The corresponding value cannot be set repeatedly.
-=======
         Key in :attr:`_resumed_keys` belongs to :attr:`_log_scalars` or
         :attr:`_runtime_info`. The corresponding value cannot be set
         repeatedly.
->>>>>>> 62c501fd
 
     Examples:
         >>> # create empty `MessageHub`.
@@ -70,17 +55,10 @@
     """
 
     def __init__(self,
-<<<<<<< HEAD
-                 name: str = '',
-                 log_scalars: OrderedDict = None,
-                 runtime_info: OrderedDict = None,
-                 resumed_keys: OrderedDict = None):
-=======
                  name: str,
                  log_scalars: Optional[OrderedDict] = None,
                  runtime_info: Optional[OrderedDict] = None,
                  resumed_keys: Optional[OrderedDict] = None):
->>>>>>> 62c501fd
         super().__init__(name)
         self._log_scalars = log_scalars if log_scalars is not None else \
             OrderedDict()
@@ -130,12 +108,8 @@
             resumed cannot be set repeatedly for the same key.
 
         Args:
-<<<<<<< HEAD
-            resumed (str):
-=======
             resumed (str): Whether the corresponding ``HistoryBuffer``
                 could be resumed.
->>>>>>> 62c501fd
             key (str): Key of ``HistoryBuffer``.
             value (int or float): Value of log.
             count (int): Accumulation times of log, defaults to 1. `count`
@@ -157,11 +131,8 @@
 
         Args:
             log_dict (str): Used for batch updating :attr:`_log_scalars`.
-<<<<<<< HEAD
-=======
             resumed (bool): Whether all ``HistoryBuffer`` refered in
                 log_dict could be resumed.
->>>>>>> 62c501fd
 
         Examples:
             >>> message_hub = MessageHub.get_instance('mmengine')
@@ -218,13 +189,8 @@
 
         Args:
             key (str): Key of :attr:`_log_scalrs` or :attr:`_runtime_info`.
-<<<<<<< HEAD
-            resumed: Whether the corresponding ``HistoryBuffer`` could be
-                resumed.
-=======
             resumed (bool): Whether the corresponding ``HistoryBuffer``
                 could be resumed.
->>>>>>> 62c501fd
         """
         if key not in self._resumed_keys:
             self._resumed_keys[key] = resumed
@@ -269,11 +235,7 @@
 
         Returns:
             HistoryBuffer: Corresponding ``HistoryBuffer`` instance if the
-<<<<<<< HEAD
-                key exists.
-=======
             key exists.
->>>>>>> 62c501fd
         """
         if key not in self.log_scalars:
             raise KeyError(f'{key} is not found in Messagehub.log_buffers: '
