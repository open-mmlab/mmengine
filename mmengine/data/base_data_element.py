--- conflicted
+++ resolved
@@ -96,13 +96,8 @@
 
         >>> # delete and change property
         >>> gt_instances = BaseDataElement(
-<<<<<<< HEAD
-             metainfo=dict(img_id=0, img_shape=(640, 640)),
-             data=dict(bboxes=torch.rand((6, 4)), scores=torch.rand((6,))))
-=======
         ...  metainfo=dict(img_id=0, img_shape=(640, 640)),
         ...  data=dict(bboxes=torch.rand((6, 4)), scores=torch.rand((6,))))
->>>>>>> 11b38b12
         >>> gt_instances.img_shape = (1280, 1280)
         >>> gt_instances.img_shape  # (1280, 1280)
         >>> gt_instances.bboxes = gt_instances.bboxes * 2
@@ -411,7 +406,7 @@
 
     # Tensor-like methods
     def numpy(self) -> 'BaseDataElement':
-        """Convert all tensor　to np.narray in metainfo and data."""
+        """Convert all tensor to np.narray in metainfo and data."""
         new_data = self.new()
         for k, v in self.data_items():
             if isinstance(v, torch.Tensor):
