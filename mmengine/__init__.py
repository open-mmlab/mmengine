# Copyright (c) OpenMMLab. All rights reserved.
# flake8: noqa
<<<<<<< HEAD
from .registry import *
=======
from .fileio import *
>>>>>>> 166ca023
from .utils import *<|MERGE_RESOLUTION|>--- conflicted
+++ resolved
@@ -1,8 +1,5 @@
 # Copyright (c) OpenMMLab. All rights reserved.
 # flake8: noqa
-<<<<<<< HEAD
+from .fileio import *
 from .registry import *
-=======
-from .fileio import *
->>>>>>> 166ca023
 from .utils import *