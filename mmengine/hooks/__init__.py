--- conflicted
+++ resolved
@@ -9,9 +9,5 @@
 
 __all__ = [
     'Hook', 'IterTimerHook', 'DistSamplerSeedHook', 'ParamSchedulerHook',
-<<<<<<< HEAD
-    'OptimizerHook', 'SyncBuffersHook'
-=======
-    'OptimizerHook', 'EmptyCacheHook'
->>>>>>> 94ab45d0
+    'OptimizerHook', 'SyncBuffersHook', 'EmptyCacheHook'
 ]