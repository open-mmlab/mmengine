# Copyright (c) OpenMMLab. All rights reserved.
from .empty_cache_hook import EmptyCacheHook
from .checkpoint_hook import CheckpointHook
from .hook import Hook
from .iter_timer_hook import IterTimerHook
from .optimizer_hook import OptimizerHook
from .param_scheduler_hook import ParamSchedulerHook
from .sampler_seed_hook import DistSamplerSeedHook
from .sync_buffer_hook import SyncBuffersHook

__all__ = [
    'Hook', 'IterTimerHook', 'DistSamplerSeedHook', 'ParamSchedulerHook',
<<<<<<< HEAD
    'OptimizerHook', 'SyncBuffersHook', 'EmptyCacheHook'
=======
    'OptimizerHook', 'EmptyCacheHook', 'CheckpointHook'
>>>>>>> 12b916cf
]<|MERGE_RESOLUTION|>--- conflicted
+++ resolved
@@ -10,9 +10,5 @@
 
 __all__ = [
     'Hook', 'IterTimerHook', 'DistSamplerSeedHook', 'ParamSchedulerHook',
-<<<<<<< HEAD
-    'OptimizerHook', 'SyncBuffersHook', 'EmptyCacheHook'
-=======
-    'OptimizerHook', 'EmptyCacheHook', 'CheckpointHook'
->>>>>>> 12b916cf
+    'OptimizerHook', 'SyncBuffersHook', 'EmptyCacheHook', 'CheckpointHook'
 ]