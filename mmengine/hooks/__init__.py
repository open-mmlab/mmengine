# Copyright (c) OpenMMLab. All rights reserved.
from .empty_cache_hook import EmptyCacheHook
from .hook import Hook
from .iter_timer_hook import IterTimerHook
from .optimizer_hook import OptimizerHook
from .param_scheduler_hook import ParamSchedulerHook
from .sampler_seed_hook import DistSamplerSeedHook

<<<<<<< HEAD
__all__ = ['Hook', 'EmptyCacheHook']
=======
__all__ = [
    'Hook', 'IterTimerHook', 'DistSamplerSeedHook', 'ParamSchedulerHook',
    'OptimizerHook'
]
>>>>>>> 63a3af4f
<|MERGE_RESOLUTION|>--- conflicted
+++ resolved
@@ -6,11 +6,7 @@
 from .param_scheduler_hook import ParamSchedulerHook
 from .sampler_seed_hook import DistSamplerSeedHook
 
-<<<<<<< HEAD
-__all__ = ['Hook', 'EmptyCacheHook']
-=======
 __all__ = [
     'Hook', 'IterTimerHook', 'DistSamplerSeedHook', 'ParamSchedulerHook',
-    'OptimizerHook'
-]
->>>>>>> 63a3af4f
+    'OptimizerHook', 'EmptyCacheHook'
+]