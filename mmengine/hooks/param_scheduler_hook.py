--- conflicted
+++ resolved
@@ -3,7 +3,6 @@
 
 from mmengine.data import BaseDataSample
 from mmengine.registry import HOOKS
-from mmengine.runner import Runner
 from .hook import Hook
 
 DATA_BATCH = Optional[Sequence[Tuple[Any, BaseDataSample]]]
@@ -16,36 +15,15 @@
 
     priority = 'LOW'
 
-<<<<<<< HEAD
-    def after_iter(self,
-                   runner: Runner,
-                   data_batch: Optional[Sequence[BaseDataSample]] = None,
-                   outputs: Optional[Sequence[BaseDataSample]] = None) -> None:
-=======
     def after_train_iter(
             self,
             runner,
             data_batch: DATA_BATCH = None,
             outputs: Optional[Sequence[BaseDataSample]] = None) -> None:
->>>>>>> ed8dcb4c
         """Call step function for each scheduler after each iteration.
 
         Args:
             runner (Runner): The runner of the training process.
-<<<<<<< HEAD
-            data_batch (Sequence[BaseDataSample]): Data from dataloader. In
-                order to keep this interface consistent with other hooks, we
-                keep ``data_batch`` here. Defaults to None.
-            outputs (Sequence[BaseDataSample]): Outputs from model. In
-                order to keep this interface consistent with other hooks, we
-                keep ``data_batch`` here. Defaults to None.
-        """
-        for scheduler in runner.param_schedulers:  # type: ignore
-            if not scheduler.by_epoch:
-                scheduler.step()
-
-    def after_epoch(self, runner: Runner) -> None:
-=======
             data_batch (Sequence[Tuple[Any, BaseDataSample]], optional): Data
                 from dataloader. In order to keep this interface consistent
                 with other hooks, we keep ``data_batch`` here.
@@ -59,16 +37,11 @@
                 scheduler.step()
 
     def after_train_epoch(self, runner) -> None:
->>>>>>> ed8dcb4c
         """Call step function for each scheduler after each epoch.
 
         Args:
             runner (Runner): The runner of the training process.
         """
-<<<<<<< HEAD
-        for scheduler in runner.param_schedulers:  # type: ignore
-=======
         for scheduler in runner.schedulers:
->>>>>>> ed8dcb4c
             if scheduler.by_epoch:
                 scheduler.step()