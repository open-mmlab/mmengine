# Copyright (c) OpenMMLab. All rights reserved.
from typing import Any, Optional, Sequence, Tuple

from mmengine.data import BaseDataSample
from mmengine.registry import HOOKS
from .hook import Hook

DATA_BATCH = Optional[Sequence[Tuple[Any, BaseDataSample]]]


@HOOKS.register_module()
class ParamSchedulerHook(Hook):
    """A hook to update some hyper-parameters in optimizer, e.g learning rate
    and momentum."""

    priority = 'LOW'

    def after_train_iter(self,
                         runner,
                         data_batch: DATA_BATCH = None,
                         outputs: Optional[dict] = None) -> None:
        """Call step function for each scheduler after each iteration.

        Args:
            runner (Runner): The runner of the training process.
            data_batch (Sequence[Tuple[Any, BaseDataSample]], optional): Data
                from dataloader. In order to keep this interface consistent
                with other hooks, we keep ``data_batch`` here.
                Defaults to None.
            outputs (dict, optional): Outputs from model.
                In order to keep this interface consistent with other hooks, we
                keep ``data_batch`` here. Defaults to None.
        """
<<<<<<< HEAD
        for scheduler in runner.param_schedulers:
=======
        for scheduler in runner.param_schedulers:  # type: ignore
>>>>>>> 755f8b5b
            if not scheduler.by_epoch:
                scheduler.step()

    def after_train_epoch(self, runner) -> None:
        """Call step function for each scheduler after each epoch.

        Args:
            runner (Runner): The runner of the training process.
        """
<<<<<<< HEAD
        for scheduler in runner.param_schedulers:
=======
        for scheduler in runner.param_schedulers:  # type: ignore
>>>>>>> 755f8b5b
            if scheduler.by_epoch:
                scheduler.step()<|MERGE_RESOLUTION|>--- conflicted
+++ resolved
@@ -31,11 +31,7 @@
                 In order to keep this interface consistent with other hooks, we
                 keep ``data_batch`` here. Defaults to None.
         """
-<<<<<<< HEAD
-        for scheduler in runner.param_schedulers:
-=======
         for scheduler in runner.param_schedulers:  # type: ignore
->>>>>>> 755f8b5b
             if not scheduler.by_epoch:
                 scheduler.step()
 
@@ -45,10 +41,6 @@
         Args:
             runner (Runner): The runner of the training process.
         """
-<<<<<<< HEAD
-        for scheduler in runner.param_schedulers:
-=======
         for scheduler in runner.param_schedulers:  # type: ignore
->>>>>>> 755f8b5b
             if scheduler.by_epoch:
                 scheduler.step()