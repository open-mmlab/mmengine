# Copyright (c) OpenMMLab. All rights reserved.
from typing import Dict, Optional, Sequence

from mmengine.registry import HOOKS
from .hook import Hook

DATA_BATCH = Optional[Sequence[dict]]


@HOOKS.register_module()
class RuntimeInfoHook(Hook):
    """A hook that updates runtime information into message hub.

    E.g. ``epoch``, ``iter``, ``max_epochs``, and ``max_iters`` for the
    training state. Components that cannot access the runner can get runtime
    information through the message hub.
    """

    priority = 'VERY_HIGH'

    def before_run(self, runner) -> None:
        """Initialize runtime information."""
        runner.message_hub.update_info('epoch', runner.epoch)
        runner.message_hub.update_info('iter', runner.iter)
        runner.message_hub.update_info('max_epochs', runner.max_epochs)
        runner.message_hub.update_info('max_iters', runner.max_iters)

    def before_train(self, runner) -> None:
        """Update resumed training state."""
        runner.message_hub.update_info('epoch', runner.epoch)
        runner.message_hub.update_info('iter', runner.iter)

    def before_train_epoch(self, runner) -> None:
        """Update current epoch information before every epoch."""
        runner.message_hub.update_info('epoch', runner.epoch)

    def before_train_iter(self,
                          runner,
                          batch_idx: int,
                          data_batch: DATA_BATCH = None) -> None:
        """Update current iter and learning rate information before every
        iteration."""
        runner.message_hub.update_info('iter', runner.iter)
<<<<<<< HEAD
        runner.message_hub.update_scalar(
            'train/lr', runner.optimizer_wrapper.param_groups[0]['lr'])
=======
        if isinstance(runner.optimizer, dict):
            for name, optimizer in runner.optimizer.items():
                runner.message_hub.update_scalar(
                    f'train/{name}.lr', optimizer.param_groups[0]['lr'])
        else:
            runner.message_hub.update_scalar(
                'train/lr', runner.optimizer.param_groups[0]['lr'])
>>>>>>> ab327c1d

    def after_train_iter(self,
                         runner,
                         batch_idx: int,
                         data_batch: DATA_BATCH = None,
                         outputs: Optional[dict] = None) -> None:
        """Update ``log_vars`` in model outputs every iteration."""
        if outputs is not None:
            for key, value in outputs['log_vars'].items():
                runner.message_hub.update_scalar(f'train/{key}', value)

    def after_val_epoch(self,
                        runner,
                        metrics: Optional[Dict[str, float]] = None) -> None:
        """All subclasses should override this method, if they need any
        operations after each validation epoch.

        Args:
            runner (Runner): The runner of the validation process.
            metrics (Dict[str, float], optional): Evaluation results of all
                metrics on validation dataset. The keys are the names of the
                metrics, and the values are corresponding results.
        """
        if metrics is not None:
            for key, value in metrics.items():
                runner.message_hub.update_scalar(f'val/{key}', value)

    def after_test_epoch(self,
                         runner,
                         metrics: Optional[Dict[str, float]] = None) -> None:
        """All subclasses should override this method, if they need any
        operations after each test epoch.

        Args:
            runner (Runner): The runner of the testing process.
            metrics (Dict[str, float], optional): Evaluation results of all
                metrics on test dataset. The keys are the names of the
                metrics, and the values are corresponding results.
        """
        if metrics is not None:
            for key, value in metrics.items():
                runner.message_hub.update_scalar(f'test/{key}', value)<|MERGE_RESOLUTION|>--- conflicted
+++ resolved
@@ -1,6 +1,7 @@
 # Copyright (c) OpenMMLab. All rights reserved.
 from typing import Dict, Optional, Sequence
 
+from mmengine.optim import OptimizerWrapper, OptimizerWrapperDict
 from mmengine.registry import HOOKS
 from .hook import Hook
 
@@ -41,18 +42,15 @@
         """Update current iter and learning rate information before every
         iteration."""
         runner.message_hub.update_info('iter', runner.iter)
-<<<<<<< HEAD
-        runner.message_hub.update_scalar(
-            'train/lr', runner.optimizer_wrapper.param_groups[0]['lr'])
-=======
-        if isinstance(runner.optimizer, dict):
-            for name, optimizer in runner.optimizer.items():
+        if isinstance(runner.optimizer_wrapper, OptimizerWrapper):
+            runner.message_hub.update_scalar(
+                'train/lr', runner.optimizer_wrapper.param_groups[0]['lr'])
+        else:
+            assert isinstance(runner.optimizer_wrapper, OptimizerWrapperDict)
+            for name, optimizer_wrapper in runner.optimizer_wrapper.items():
                 runner.message_hub.update_scalar(
-                    f'train/{name}.lr', optimizer.param_groups[0]['lr'])
-        else:
-            runner.message_hub.update_scalar(
-                'train/lr', runner.optimizer.param_groups[0]['lr'])
->>>>>>> ab327c1d
+                    f'train/{name}.lr',
+                    optimizer_wrapper.param_groups[0]['lr'])
 
     def after_train_iter(self,
                          runner,
