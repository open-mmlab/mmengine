--- conflicted
+++ resolved
@@ -3,10 +3,7 @@
 
 from mmengine.registry import HOOKS
 from mmengine.utils import get_git_hash
-<<<<<<< HEAD
-=======
 from mmengine.version import __version__
->>>>>>> 486d8cda
 from .hook import Hook
 
 DATA_BATCH = Optional[Sequence[dict]]
