# Copyright (c) OpenMMLab. All rights reserved.
import logging
from typing import List, Optional, Sequence

import torch
from torch.nn.parameter import Parameter
from torch.nn.utils import clip_grad

from mmengine.registry import HOOKS
from .hook import Hook

DATA_BATCH = Optional[Sequence[dict]]


@HOOKS.register_module()
class OptimizerHook(Hook):
    """A hook contains custom operations for the optimizer.

    Args:
        grad_clip (dict, optional): A config dict to control the clip_grad.
            Defaults to None.
        detect_anomalous_params (bool): This option is only used for
            debugging which will slow down the training speed.
            Detect anomalous parameters that are not included in
            the computational graph with ``loss`` as the root.
            There are two cases
                - Parameters were not used during
                  forward pass.
                - Parameters were not used to produce
                  loss.
            Defaults to False.
    """

    priority = 'HIGH'

    def __init__(self,
                 grad_clip: Optional[dict] = None,
                 detect_anomalous_params: bool = False) -> None:
        self.grad_clip = grad_clip
        self.detect_anomalous_params = detect_anomalous_params

    def clip_grads(self, params: List[Parameter]) -> Optional[torch.Tensor]:
        """Clip the gradients of parameters.

        Args:
            params (list[Parameter]): Model's parameters.

        Returns:
            Optional[torch.Tensor]: Total norm of the parameters if there is
            at least one param requiring gradient, else None.
        """
        params = list(
            filter(lambda p: p.requires_grad and p.grad is not None, params))
        if len(params) > 0:
            return clip_grad.clip_grad_norm_(params, **self.grad_clip)
        return None

    def after_train_iter(self,
                         runner,
                         batch_idx: int,
                         data_batch: DATA_BATCH = None,
                         outputs: Optional[dict] = None) -> None:
        """All operations need to be finished after each training iteration.

        This function will finish following 3 operations:

        - Detect any anomalous parameters which are not included in the
          training graph. (optional)

        - Compute the gradient of model parameters.

        - Clip the gradients of each parameter. (optional)

        - Update model parameters with gradients.

        Args:
            runner (Runner): The runner of the training process.
            batch_idx (int): The index of the current batch in the train loop.
            data_batch (Sequence[dict], optional): Data from dataloader.
                In order to keep this interface consistent with other hooks,
                we keep ``data_batch`` here. Defaults to None.
            outputs (dict, optional): Outputs from model.
                In order to keep this interface consistent with other hooks,
                we keep ``outputs`` here. Defaults to None.
        """
        runner.optimizer_wrapper.zero_grad()
        if self.detect_anomalous_params:
            self.detect_anomalous_parameters(runner.outputs['loss'], runner)
        runner.outputs['loss'].backward()

        if self.grad_clip is not None:
            grad_norm = self.clip_grads(runner.model.parameters())
            if grad_norm is not None:
                # Add grad norm to the logger
<<<<<<< HEAD
                runner.log_buffer.update({'grad_norm': float(grad_norm)},
                                         runner.outputs['num_samples'])
        runner.optimizer_wrapper.step()
=======
                runner.message_hub.update_scalar('train/grad_norm',
                                                 float(grad_norm))
        runner.optimizer.step()
>>>>>>> 40daf46a

    def detect_anomalous_parameters(self, loss: torch.Tensor, runner) -> None:
        """Detect anomalous parameters that are not included in the graph.

        Args:
            loss (torch.Tensor): The loss of current iteration.
            runner (Runner): The runner of the training process.
        """
        logger = runner.logger
        parameters_in_graph = set()
        visited = set()

        def traverse(grad_fn):
            if grad_fn is None:
                return
            if grad_fn not in visited:
                visited.add(grad_fn)
                if hasattr(grad_fn, 'variable'):
                    parameters_in_graph.add(grad_fn.variable)
                parents = grad_fn.next_functions
                if parents is not None:
                    for parent in parents:
                        grad_fn = parent[0]
                        traverse(grad_fn)

        traverse(loss.grad_fn)
        for n, p in runner.model.named_parameters():
            if p not in parameters_in_graph and p.requires_grad:
                logger.log(
                    level=logging.ERROR,
                    msg=f'{n} with shape {p.size()} is not '
                    f'in the computational graph \n')<|MERGE_RESOLUTION|>--- conflicted
+++ resolved
@@ -92,15 +92,9 @@
             grad_norm = self.clip_grads(runner.model.parameters())
             if grad_norm is not None:
                 # Add grad norm to the logger
-<<<<<<< HEAD
-                runner.log_buffer.update({'grad_norm': float(grad_norm)},
-                                         runner.outputs['num_samples'])
-        runner.optimizer_wrapper.step()
-=======
                 runner.message_hub.update_scalar('train/grad_norm',
                                                  float(grad_norm))
-        runner.optimizer.step()
->>>>>>> 40daf46a
+        runner.optimizer_wrapper.step()
 
     def detect_anomalous_parameters(self, loss: torch.Tensor, runner) -> None:
         """Detect anomalous parameters that are not included in the graph.
