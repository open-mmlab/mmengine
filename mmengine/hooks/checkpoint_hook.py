--- conflicted
+++ resolved
@@ -1,11 +1,7 @@
 # Copyright (c) OpenMMLab. All rights reserved.
 import logging
 import os.path as osp
-<<<<<<< HEAD
 import re
-import warnings
-=======
->>>>>>> cbb67140
 from math import inf
 from pathlib import Path
 from typing import Callable, Dict, List, Optional, Sequence, Union
@@ -301,15 +297,12 @@
             runner (Runner): The runner of the training process.
             metrics (dict): Evaluation results of all metrics
         """
-<<<<<<< HEAD
-=======
         if len(metrics) == 0:
             runner.logger.warning(
                 'Since `metrics` is an empty dict, the behavior to save '
                 'the best checkpoint will be skipped in this evaluation.')
             return
 
->>>>>>> cbb67140
         self._save_best_checkpoint(runner, metrics)
 
     def _save_checkpoint(self, runner) -> None:
@@ -388,11 +381,7 @@
         # save best logic
         # get score from messagehub
         for key_indicator, rule in zip(self.key_indicators, self.rules):
-<<<<<<< HEAD
-            key_score = metrics.get(key_indicator, None)
-=======
             key_score = metrics[key_indicator]
->>>>>>> cbb67140
 
             if len(self.key_indicators) == 1:
                 best_score_key = 'best_score'
@@ -425,7 +414,7 @@
 
             best_ckpt_name = f'best_{key_indicator}_{ckpt_filename}'
             # Replace illegal characters for filename with `_`
-            best_ckpt_name = re.sub(r'[\\\/]', '_', best_ckpt_name)
+            best_ckpt_name = re.sub('(\\\\|/)', '_', best_ckpt_name)
             if len(self.key_indicators) == 1:
                 self.best_ckpt_path = self.file_client.join_path(  # type: ignore # noqa: E501
                     self.out_dir, best_ckpt_name)
