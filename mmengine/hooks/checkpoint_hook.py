--- conflicted
+++ resolved
@@ -149,19 +149,6 @@
                 'filename_tmpl', 'iter_{}.pth').format(runner.iter + 1)
 
         runner.save_checkpoint(
-<<<<<<< HEAD
-            self.out_dir, save_optimizer=self.save_optimizer, **self.args)
-        if self.by_epoch:
-            cur_ckpt_filename = self.args.get(
-                'filename_tmpl', 'epoch_{}.pth').format(runner.epoch + 1)
-        else:
-            cur_ckpt_filename = self.args.get(
-                'filename_tmpl', 'iter_{}.pth').format(runner.iter + 1)
-        runner.message_hub.update_info('last_ckpt',
-                                       self.file_client.join_path(
-                                           self.out_dir,
-                                           cur_ckpt_filename))  # type: ignore
-=======
             self.out_dir,
             filename=ckpt_filename,
             save_optimizer=self.save_optimizer,
@@ -169,12 +156,10 @@
             by_epoch=self.by_epoch,
             **self.args)
 
-        if runner.meta is not None:
-            runner.meta.setdefault('hook_msgs', dict())
-            runner.meta['hook_msgs']['last_ckpt'] = self.file_client.join_path(
-                self.out_dir, ckpt_filename)
-
->>>>>>> 248ad9ae
+        runner.message_hub.update_info('last_ckpt',
+                                       self.file_client.join_path(
+                                           self.out_dir, ckpt_filename))  #
+
         # remove other checkpoints
         if self.max_keep_ckpts > 0:
             if self.by_epoch:
