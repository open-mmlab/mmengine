--- conflicted
+++ resolved
@@ -125,18 +125,10 @@
         # save checkpoint for following cases:
         # 1. every ``self.interval`` epochs
         # 2. reach the last epoch of training
-<<<<<<< HEAD
-        if self.every_n_epochs(
-                runner, self.interval) or (self.save_last
-                                           and self.is_last_epoch(runner)):
-            runner.logger.info(
-                f'Saving checkpoint at {runner.epoch + 1} epochs')
-=======
         if self.every_n_epochs(runner, self.interval) or (
                 self.save_last and self.is_last_train_epoch(runner)):
             runner.logger.info(f'Saving checkpoint at \
                     {runner.epoch + 1} epochs')
->>>>>>> 6d73b6cd
             if self.sync_buffer:
                 pass
                 # TODO
