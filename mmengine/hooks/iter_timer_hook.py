# Copyright (c) OpenMMLab. All rights reserved.
import time
from typing import Any, Optional, Sequence, Tuple, Union

from mmengine.data import BaseDataElement
from mmengine.registry import HOOKS
from .hook import Hook

DATA_BATCH = Optional[Sequence[Tuple[Any, BaseDataElement]]]


@HOOKS.register_module()
class IterTimerHook(Hook):
    """A hook that logs the time spent during iteration.

    E.g. ``data_time`` for loading data and ``time`` for a model train step.
    """

    priority = 'NORMAL'

    def __init__(self):
        self.time_sec_tot = 0
        self.start_iter = 0

    def before_run(self, runner) -> None:
        """Synchronize the number of iterations with the runner.

        Args:
            runner: The runner of the training, validation or testing
                process.
        """
        self.start_iter = runner.iter

    def _before_epoch(self, runner, mode: str = 'train') -> None:
        """Record timestamp before start an epoch.

        Args:
            runner (Runner): The runner of the training validation and
                testing process.
            mode (str): Current mode of runner. Defaults to 'train'.
        """
        self.t = time.time()

    def _before_iter(self,
                     runner,
                     batch_idx: int,
                     data_batch: DATA_BATCH = None,
                     mode: str = 'train') -> None:
        """Calculating time for loading data and updating "data_time"
        ``HistoryBuffer`` of ``runner.message_hub``.

        Args:
            runner (Runner): The runner of the training, validation and
                testing process.
            batch_idx (int): The index of the current batch in the loop.
            data_batch (Sequence[Tuple[Any, BaseDataElement]], optional): Data
                from dataloader. Defaults to None.
            mode (str): Current mode of runner. Defaults to 'train'.
        """
<<<<<<< HEAD
        # Update data loading time in `runner.message_hub`.
=======
        # TODO: update for new logging system
>>>>>>> 96b6259c
        runner.message_hub.update_scalar(f'{mode}/data_time',
                                         time.time() - self.t)

    def _after_iter(self,
                    runner,
                    batch_idx: int,
                    data_batch: DATA_BATCH = None,
                    outputs: Optional[Union[dict,
                                            Sequence[BaseDataElement]]] = None,
                    mode: str = 'train') -> None:
        """Calculating time for an iteration and updating "time"
        ``HistoryBuffer`` of ``runner.message_hub``.

        Args:
            runner (Runner): The runner of the training validation and
                testing process.
            batch_idx (int): The index of the current batch in the loop.
            data_batch (Sequence[Tuple[Any, BaseDataElement]], optional): Data
                from dataloader. Defaults to None.
            outputs (dict or sequence, optional): Outputs from model. Defaults
                to None.
            mode (str): Current mode of runner. Defaults to 'train'.
        """
<<<<<<< HEAD
        # Update iteration time in `runner.message_hub`.
        message_hub = runner.message_hub
        message_hub.update_scalar(f'{mode}/time', time.time() - self.t)
        self.t = time.time()
        window_size = runner.log_processor.window_size
        # Calculate eta every `window_size` iterations.
        if self.every_n_iters(runner, window_size) and mode == 'train':
            iter_time = message_hub.get_log(f'{mode}/time').mean(window_size)
            self.time_sec_tot += iter_time * window_size
            # Calculate average iterative time.
            time_sec_avg = self.time_sec_tot / (
                runner.iter - self.start_iter + 1)
            # Calculate eta.
            eta_sec = time_sec_avg * (
                runner.train_loop.max_iters - runner.iter - 1)
            runner.message_hub.update_info('eta', eta_sec)
=======
        # TODO: update for new logging system

        runner.message_hub.update_scalar(f'{mode}/time', time.time() - self.t)
        self.t = time.time()
>>>>>>> 96b6259c
<|MERGE_RESOLUTION|>--- conflicted
+++ resolved
@@ -57,11 +57,7 @@
                 from dataloader. Defaults to None.
             mode (str): Current mode of runner. Defaults to 'train'.
         """
-<<<<<<< HEAD
         # Update data loading time in `runner.message_hub`.
-=======
-        # TODO: update for new logging system
->>>>>>> 96b6259c
         runner.message_hub.update_scalar(f'{mode}/data_time',
                                          time.time() - self.t)
 
@@ -85,7 +81,6 @@
                 to None.
             mode (str): Current mode of runner. Defaults to 'train'.
         """
-<<<<<<< HEAD
         # Update iteration time in `runner.message_hub`.
         message_hub = runner.message_hub
         message_hub.update_scalar(f'{mode}/time', time.time() - self.t)
@@ -93,7 +88,8 @@
         window_size = runner.log_processor.window_size
         # Calculate eta every `window_size` iterations.
         if self.every_n_iters(runner, window_size) and mode == 'train':
-            iter_time = message_hub.get_log(f'{mode}/time').mean(window_size)
+            iter_time = message_hub.get_scalar(f'{mode}/time').mean(
+                window_size)
             self.time_sec_tot += iter_time * window_size
             # Calculate average iterative time.
             time_sec_avg = self.time_sec_tot / (
@@ -101,10 +97,4 @@
             # Calculate eta.
             eta_sec = time_sec_avg * (
                 runner.train_loop.max_iters - runner.iter - 1)
-            runner.message_hub.update_info('eta', eta_sec)
-=======
-        # TODO: update for new logging system
-
-        runner.message_hub.update_scalar(f'{mode}/time', time.time() - self.t)
-        self.t = time.time()
->>>>>>> 96b6259c
+            runner.message_hub.update_info('eta', eta_sec)