# Copyright (c) OpenMMLab. All rights reserved.
import time
from typing import Any, Optional, Sequence, Tuple, Union

from mmengine.data import BaseDataSample
from mmengine.registry import HOOKS
from .hook import Hook

DATA_BATCH = Optional[Sequence[Tuple[Any, BaseDataSample]]]


@HOOKS.register_module()
class IterTimerHook(Hook):
    """A hook that logs the time spent during iteration.

    Eg. ``data_time`` for loading data and ``time`` for a model train step.
    """

    priority = 'NORMAL'

    def _before_epoch(self, runner, mode: str = 'train') -> None:
        """Record time flag before start a epoch.

        Args:
            runner (Runner): The runner of the training process.
            mode (str): Current mode of runner. Defaults to 'train'.
        """
        self.t = time.time()

    def _before_iter(self,
                     runner,
                     data_batch: DATA_BATCH = None,
                     mode: str = 'train') -> None:
        """Logging time for loading data and update the time flag.

        Args:
            runner (Runner): The runner of the training process.
            data_batch (Sequence[Tuple[Any, BaseDataSample]], optional): Data
                from dataloader. Defaults to None.
            mode (str): Current mode of runner. Defaults to 'train'.
        """
        # TODO: update for new logging system
<<<<<<< HEAD
        runner.message_hub.update_log('data_time', time.time() - self.t)
=======
        runner.message_hub.update_log(f'{mode}/data_time',
                                      time.time() - self.t)
>>>>>>> 6d73b6cd

    def _after_iter(self,
                    runner,
                    data_batch: DATA_BATCH = None,
                    outputs:
                    Optional[Union[dict, Sequence[BaseDataSample]]] = None,
                    mode: str = 'train') \
            -> None:
        """Logging time for a iteration and update the time flag.

        Args:
            runner (Runner): The runner of the training process.
            data_batch (Sequence[Tuple[Any, BaseDataSample]], optional): Data
                from dataloader. Defaults to None.
            outputs (dict or sequence, optional): Outputs from model. Defaults
                to None.
            mode (str): Current mode of runner. Defaults to 'train'.
        """
        # TODO: update for new logging system
<<<<<<< HEAD
        runner.message_hub.update_log('time', time.time() - self.t)
=======

        runner.message_hub.update_log(f'{mode}/time', time.time() - self.t)
>>>>>>> 6d73b6cd
        self.t = time.time()<|MERGE_RESOLUTION|>--- conflicted
+++ resolved
@@ -40,12 +40,8 @@
             mode (str): Current mode of runner. Defaults to 'train'.
         """
         # TODO: update for new logging system
-<<<<<<< HEAD
-        runner.message_hub.update_log('data_time', time.time() - self.t)
-=======
         runner.message_hub.update_log(f'{mode}/data_time',
                                       time.time() - self.t)
->>>>>>> 6d73b6cd
 
     def _after_iter(self,
                     runner,
@@ -65,10 +61,6 @@
             mode (str): Current mode of runner. Defaults to 'train'.
         """
         # TODO: update for new logging system
-<<<<<<< HEAD
-        runner.message_hub.update_log('time', time.time() - self.t)
-=======
 
         runner.message_hub.update_log(f'{mode}/time', time.time() - self.t)
->>>>>>> 6d73b6cd
         self.t = time.time()