--- conflicted
+++ resolved
@@ -62,19 +62,11 @@
                     runner,
                     batch_idx: int,
                     data_batch: DATA_BATCH = None,
-<<<<<<< HEAD
-                    outputs:
-                    Optional[Union[dict, Sequence[BaseDataSample]]] = None,
-                    mode: str = 'train') \
-            -> None:
-        """Logging time for a iteration and update "time" ``HistoryBuffer`` of 
-        ``runner.message_hub``.
-=======
                     outputs: Optional[Union[dict,
                                             Sequence[BaseDataSample]]] = None,
                     mode: str = 'train') -> None:
-        """Logging time for a iteration and update the time flag.
->>>>>>> 9a61b389
+        """Logging time for a iteration and update "time" ``HistoryBuffer`` of
+        ``runner.message_hub``.
 
         Args:
             runner (Runner): The runner of the training process.
