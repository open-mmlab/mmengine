# Copyright (c) OpenMMLab. All rights reserved.
import logging
import os
import os.path as osp
import sys
from typing import Callable, Optional, Union

import torch

from mmengine.dist import master_only
from mmengine.hooks import Hook
from mmengine.logging import print_log
from mmengine.registry import HOOKS


def check_kineto() -> bool:  # noqa
    kineto_exist = False
    try:
        if torch.autograd.kineto_available():
            kineto_exist = True
    except AttributeError:
        print_log('NO KINETO', logger='current', level=logging.WARNING)
    return kineto_exist


@HOOKS.register_module()
class ProfilerHook(Hook):
    """A hook to analyze performance during training and inference.

    PyTorch Profiler is a tool that allows the collection of the performance
    metrics during the training. More details on Profiler can be found at
    `official docs <https://pytorch.org/docs/stable/profiler.html
    #torch.profiler.profile>`_

    Args:
        by_epoch (bool): Profile performance by epoch or by iteration.
            Defaults to True.
        profile_times (int): The period (epoch/iter) recorded by the profiler.
            Defaults to 1. For example, profile_iters=10 and by_epoch=False,
            indicate that 0-10 iterations are recorded.
        activity_with_cpu (bool): Activities to be used in the analysis (CPU)
        activity_with_cuda (bool): Activities to be used in the analysis (CUDA)
        schedule (dict, optional): Key-word arguments passed to
            `torch.profile.schedule <https://pytorch.org/docs/stable/
            profiler.html#torch.profiler.schedule>`_.
            Defaults to None, which means profiling without a schedule
        on_trace_ready (callable, dict, optional): Either a handler or a dict
            of generating handler. Defaults to None, which means profiling
            without an on_trace_ready.The Callable type needs to construct its
            own function that can handle 'torch.autograd.profiler.profile'.
            Two officially recommended ways are provided:

            - ``schedule=dict(type='log_trace')``: Print the profiling result
<<<<<<< HEAD
              in the terminal See more details in the `official tutorial`_.
              The configurable arguments is the same as
              ``prof.key_averages().table``

            - ``scheduler=dict(type='tb_trace')``: Profile the performance
               with tensorboard. See more details in the tutorial
               `profile with tensorboard`_.
=======
              in the terminal. See more details in the `PyTorch official tutorial`_.
              The configurable arguments are the same as
              ``prof.key_averages().table``
            - ``scheduler=dict(type='tb_trace')``: Profile the performance
              with tensorboard. See more details in the tutorial
              `profile with tensorboard`_.
>>>>>>> 5803608f

        record_shapes (bool): Save information about operator's input shapes.
            Defaults to False.
        profile_memory (bool): Track tensor memory allocation/deallocation.
            Defaults to False.
        with_stack (bool): Record source information (file and line number)
            for the ops. Defaults to False.
        with_flops (bool): Use formula to estimate the FLOPS of specific
            operators (matrix multiplication and 2D convolution).
            Defaults to False.
        json_trace_path (str, optional): Exports the collected trace in Chrome
            JSON format. Chrome use 'chrome://tracing' view json file.
            Defaults to None, which means profiling does not store json files.

    Warnings:
        The profiler will be closed after ``profile_times`` iterations
        automatically. Please make sure the configuration of your scheduler
        will not close the profiler before the iteration reach the value of
        ``profile_times``

    Examples:
        >>> # tensorboard trace
        >>> trace_config = dict(type='tb_trace')
        >>> profiler_hook_cfg = dict(on_trace_ready=trace_config)

    .. _PyTorch official tutorial: https://pytorch.org/tutorials/recipes/recipes/profiler_recipe.html#using-profiler-to-analyze-execution-time
    .. _profile with tensorboard: https://pytorch.org/tutorials/intermediate/tensorboard_profiler_tutorial.html#pytorch-profiler-with-tensorboard
    """  # noqa: E501
    priority = 'VERY_LOW'

    def __init__(self,
                 *,
                 by_epoch: bool = True,
                 profile_times: int = 1,
                 activity_with_cpu: bool = True,
                 activity_with_cuda: bool = False,
                 schedule: Optional[dict] = None,
                 on_trace_ready: Union[Callable, dict, None] = None,
                 record_shapes: bool = False,
                 profile_memory: bool = False,
                 with_stack: bool = False,
                 with_flops: bool = False,
                 json_trace_path: Optional[str] = None) -> None:

        try:
            from torch import profiler
        except ImportError:
            raise ImportError('please upgrade torch above 1.8.1')
        if not check_kineto():
            raise ImportError('Due to Kineto support issues, please upgrade '
                              'pytorch above 1.8.1(windows users above 1.9.1)')

        assert isinstance(by_epoch, bool), '``by_epoch`` should be a boolean.'
        self.by_epoch = by_epoch

        if profile_times < 1:
            raise ValueError('profile_iters should be greater than 0, '
                             f'but got {profile_times}')
        if by_epoch and profile_times > 1:
            raise ValueError(
                f'Profiler will profile 0-{profile_times} epochs.\n'
                'Since profiler will slow down the training, it is recommended'
                ' to train 1 epoch with ProfilerHook and adjust your setting '
                'according to the profiler summary.\n'
                'During normal training(epoch > 1), '
                'you may disable the ProfilerHook.')
        self.profile_times = profile_times

        assert isinstance(activity_with_cpu, bool), \
            '``activity_with_cpu`` should be a boolean.'
        assert isinstance(activity_with_cuda, bool), \
            '``activity_with_cuda`` should be a boolean.'
        self.activities = []
        if activity_with_cpu:
            self.activities.append(profiler.ProfilerActivity.CPU)
        if activity_with_cuda:
            self.activities.append(profiler.ProfilerActivity.CUDA)

        if schedule is not None:
            assert isinstance(schedule, dict), '``schedule`` should be a dict.'
            self.schedule = profiler.schedule(**schedule)
        else:
            self.schedule = None

        self.on_trace_ready = on_trace_ready
        self.record_shapes = record_shapes
        self.profile_memory = profile_memory
        self.with_stack = with_stack
        self.with_flops = with_flops

        self.json_trace_path = json_trace_path
        self._closed = False

    def before_run(self, runner):
        """Initialize the profiler.

        Through the runner parameter, the validity of the parameter is further
        determined.
        """
        max_times = runner.max_epochs if self.by_epoch else runner.max_iters
        if max_times < self.profile_times:
            raise ValueError(
                f'``profile_times`` should not be greater than {max_times}')

        on_trace_ready = self._parse_trace_config(runner)

        self.profiler = torch.profiler.profile(  # noqa
            activities=self.activities,
            schedule=self.schedule,
            on_trace_ready=on_trace_ready,
            record_shapes=self.record_shapes,
            profile_memory=self.profile_memory,
            with_stack=self.with_stack,
            with_flops=self.with_flops)

        self.profiler.__enter__()
        runner.logger.info('profiler is profiling...')

    def _parse_trace_config(self, runner):
        """Used to parse the parameter 'on_trace_ready'."""
        if self.on_trace_ready is None:
            _on_trace_ready = None
        elif callable(self.on_trace_ready):
            _on_trace_ready = self.on_trace_ready
        elif isinstance(self.on_trace_ready, dict):
            trace_cfg = self.on_trace_ready.copy()
            trace_type = trace_cfg.pop('type')

            # Build a log printing handle
            if trace_type == 'log_trace':

                def _log_handler(_profile):
                    print(_profile.key_averages().table(**trace_cfg))

                _on_trace_ready = _log_handler

            elif trace_type == 'tb_trace':  # tensorboard_trace handler
                try:
                    import torch_tb_profiler  # noqa: F401
                except ImportError:
                    raise ImportError(
                        'please run ``pip install torch-tb-profiler``')

                if 'dir_name' not in trace_cfg:
                    trace_cfg['dir_name'] = osp.join(runner.log_dir,
                                                     'tf_tracing_logs')
                elif not osp.isabs(trace_cfg['dir_name']):
                    trace_cfg['dir_name'] = osp.join(runner.log_dir,
                                                     trace_cfg['dir_name'])
                runner.logger.info('trace_files of ProfilerHook will be '
                                   f'saved to {trace_cfg["dir_name"]}.')

                if self.json_trace_path is not None:
                    runner.logger.warn(
                        'When using tensorboard_trace, it is recommended to '
                        'save json files by setting ``worker_name`` instead of'
                        ' setting ``json_trace_path``')
                _on_trace_ready = torch.profiler.tensorboard_trace_handler(
                    **trace_cfg)
            else:
                raise ValueError('trace_type should be "log_trace" or '
                                 f'"tb_trace", but got {trace_type}')
        else:
            raise ValueError(
                '``on_trace_ready`` should be a handler, or dict, or None, '
                f'but got {self.on_trace_ready}')
        return _on_trace_ready

    def after_train_epoch(self, runner):
        """Determine if the content is exported."""
        # `after_train_epoch` will also be called in IterBasedTrainLoop.
        # Here we check `self._closed` to avoid exiting twice.
        if not self._closed:
            self._export_chrome_trace(runner)

    def after_train_iter(self, runner, batch_idx, data_batch, outputs):
<<<<<<< HEAD
        """Update the content according to the schedule, and determine if the
        content is exported."""
=======
        """profiler will call `step` method if it is not closed."""
>>>>>>> 5803608f
        if not self._closed:
            self.profiler.step()
        if runner.iter == self.profile_times - 1 and not self.by_epoch:
            self._export_chrome_trace(runner)

    def _export_chrome_trace(self, runner):
        """Exporting content."""
        self._closed = True
        runner.logger.info('profiler may take a few minutes...')
        self.profiler.__exit__(None, None, None)
        if self.json_trace_path is not None:
            self.profiler.export_chrome_trace(self.json_trace_path)


@HOOKS.register_module()
class NPUProfilerHook(Hook):
    """NPUProfiler to analyze performance during training.

    NPU Profiling is used to count the device execution time of all operators.
    The torch_npu.npu.profile interface is used to complete the profiling data
    collection at each stage of the project, and the data is analyzed by the
    msprof tool and the data can be dumped to further manually analyze the
    key performance bottlenecks. For more details on the torch_npu.npu.profile
    interface, please visit
    https://gitee.com/ascend/pytorch/blob/master/torch_npu/npu/profiler.py#profile

    Args:
        begin (int): Number of start iterations for profiling. Defaults to 0.
        end (int): Number of end iterations for profiling. Defaults to 1.
        result_path (str): The path to save the profiling results file.
            Defaults to 'cann_profiling'.
        exit_after_profiling (bool): Whether to exit the program after
            profiling. Defaults to True.
        use_e2e_profiler (bool): Turn on E2E profiling, E2E profiling combines
            performance data at the Pytorch level and the NPU level to analyze
            the bottlenecks of model performance end-to-end, and cannot show
            detailed content, and only as an auxiliary analysis.
            Defaults to False.
        ge_profiling_to_std_out (bool): Turn on GE profiling, GE uses to
            collect the profiling data of the host side scheduling of the
            Assend device. Defaults to False.

    Examples:
        >>> cfg = ...
        >>> profiler_config = dict(type='NPUProfilerHook', end=2)
        >>> cfg.merge_from_dict({'custom_hooks': custom_hooks})
        >>> runner = Runner.from_cfg(cfg)
        >>> runner.train()
    """
    priority = 'VERY_LOW'

    def __init__(self,
                 *,
                 begin: int = 0,
                 end: int = 1,
                 result_path: str = 'cann_profiling',
                 exit_after_profiling: bool = True,
                 use_e2e_profiler: bool = False,
                 ge_profiling_to_std_out: bool = False):

        try:
            import torch_npu
        except ImportError:
            raise ImportError('Failed to import torch_npu module')

        if begin >= end:
            raise ValueError(
                'The iteration to start profiling should not be greater'
                'than or equal to profile end')

        self.begin = begin
        self.end = end
        self.result_path = result_path
        self.exit_after_profiling = exit_after_profiling

        if ge_profiling_to_std_out:
            os.environ['GE_PROFILING_TO_STD_OUT'] = '1'

        if not osp.exists(self.result_path):
            os.makedirs(self.result_path, exist_ok=True)

        self.profiler = torch_npu.npu.profile(
            self.result_path, use_e2e_profiler=use_e2e_profiler)

    @master_only
    def before_run(self, runner):

        if self.end > runner.max_iters:
            raise ValueError(
                'The profiling end iteration should not be greater'
                'than the max iteration')

    @master_only
    def before_train_iter(self, runner, batch_idx, data_batch=None):

        if runner.iter == self.begin:
            self.profiler.__enter__()
            runner.logger.info('NPUProfiler starts profiling...')

    @master_only
    def after_train_iter(self,
                         runner,
                         batch_idx,
                         data_batch=None,
                         outputs=None):

        if runner.iter == self.end - 1:
            runner.logger.info('profiler may take a few minutes to'
                               ' save the profiling result.')
            self.profiler.__exit__(None, None, None)
            if self.exit_after_profiling:
                sys.exit()<|MERGE_RESOLUTION|>--- conflicted
+++ resolved
@@ -51,22 +51,12 @@
             Two officially recommended ways are provided:
 
             - ``schedule=dict(type='log_trace')``: Print the profiling result
-<<<<<<< HEAD
-              in the terminal See more details in the `official tutorial`_.
-              The configurable arguments is the same as
-              ``prof.key_averages().table``
-
-            - ``scheduler=dict(type='tb_trace')``: Profile the performance
-               with tensorboard. See more details in the tutorial
-               `profile with tensorboard`_.
-=======
               in the terminal. See more details in the `PyTorch official tutorial`_.
               The configurable arguments are the same as
               ``prof.key_averages().table``
             - ``scheduler=dict(type='tb_trace')``: Profile the performance
               with tensorboard. See more details in the tutorial
               `profile with tensorboard`_.
->>>>>>> 5803608f
 
         record_shapes (bool): Save information about operator's input shapes.
             Defaults to False.
@@ -243,12 +233,7 @@
             self._export_chrome_trace(runner)
 
     def after_train_iter(self, runner, batch_idx, data_batch, outputs):
-<<<<<<< HEAD
-        """Update the content according to the schedule, and determine if the
-        content is exported."""
-=======
         """profiler will call `step` method if it is not closed."""
->>>>>>> 5803608f
         if not self._closed:
             self.profiler.step()
         if runner.iter == self.profile_times - 1 and not self.by_epoch:
