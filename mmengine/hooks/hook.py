# Copyright (c) OpenMMLab. All rights reserved.
from typing import Any, Optional, Sequence, Tuple

from mmengine.data import BaseDataSample
from mmengine.runner import Runner

DATA_BATCH = Optional[Sequence[Tuple[Any, BaseDataSample]]]


class Hook:
    """Base hook class.

    All hooks should inherit from this class.
    """

    priority = 'NORMAL'

<<<<<<< HEAD
    def before_run(self, runner: Runner) -> None:
=======
    def before_run(self, runner) -> None:
>>>>>>> ed8dcb4c
        """All subclasses should override this method, if they need any
        operations before the training process.

        Args:
            runner (Runner): The runner of the training process.
        """
        pass

<<<<<<< HEAD
    def after_run(self, runner: Runner) -> None:
=======
    def after_run(self, runner) -> None:
>>>>>>> ed8dcb4c
        """All subclasses should override this method, if they need any
        operations after the training process.

        Args:
            runner (Runner): The runner of the training process.
        """
        pass

<<<<<<< HEAD
    def before_epoch(self, runner: Runner) -> None:
=======
    def before_epoch(self, runner) -> None:
>>>>>>> ed8dcb4c
        """All subclasses should override this method, if they need any
        operations before each epoch.

        Args:
            runner (Runner): The runner of the training process.
        """
        pass

<<<<<<< HEAD
    def after_epoch(self, runner: Runner) -> None:
=======
    def after_epoch(self, runner) -> None:
>>>>>>> ed8dcb4c
        """All subclasses should override this method, if they need any
        operations after each epoch.

        Args:
            runner (Runner): The runner of the training process.
        """
        pass

<<<<<<< HEAD
    def before_iter(
            self,
            runner: Runner,
            data_batch: Optional[Sequence[BaseDataSample]] = None) -> None:
=======
    def before_iter(self, runner, data_batch: DATA_BATCH = None) -> None:
>>>>>>> ed8dcb4c
        """All subclasses should override this method, if they need any
        operations before each iter.

        Args:
            runner (Runner): The runner of the training process.
<<<<<<< HEAD
            data_batch (Sequence[BaseDataSample]): Data from dataloader.
                Defaults to None.
=======
            data_batch (Sequence[Tuple[Any, BaseDataSample]], optional):
                Data from dataloader. Defaults to None.
>>>>>>> ed8dcb4c
        """
        pass

    def after_iter(self,
<<<<<<< HEAD
                   runner: Runner,
                   data_batch: Optional[Sequence[BaseDataSample]] = None,
=======
                   runner,
                   data_batch: DATA_BATCH = None,
>>>>>>> ed8dcb4c
                   outputs: Optional[Sequence[BaseDataSample]] = None) -> None:
        """All subclasses should override this method, if they need any
        operations after each epoch.

        Args:
            runner (Runner): The runner of the training process.
<<<<<<< HEAD
            data_batch (Sequence[BaseDataSample]): Data from dataloader.
                Defaults to None.
            outputs (Sequence[BaseDataSample]): Outputs from model.
=======
            data_batch (Sequence[Tuple[Any, BaseDataSample]], optional):
                Data from dataloader. Defaults to None.
            outputs (Sequence[BaseDataSample], optional): Outputs from model.
>>>>>>> ed8dcb4c
                Defaults to None.
        """
        pass

<<<<<<< HEAD
    def before_save_checkpoint(self, runner: Runner, checkpoint: dict) -> None:
=======
    def before_save_checkpoint(self, runner, checkpoint: dict) -> None:
>>>>>>> ed8dcb4c
        """All subclasses should override this method, if they need any
        operations before saving the checkpoint.

        Args:
            runner (Runner): The runner of the training process.
            checkpoints (dict): Model's checkpoint.
        """
        pass

<<<<<<< HEAD
    def after_load_checkpoint(self, runner: Runner, checkpoint: dict) -> None:
=======
    def after_load_checkpoint(self, runner, checkpoint: dict) -> None:
>>>>>>> ed8dcb4c
        """All subclasses should override this method, if they need any
        operations after loading the checkpoint.

        Args:
            runner (Runner): The runner of the training process.
            checkpoints (dict): Model's checkpoint.
        """
        pass

<<<<<<< HEAD
    def before_train_epoch(self, runner: Runner) -> None:
=======
    def before_train_epoch(self, runner) -> None:
>>>>>>> ed8dcb4c
        """All subclasses should override this method, if they need any
        operations before each training epoch.

        Args:
            runner (Runner): The runner of the training process.
        """
        self.before_epoch(runner)

<<<<<<< HEAD
    def before_val_epoch(self, runner: Runner) -> None:
=======
    def before_val_epoch(self, runner) -> None:
>>>>>>> ed8dcb4c
        """All subclasses should override this method, if they need any
        operations before each validation epoch.

        Args:
            runner (Runner): The runner of the training process.
        """
        self.before_epoch(runner)

<<<<<<< HEAD
    def before_test_epoch(self, runner: Runner) -> None:
=======
    def before_test_epoch(self, runner) -> None:
>>>>>>> ed8dcb4c
        """All subclasses should override this method, if they need any
        operations before each test epoch.

        Args:
            runner (Runner): The runner of the training process.
        """
        self.before_epoch(runner)

<<<<<<< HEAD
    def after_train_epoch(self, runner: Runner) -> None:
=======
    def after_train_epoch(self, runner) -> None:
>>>>>>> ed8dcb4c
        """All subclasses should override this method, if they need any
        operations after each training epoch.

        Args:
            runner (Runner): The runner of the training process.
        """
        self.after_epoch(runner)

<<<<<<< HEAD
    def after_val_epoch(self, runner: Runner) -> None:
=======
    def after_val_epoch(self, runner) -> None:
>>>>>>> ed8dcb4c
        """All subclasses should override this method, if they need any
        operations after each validation epoch.

        Args:
            runner (Runner): The runner of the training process.
        """
        self.after_epoch(runner)

<<<<<<< HEAD
    def after_test_epoch(self, runner: Runner) -> None:
=======
    def after_test_epoch(self, runner) -> None:
>>>>>>> ed8dcb4c
        """All subclasses should override this method, if they need any
        operations after each test epoch.

        Args:
            runner (Runner): The runner of the training process.
        """
        self.after_epoch(runner)

<<<<<<< HEAD
    def before_train_iter(
            self,
            runner: Runner,
            data_batch: Optional[Sequence[BaseDataSample]] = None) -> None:
=======
    def before_train_iter(self, runner, data_batch: DATA_BATCH = None) -> None:
>>>>>>> ed8dcb4c
        """All subclasses should override this method, if they need any
        operations before each training iteration.

        Args:
            runner (Runner): The runner of the training process.
<<<<<<< HEAD
            data_batch (Sequence[BaseDataSample], optional): Data from
                dataloader. Defaults to None.
        """
        self.before_iter(runner, data_batch=None)

    def before_val_iter(
            self,
            runner: Runner,
            data_batch: Optional[Sequence[BaseDataSample]] = None) -> None:
=======
            data_batch (Sequence[Tuple[Any, BaseDataSample]], optional):
                Data from dataloader. Defaults to None.
        """
        self.before_iter(runner, data_batch=None)

    def before_val_iter(self, runner, data_batch: DATA_BATCH = None) -> None:
>>>>>>> ed8dcb4c
        """All subclasses should override this method, if they need any
        operations before each validation iteration.

        Args:
            runner (Runner): The runner of the training process.
<<<<<<< HEAD
            data_batch (Sequence[BaseDataSample], optional): Data from
                dataloader. Defaults to None.
        """
        self.before_iter(runner, data_batch=None)

    def before_test_iter(
            self,
            runner: Runner,
            data_batch: Optional[Sequence[BaseDataSample]] = None) -> None:
=======
            data_batch (Sequence[Tuple[Any, BaseDataSample]], optional):
                Data from dataloader. Defaults to None.
        """
        self.before_iter(runner, data_batch=None)

    def before_test_iter(self, runner, data_batch: DATA_BATCH = None) -> None:
>>>>>>> ed8dcb4c
        """All subclasses should override this method, if they need any
        operations before each test iteration.

        Args:
            runner (Runner): The runner of the training process.
<<<<<<< HEAD
            data_batch (Sequence[BaseDataSample], optional): Data from
                dataloader. Defaults to None.
=======
            data_batch (Sequence[Tuple[Any, BaseDataSample]], optional):
                Data from dataloader. Defaults to None.
>>>>>>> ed8dcb4c
        """
        self.before_iter(runner, data_batch=None)

    def after_train_iter(
            self,
<<<<<<< HEAD
            runner: Runner,
            data_batch: Optional[Sequence[BaseDataSample]] = None,
=======
            runner,
            data_batch: DATA_BATCH = None,
>>>>>>> ed8dcb4c
            outputs: Optional[Sequence[BaseDataSample]] = None) -> None:
        """All subclasses should override this method, if they need any
        operations after each training iteration.

        Args:
            runner (Runner): The runner of the training process.
<<<<<<< HEAD
            data_batch (Sequence[BaseDataSample], optional): Data from
                dataloader. Defaults to None.
=======
            data_batch (Sequence[Tuple[Any, BaseDataSample]], optional):
                Data from dataloader. Defaults to None.
>>>>>>> ed8dcb4c
            outputs (Sequence[BaseDataSample], optional): Outputs from model.
                Defaults to None.
        """
        self.after_iter(runner, data_batch=None, outputs=None)

    def after_val_iter(
            self,
<<<<<<< HEAD
            runner: Runner,
            data_batch: Optional[Sequence[BaseDataSample]] = None,
=======
            runner,
            data_batch: DATA_BATCH = None,
>>>>>>> ed8dcb4c
            outputs: Optional[Sequence[BaseDataSample]] = None) -> None:
        """All subclasses should override this method, if they need any
        operations after each validation iteration.

        Args:
            runner (Runner): The runner of the training process.
<<<<<<< HEAD
            data_batch (Sequence[BaseDataSample], optional): Data from
                dataloader. Defaults to None.
=======
            data_batch (Sequence[Tuple[Any, BaseDataSample]], optional):
                Data from dataloader. Defaults to None.
>>>>>>> ed8dcb4c
            outputs (Sequence[BaseDataSample], optional): Outputs from
                model. Defaults to None.
        """
        self.after_iter(runner, data_batch=None, outputs=None)

    def after_test_iter(
            self,
<<<<<<< HEAD
            runner: Runner,
            data_batch: Optional[Sequence[BaseDataSample]] = None,
=======
            runner,
            data_batch: DATA_BATCH = None,
>>>>>>> ed8dcb4c
            outputs: Optional[Sequence[BaseDataSample]] = None) -> None:
        """All subclasses should override this method, if they need any
        operations after each test iteration.

        Args:
            runner (Runner): The runner of the training process.
<<<<<<< HEAD
            data_batch (Sequence[BaseDataSample], optional): Data from
                dataloader. Defaults to None.
=======
            data_batch (Sequence[Tuple[Any, BaseDataSample]], optional):
                Data from dataloader. Defaults to None.
>>>>>>> ed8dcb4c
            outputs (Sequence[BaseDataSample], optional): Outputs from model.
                Defaults to None.
        """
        self.after_iter(runner, data_batch=None, outputs=None)

    def every_n_epochs(self, runner, n: int) -> bool:
        """Test whether or not current epoch can be evenly divided by n.

        Args:
            runner (Runner): The runner of the training process.
            n (int): Whether or not current epoch can be evenly divided by n.

        Returns:
            bool: whether or not current epoch can be evenly divided by n.
        """
        return (runner.epoch + 1) % n == 0 if n > 0 else False

    def every_n_inner_iters(self, runner, n: int) -> bool:
        """Test whether or not current inner iteration can be evenly divided by
        n.

        Args:
            runner (Runner): The runner of the training process.
            n (int): Whether or not current inner iteration can be evenly
                divided by n.

        Returns:
            bool: whether or not current inner iteration can be evenly
            divided by n.
        """
        return (runner.inner_iter + 1) % n == 0 if n > 0 else False

<<<<<<< HEAD
    def every_n_iters(self, runner: Runner, n: int) -> bool:
=======
    def every_n_iters(self, runner, n: int) -> bool:
>>>>>>> ed8dcb4c
        """Test whether or not current iteration can be evenly divided by n.

        Args:
            runner (Runner): The runner of the training process.
            n (int): Whether or not current iteration can be
                evenly divided by n.

        Returns:
            bool: Return True if the current iteration can be evenly divided
            by n, otherwise False.
        """
        return (runner.iter + 1) % n == 0 if n > 0 else False

<<<<<<< HEAD
    def end_of_epoch(self, runner: Runner) -> bool:
=======
    def end_of_epoch(self, runner) -> bool:
>>>>>>> ed8dcb4c
        """Check whether the current epoch reaches the `max_epochs` or not.

        Args:
            runner (Runner): The runner of the training process.

        Returns:
            bool: whether the end of current epoch or not.
        """
        return runner.inner_iter + 1 == len(runner.data_loader)

<<<<<<< HEAD
    def is_last_epoch(self, runner: Runner) -> bool:
=======
    def is_last_epoch(self, runner) -> bool:
>>>>>>> ed8dcb4c
        """Test whether or not current epoch is the last epoch.

        Args:
            runner (Runner): The runner of the training process.

        Returns:
            bool: bool: Return True if the current epoch reaches the
            `max_epochs`, otherwise False.
        """
        return runner.epoch + 1 == runner._max_epochs

<<<<<<< HEAD
    def is_last_iter(self, runner: Runner) -> bool:
=======
    def is_last_iter(self, runner) -> bool:
>>>>>>> ed8dcb4c
        """Test whether or not current epoch is the last iteration.

        Args:
            runner (Runner): The runner of the training process.

        Returns:
            bool: whether or not current iteration is the last iteration.
        """
        return runner.iter + 1 == runner._max_iters<|MERGE_RESOLUTION|>--- conflicted
+++ resolved
@@ -2,7 +2,6 @@
 from typing import Any, Optional, Sequence, Tuple
 
 from mmengine.data import BaseDataSample
-from mmengine.runner import Runner
 
 DATA_BATCH = Optional[Sequence[Tuple[Any, BaseDataSample]]]
 
@@ -15,11 +14,7 @@
 
     priority = 'NORMAL'
 
-<<<<<<< HEAD
-    def before_run(self, runner: Runner) -> None:
-=======
     def before_run(self, runner) -> None:
->>>>>>> ed8dcb4c
         """All subclasses should override this method, if they need any
         operations before the training process.
 
@@ -28,11 +23,7 @@
         """
         pass
 
-<<<<<<< HEAD
-    def after_run(self, runner: Runner) -> None:
-=======
     def after_run(self, runner) -> None:
->>>>>>> ed8dcb4c
         """All subclasses should override this method, if they need any
         operations after the training process.
 
@@ -41,11 +32,7 @@
         """
         pass
 
-<<<<<<< HEAD
-    def before_epoch(self, runner: Runner) -> None:
-=======
     def before_epoch(self, runner) -> None:
->>>>>>> ed8dcb4c
         """All subclasses should override this method, if they need any
         operations before each epoch.
 
@@ -54,11 +41,7 @@
         """
         pass
 
-<<<<<<< HEAD
-    def after_epoch(self, runner: Runner) -> None:
-=======
     def after_epoch(self, runner) -> None:
->>>>>>> ed8dcb4c
         """All subclasses should override this method, if they need any
         operations after each epoch.
 
@@ -67,61 +50,34 @@
         """
         pass
 
-<<<<<<< HEAD
-    def before_iter(
-            self,
-            runner: Runner,
-            data_batch: Optional[Sequence[BaseDataSample]] = None) -> None:
-=======
     def before_iter(self, runner, data_batch: DATA_BATCH = None) -> None:
->>>>>>> ed8dcb4c
         """All subclasses should override this method, if they need any
         operations before each iter.
 
         Args:
             runner (Runner): The runner of the training process.
-<<<<<<< HEAD
-            data_batch (Sequence[BaseDataSample]): Data from dataloader.
-                Defaults to None.
-=======
-            data_batch (Sequence[Tuple[Any, BaseDataSample]], optional):
-                Data from dataloader. Defaults to None.
->>>>>>> ed8dcb4c
+            data_batch (Sequence[Tuple[Any, BaseDataSample]], optional):
+                Data from dataloader. Defaults to None.
         """
         pass
 
     def after_iter(self,
-<<<<<<< HEAD
-                   runner: Runner,
-                   data_batch: Optional[Sequence[BaseDataSample]] = None,
-=======
                    runner,
                    data_batch: DATA_BATCH = None,
->>>>>>> ed8dcb4c
                    outputs: Optional[Sequence[BaseDataSample]] = None) -> None:
         """All subclasses should override this method, if they need any
         operations after each epoch.
 
         Args:
             runner (Runner): The runner of the training process.
-<<<<<<< HEAD
-            data_batch (Sequence[BaseDataSample]): Data from dataloader.
+            data_batch (Sequence[Tuple[Any, BaseDataSample]], optional):
+                Data from dataloader. Defaults to None.
+            outputs (Sequence[BaseDataSample], optional): Outputs from model.
                 Defaults to None.
-            outputs (Sequence[BaseDataSample]): Outputs from model.
-=======
-            data_batch (Sequence[Tuple[Any, BaseDataSample]], optional):
-                Data from dataloader. Defaults to None.
-            outputs (Sequence[BaseDataSample], optional): Outputs from model.
->>>>>>> ed8dcb4c
-                Defaults to None.
-        """
-        pass
-
-<<<<<<< HEAD
-    def before_save_checkpoint(self, runner: Runner, checkpoint: dict) -> None:
-=======
+        """
+        pass
+
     def before_save_checkpoint(self, runner, checkpoint: dict) -> None:
->>>>>>> ed8dcb4c
         """All subclasses should override this method, if they need any
         operations before saving the checkpoint.
 
@@ -131,11 +87,7 @@
         """
         pass
 
-<<<<<<< HEAD
-    def after_load_checkpoint(self, runner: Runner, checkpoint: dict) -> None:
-=======
     def after_load_checkpoint(self, runner, checkpoint: dict) -> None:
->>>>>>> ed8dcb4c
         """All subclasses should override this method, if they need any
         operations after loading the checkpoint.
 
@@ -145,11 +97,7 @@
         """
         pass
 
-<<<<<<< HEAD
-    def before_train_epoch(self, runner: Runner) -> None:
-=======
     def before_train_epoch(self, runner) -> None:
->>>>>>> ed8dcb4c
         """All subclasses should override this method, if they need any
         operations before each training epoch.
 
@@ -158,11 +106,7 @@
         """
         self.before_epoch(runner)
 
-<<<<<<< HEAD
-    def before_val_epoch(self, runner: Runner) -> None:
-=======
     def before_val_epoch(self, runner) -> None:
->>>>>>> ed8dcb4c
         """All subclasses should override this method, if they need any
         operations before each validation epoch.
 
@@ -171,11 +115,7 @@
         """
         self.before_epoch(runner)
 
-<<<<<<< HEAD
-    def before_test_epoch(self, runner: Runner) -> None:
-=======
     def before_test_epoch(self, runner) -> None:
->>>>>>> ed8dcb4c
         """All subclasses should override this method, if they need any
         operations before each test epoch.
 
@@ -184,11 +124,7 @@
         """
         self.before_epoch(runner)
 
-<<<<<<< HEAD
-    def after_train_epoch(self, runner: Runner) -> None:
-=======
     def after_train_epoch(self, runner) -> None:
->>>>>>> ed8dcb4c
         """All subclasses should override this method, if they need any
         operations after each training epoch.
 
@@ -197,11 +133,7 @@
         """
         self.after_epoch(runner)
 
-<<<<<<< HEAD
-    def after_val_epoch(self, runner: Runner) -> None:
-=======
     def after_val_epoch(self, runner) -> None:
->>>>>>> ed8dcb4c
         """All subclasses should override this method, if they need any
         operations after each validation epoch.
 
@@ -210,11 +142,7 @@
         """
         self.after_epoch(runner)
 
-<<<<<<< HEAD
-    def after_test_epoch(self, runner: Runner) -> None:
-=======
     def after_test_epoch(self, runner) -> None:
->>>>>>> ed8dcb4c
         """All subclasses should override this method, if they need any
         operations after each test epoch.
 
@@ -223,97 +151,51 @@
         """
         self.after_epoch(runner)
 
-<<<<<<< HEAD
-    def before_train_iter(
-            self,
-            runner: Runner,
-            data_batch: Optional[Sequence[BaseDataSample]] = None) -> None:
-=======
     def before_train_iter(self, runner, data_batch: DATA_BATCH = None) -> None:
->>>>>>> ed8dcb4c
         """All subclasses should override this method, if they need any
         operations before each training iteration.
 
         Args:
             runner (Runner): The runner of the training process.
-<<<<<<< HEAD
-            data_batch (Sequence[BaseDataSample], optional): Data from
-                dataloader. Defaults to None.
+            data_batch (Sequence[Tuple[Any, BaseDataSample]], optional):
+                Data from dataloader. Defaults to None.
         """
         self.before_iter(runner, data_batch=None)
 
-    def before_val_iter(
-            self,
-            runner: Runner,
-            data_batch: Optional[Sequence[BaseDataSample]] = None) -> None:
-=======
+    def before_val_iter(self, runner, data_batch: DATA_BATCH = None) -> None:
+        """All subclasses should override this method, if they need any
+        operations before each validation iteration.
+
+        Args:
+            runner (Runner): The runner of the training process.
             data_batch (Sequence[Tuple[Any, BaseDataSample]], optional):
                 Data from dataloader. Defaults to None.
         """
         self.before_iter(runner, data_batch=None)
 
-    def before_val_iter(self, runner, data_batch: DATA_BATCH = None) -> None:
->>>>>>> ed8dcb4c
-        """All subclasses should override this method, if they need any
-        operations before each validation iteration.
-
-        Args:
-            runner (Runner): The runner of the training process.
-<<<<<<< HEAD
-            data_batch (Sequence[BaseDataSample], optional): Data from
-                dataloader. Defaults to None.
-        """
-        self.before_iter(runner, data_batch=None)
-
-    def before_test_iter(
-            self,
-            runner: Runner,
-            data_batch: Optional[Sequence[BaseDataSample]] = None) -> None:
-=======
-            data_batch (Sequence[Tuple[Any, BaseDataSample]], optional):
-                Data from dataloader. Defaults to None.
-        """
-        self.before_iter(runner, data_batch=None)
-
     def before_test_iter(self, runner, data_batch: DATA_BATCH = None) -> None:
->>>>>>> ed8dcb4c
         """All subclasses should override this method, if they need any
         operations before each test iteration.
 
         Args:
             runner (Runner): The runner of the training process.
-<<<<<<< HEAD
-            data_batch (Sequence[BaseDataSample], optional): Data from
-                dataloader. Defaults to None.
-=======
-            data_batch (Sequence[Tuple[Any, BaseDataSample]], optional):
-                Data from dataloader. Defaults to None.
->>>>>>> ed8dcb4c
+            data_batch (Sequence[Tuple[Any, BaseDataSample]], optional):
+                Data from dataloader. Defaults to None.
         """
         self.before_iter(runner, data_batch=None)
 
     def after_train_iter(
             self,
-<<<<<<< HEAD
-            runner: Runner,
-            data_batch: Optional[Sequence[BaseDataSample]] = None,
-=======
             runner,
             data_batch: DATA_BATCH = None,
->>>>>>> ed8dcb4c
             outputs: Optional[Sequence[BaseDataSample]] = None) -> None:
         """All subclasses should override this method, if they need any
         operations after each training iteration.
 
         Args:
             runner (Runner): The runner of the training process.
-<<<<<<< HEAD
-            data_batch (Sequence[BaseDataSample], optional): Data from
-                dataloader. Defaults to None.
-=======
-            data_batch (Sequence[Tuple[Any, BaseDataSample]], optional):
-                Data from dataloader. Defaults to None.
->>>>>>> ed8dcb4c
+            data_batch (Sequence[Tuple[Any, BaseDataSample]], optional):
+                Data from dataloader. Defaults to None.
             outputs (Sequence[BaseDataSample], optional): Outputs from model.
                 Defaults to None.
         """
@@ -321,26 +203,16 @@
 
     def after_val_iter(
             self,
-<<<<<<< HEAD
-            runner: Runner,
-            data_batch: Optional[Sequence[BaseDataSample]] = None,
-=======
             runner,
             data_batch: DATA_BATCH = None,
->>>>>>> ed8dcb4c
             outputs: Optional[Sequence[BaseDataSample]] = None) -> None:
         """All subclasses should override this method, if they need any
         operations after each validation iteration.
 
         Args:
             runner (Runner): The runner of the training process.
-<<<<<<< HEAD
-            data_batch (Sequence[BaseDataSample], optional): Data from
-                dataloader. Defaults to None.
-=======
-            data_batch (Sequence[Tuple[Any, BaseDataSample]], optional):
-                Data from dataloader. Defaults to None.
->>>>>>> ed8dcb4c
+            data_batch (Sequence[Tuple[Any, BaseDataSample]], optional):
+                Data from dataloader. Defaults to None.
             outputs (Sequence[BaseDataSample], optional): Outputs from
                 model. Defaults to None.
         """
@@ -348,26 +220,16 @@
 
     def after_test_iter(
             self,
-<<<<<<< HEAD
-            runner: Runner,
-            data_batch: Optional[Sequence[BaseDataSample]] = None,
-=======
             runner,
             data_batch: DATA_BATCH = None,
->>>>>>> ed8dcb4c
             outputs: Optional[Sequence[BaseDataSample]] = None) -> None:
         """All subclasses should override this method, if they need any
         operations after each test iteration.
 
         Args:
             runner (Runner): The runner of the training process.
-<<<<<<< HEAD
-            data_batch (Sequence[BaseDataSample], optional): Data from
-                dataloader. Defaults to None.
-=======
-            data_batch (Sequence[Tuple[Any, BaseDataSample]], optional):
-                Data from dataloader. Defaults to None.
->>>>>>> ed8dcb4c
+            data_batch (Sequence[Tuple[Any, BaseDataSample]], optional):
+                Data from dataloader. Defaults to None.
             outputs (Sequence[BaseDataSample], optional): Outputs from model.
                 Defaults to None.
         """
@@ -400,11 +262,7 @@
         """
         return (runner.inner_iter + 1) % n == 0 if n > 0 else False
 
-<<<<<<< HEAD
-    def every_n_iters(self, runner: Runner, n: int) -> bool:
-=======
     def every_n_iters(self, runner, n: int) -> bool:
->>>>>>> ed8dcb4c
         """Test whether or not current iteration can be evenly divided by n.
 
         Args:
@@ -418,11 +276,7 @@
         """
         return (runner.iter + 1) % n == 0 if n > 0 else False
 
-<<<<<<< HEAD
-    def end_of_epoch(self, runner: Runner) -> bool:
-=======
     def end_of_epoch(self, runner) -> bool:
->>>>>>> ed8dcb4c
         """Check whether the current epoch reaches the `max_epochs` or not.
 
         Args:
@@ -433,11 +287,7 @@
         """
         return runner.inner_iter + 1 == len(runner.data_loader)
 
-<<<<<<< HEAD
-    def is_last_epoch(self, runner: Runner) -> bool:
-=======
     def is_last_epoch(self, runner) -> bool:
->>>>>>> ed8dcb4c
         """Test whether or not current epoch is the last epoch.
 
         Args:
@@ -449,11 +299,7 @@
         """
         return runner.epoch + 1 == runner._max_epochs
 
-<<<<<<< HEAD
-    def is_last_iter(self, runner: Runner) -> bool:
-=======
     def is_last_iter(self, runner) -> bool:
->>>>>>> ed8dcb4c
         """Test whether or not current epoch is the last iteration.
 
         Args:
