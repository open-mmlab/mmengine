# Copyright (c) OpenMMLab. All rights reserved.
from typing import Any, Optional, Sequence, Tuple, Union

from mmengine.data import BaseDataSample

DATA_BATCH = Optional[Sequence[Tuple[Any, BaseDataSample]]]


class Hook:
    """Base hook class.

    All hooks should inherit from this class.
    """

    priority = 'NORMAL'

    def before_run(self, runner) -> None:
        """All subclasses should override this method, if they need any
        operations before the training validation or testing process.

        Args:
            runner (Runner): The runner of the training, validation or testing
                process.
        """
        pass

    def after_run(self, runner) -> None:
        """All subclasses should override this method, if they need any
        operations before the training validation or testing process.

        Args:
            runner (Runner): The runner of the training, validation or testing
                process.
        """
        pass

    def before_train(self, runner) -> None:
        """All subclasses should override this method, if they need any
        operations before train.

        Args:
            runner (Runner): The runner of the training process.
        """
        pass

    def after_train(self, runner) -> None:
        """All subclasses should override this method, if they need any
        operations after train.

        Args:
            runner (Runner): The runner of the training process.
        """
        pass

    def before_val(self, runner) -> None:
        """All subclasses should override this method, if they need any
        operations before validation.

        Args:
            runner (Runner): The runner of the validation process.
        """
        pass

    def after_val(self, runner) -> None:
        """All subclasses should override this method, if they need any
        operations after validation.

        Args:
            runner (Runner): The runner of the validation process.
        """
        pass

    def before_test(self, runner) -> None:
        """All subclasses should override this method, if they need any
        operations before testing.

        Args:
            runner (Runner): The runner of the testing process.
        """
        pass

    def after_test(self, runner) -> None:
        """All subclasses should override this method, if they need any
        operations after testing.

        Args:
            runner (Runner): The runner of the testing process.
        """
        pass

    def before_save_checkpoint(self, runner, checkpoint: dict) -> None:
        """All subclasses should override this method, if they need any
        operations before saving the checkpoint.

        Args:
            runner (Runner): The runner of the training, validation or testing
                process.
            checkpoint (dict): Model's checkpoint.
        """
        pass

    def after_load_checkpoint(self, runner, checkpoint: dict) -> None:
        """All subclasses should override this method, if they need any
        operations after loading the checkpoint.

        Args:
            runner (Runner): The runner of the training, validation or testing
                process.
            checkpoint (dict): Model's checkpoint.
        """
        pass

    def before_train_epoch(self, runner) -> None:
        """All subclasses should override this method, if they need any
        operations before each training epoch.

        Args:
            runner (Runner): The runner of the training process.
        """
        self._before_epoch(runner, mode='train')

    def before_val_epoch(self, runner) -> None:
        """All subclasses should override this method, if they need any
        operations before each validation epoch.

        Args:
            runner (Runner): The runner of the validation process.
        """
        self._before_epoch(runner, mode='val')

    def before_test_epoch(self, runner) -> None:
        """All subclasses should override this method, if they need any
        operations before each test epoch.

        Args:
            runner (Runner): The runner of the testing process.
        """
        self._before_epoch(runner, mode='test')

    def after_train_epoch(self, runner) -> None:
        """All subclasses should override this method, if they need any
        operations after each training epoch.

        Args:
            runner (Runner): The runner of the training process.
        """
        self._after_epoch(runner, mode='train')

    def after_val_epoch(self, runner) -> None:
        """All subclasses should override this method, if they need any
        operations after each validation epoch.

        Args:
            runner (Runner): The runner of the validation process.
        """
        self._after_epoch(runner, mode='val')

    def after_test_epoch(self, runner) -> None:
        """All subclasses should override this method, if they need any
        operations after each test epoch.

        Args:
            runner (Runner): The runner of the testing process.
        """
        self._after_epoch(runner, mode='test')

    def before_train_iter(self, runner, data_batch: DATA_BATCH = None) -> None:
        """All subclasses should override this method, if they need any
        operations before each training iteration.

        Args:
            runner (Runner): The runner of the training process.
            data_batch (Sequence[Tuple[Any, BaseDataSample]], optional):
                Data from dataloader. Defaults to None.
        """
        self._before_iter(runner, data_batch=data_batch, mode='train')

    def before_val_iter(self, runner, data_batch: DATA_BATCH = None) -> None:
        """All subclasses should override this method, if they need any
        operations before each validation iteration.

        Args:
            runner (Runner): The runner of the validation process.
            data_batch (Sequence[Tuple[Any, BaseDataSample]], optional):
                Data from dataloader. Defaults to None.
        """
        self._before_iter(runner, data_batch=data_batch, mode='val')

    def before_test_iter(self, runner, data_batch: DATA_BATCH = None) -> None:
        """All subclasses should override this method, if they need any
        operations before each test iteration.

        Args:
            runner (Runner): The runner of the testing process.
            data_batch (Sequence[Tuple[Any, BaseDataSample]], optional):
                Data from dataloader. Defaults to None.
        """
        self._before_iter(runner, data_batch=data_batch, mode='test')

    def after_train_iter(self,
                         runner,
                         data_batch: DATA_BATCH = None,
                         outputs: Optional[dict] = None) -> None:
        """All subclasses should override this method, if they need any
        operations after each training iteration.

        Args:
            runner (Runner): The runner of the training process.
            data_batch (Sequence[Tuple[Any, BaseDataSample]], optional):
                Data from dataloader. Defaults to None.
            outputs (dict, optional): Outputs from model.
                Defaults to None.
        """
        self._after_iter(
            runner, data_batch=data_batch, outputs=outputs, mode='train')

    def after_val_iter(self,
                       runner,
                       data_batch: DATA_BATCH = None,
                       outputs: Optional[Sequence[BaseDataSample]] = None) \
            -> None:
        """All subclasses should override this method, if they need any
        operations after each validation iteration.

        Args:
            runner (Runner): The runner of the validation process.
            data_batch (Sequence[Tuple[Any, BaseDataSample]], optional):
                Data from dataloader. Defaults to None.
            outputs (dict or sequence, optional): Outputs from
                model. Defaults to None.
        """
        self._after_iter(
            runner, data_batch=data_batch, outputs=outputs, mode='val')

    def after_test_iter(
            self,
            runner,
            data_batch: DATA_BATCH = None,
            outputs: Optional[Sequence[BaseDataSample]] = None) -> None:
        """All subclasses should override this method, if they need any
        operations after each test iteration.

        Args:
            runner (Runner): The runner of the training  process.
            data_batch (Sequence[Tuple[Any, BaseDataSample]], optional):
                Data from dataloader. Defaults to None.
            outputs (dict, optional): Outputs from model.
                Defaults to None.
        """
        self._after_iter(
            runner, data_batch=data_batch, outputs=outputs, mode='test')

    def _before_epoch(self, runner, mode: str = 'train') -> None:
        """All subclasses should override this method, if they need any
        operations before each epoch.

        Args:
            runner (Runner): The runner of the training, validation or testing
                process.
            mode (str): Current mode of runner. Defaults to 'train'.
        """
        pass

    def _after_epoch(self, runner, mode: str = 'train') -> None:
        """All subclasses should override this method, if they need any
        operations after each epoch.

        Args:
            runner (Runner): The runner of the training, validation or testing
                process.
            mode (str): Current mode of runner. Defaults to 'train'.
        """
        pass

    def _before_iter(self,
                     runner,
                     data_batch: DATA_BATCH = None,
                     mode: str = 'train') -> None:
        """All subclasses should override this method, if they need any
        operations before each iter.

        Args:
            runner (Runner): The runner of the training, validation or testing
                process.
            data_batch (Sequence[Tuple[Any, BaseDataSample]], optional):
                Data from dataloader. Defaults to None.
            mode (str): Current mode of runner. Defaults to 'train'.
        """
        pass

    def _after_iter(self,
                    runner,
                    data_batch: DATA_BATCH = None,
                    outputs: Optional[Union[Sequence[BaseDataSample],
                                            dict]] = None,
                    mode: str = 'train') -> None:
        """All subclasses should override this method, if they need any
        operations after each epoch.

        Args:
            runner (Runner): The runner of the training, validation or testing
                process.
            data_batch (Sequence[Tuple[Any, BaseDataSample]], optional):
                Data from dataloader. Defaults to None.
            outputs (Sequence[BaseDataSample], optional): Outputs from model.
                Defaults to None.
            mode (str): Current mode of runner. Defaults to 'train'.
        """
        pass

    def every_n_epochs(self, runner, n: int) -> bool:
        """Test whether current epoch can be evenly divided by n.

        Args:
            runner (Runner): The runner of the training, validation or testing
                process.
            n (int): Whether current epoch can be evenly divided by n.

        Returns:
            bool: Whether current epoch can be evenly divided by n.
        """
        return (runner.epoch + 1) % n == 0 if n > 0 else False

    def every_n_inner_iters(self, runner, n: int) -> bool:
        """Test whether current inner iteration can be evenly divided by n.

        Args:
            runner (Runner): The runner of the training, validation or testing
                process.
            n (int): Whether current inner iteration can be evenly
                divided by n.

        Returns:
            bool: Whether current inner iteration can be evenly
            divided by n.
        """
        return (runner.inner_iter + 1) % n == 0 if n > 0 else False

    def every_n_iters(self, runner, n: int) -> bool:
        """Test whether current iteration can be evenly divided by n.

        Args:
            runner (Runner): The runner of the training, validation or testing
                process.
            n (int): Whether current iteration can be evenly divided by n.

        Returns:
            bool: Return True if the current iteration can be evenly divided
            by n, otherwise False.
        """
        return (runner.iter + 1) % n == 0 if n > 0 else False

    def end_of_epoch(self, runner) -> bool:
        """Check whether the current iteration reaches the last iteration of
        current dataloader.

        Args:
            runner (Runner): The runner of the training, validation or testing
                process.

        Returns:
            bool: Whether reaches the end of current epoch or not.
        """
<<<<<<< HEAD
        return runner.inner_iter + 1 == len(runner.train_loop.dataloader)
=======
        return runner.inner_iter + 1 == len(runner.cur_dataloader)
>>>>>>> 6d73b6cd

    def is_last_train_epoch(self, runner) -> bool:
        """Test whether current epoch is the last train epoch.

        Args:
            runner (Runner): The runner of the training process.

        Returns:
            bool: Whether reaches the end of training epoch.
        """
<<<<<<< HEAD
        return runner.epoch + 1 == runner.train_loop._max_epochs
=======
        return runner.epoch + 1 == runner.train_loop.max_epochs
>>>>>>> 6d73b6cd

    def is_last_iter(self, runner, mode='train') -> bool:
        """Test whether current iteration is the last iteration.

        Args:
            runner (Runner): The runner of the training, validation or testing
                process.

        Returns:
<<<<<<< HEAD
            bool: whether or not current iteration is the last iteration.
        """
        return runner.iter + 1 == runner.train_loop._max_iters
=======
            bool: Whether current iteration is the last iteration.
            mode (str): Current mode of runner. Defaults to 'train'.
        """
        if mode == 'train':
            return runner.iter + 1 == runner.train_loop.max_iters
        elif mode == 'val':
            return runner.iter + 1 == runner.val_loop.max_iters
        elif mode == 'test':
            return runner.iter + 1 == runner.test_loop.max_iters
        else:
            raise ValueError('mode should be train, val or test but got'
                             f'{mode}')
>>>>>>> 6d73b6cd
<|MERGE_RESOLUTION|>--- conflicted
+++ resolved
@@ -361,11 +361,7 @@
         Returns:
             bool: Whether reaches the end of current epoch or not.
         """
-<<<<<<< HEAD
-        return runner.inner_iter + 1 == len(runner.train_loop.dataloader)
-=======
         return runner.inner_iter + 1 == len(runner.cur_dataloader)
->>>>>>> 6d73b6cd
 
     def is_last_train_epoch(self, runner) -> bool:
         """Test whether current epoch is the last train epoch.
@@ -376,11 +372,7 @@
         Returns:
             bool: Whether reaches the end of training epoch.
         """
-<<<<<<< HEAD
-        return runner.epoch + 1 == runner.train_loop._max_epochs
-=======
         return runner.epoch + 1 == runner.train_loop.max_epochs
->>>>>>> 6d73b6cd
 
     def is_last_iter(self, runner, mode='train') -> bool:
         """Test whether current iteration is the last iteration.
@@ -390,11 +382,6 @@
                 process.
 
         Returns:
-<<<<<<< HEAD
-            bool: whether or not current iteration is the last iteration.
-        """
-        return runner.iter + 1 == runner.train_loop._max_iters
-=======
             bool: Whether current iteration is the last iteration.
             mode (str): Current mode of runner. Defaults to 'train'.
         """
@@ -406,5 +393,4 @@
             return runner.iter + 1 == runner.test_loop.max_iters
         else:
             raise ValueError('mode should be train, val or test but got'
-                             f'{mode}')
->>>>>>> 6d73b6cd
+                             f'{mode}')