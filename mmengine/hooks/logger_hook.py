# Copyright (c) OpenMMLab. All rights reserved.
import os
import os.path as osp
from pathlib import Path
from typing import Any, Optional, Sequence, Tuple, Union

from mmengine.data import BaseDataSample
from mmengine.fileio import FileClient
from mmengine.hooks import Hook
from mmengine.registry import HOOKS
from mmengine.utils import is_tuple_of, scandir

DATA_BATCH = Optional[Sequence[Tuple[Any, BaseDataSample]]]


@HOOKS.register_module()
class LoggerHook(Hook):
    """Collect logs from different components of ``Runner`` and write them to
    terminal, JSON file, tensorboard and wandb .etc.

    ``LoggerHook`` is used to control following behaviers:

    - The frequency of logs update in terminal, local, tensorboad wandb.etc.
    - The frequency of show experiment information in terminal.
    - The work directory to save logs.

    ``LoggerHook`` is used to record logs formatted by ``LogProcessor`` during
     training/validation/testing phase.

    Args:
        interval (int): Logging interval (every k iterations).
            Defaults to 10.
        ignore_last (bool): Ignore the log of last iterations in each epoch if
            the number of remaining iterations is less than :attr:`interval`.
            Defaults to True.
        interval_exp_name (int): Logging interval for experiment name. This
            feature is to help users conveniently get the experiment
            information from screen or log file. Defaults to 1000.
        out_dir (str or Path, optional): The root directory to save
            checkpoints. If not specified, ``runner.work_dir`` will be used
            by default. If specified, the ``out_dir`` will be the concatenation
             of ``out_dir`` and the last level directory of
            ``runner.work_dir``. For example, if the input ``our_dir`` is
            ``./tmp`` and ``runner.work_dir`` is ``./work_dir/cur_exp``,
            then the log will be saved in ``./tmp/cur_exp``. Deafule to None.
        out_suffix (Tuple[str] or str): Those filenames ending with
            ``out_suffix`` will be copied to ``out_dir``. Defaults to
            ('.log.json', '.log', '.py').
        keep_local (bool): Whether to keep local logs in the local machine
            when :attr:`out_dir` is specified. If False, the local log will be
            removed. Defaults to True.
        file_client_args (dict, optional): Arguments to instantiate a
            FileClient. See :class:`mmengine.fileio.FileClient` for details.
            Defaults to None.

    Examples:
        >>> # A simplest LoggerHook config.
        >>> logger_hook_cfg = dict(interval=20)
    """
    priority = 'BELOW_NORMAL'

    def __init__(
        self,
        interval: int = 10,
        ignore_last: bool = True,
        interval_exp_name: int = 1000,
        out_dir: Optional[Union[str, Path]] = None,
        out_suffix: Union[Sequence[str], str] = ('.log.json', '.log', '.py'),
        keep_local=True,
        file_client_args=None,
    ):
<<<<<<< HEAD
=======
        self._inner_iter = 0
        self.by_epoch = by_epoch
>>>>>>> 9a61b389
        self.interval = interval
        self.ignore_last = ignore_last
        self.interval_exp_name = interval_exp_name

        if out_dir is None and file_client_args is not None:
            raise ValueError(
                'file_client_args should be "None" when `out_dir` is not'
                'specified.')
        self.out_dir = out_dir

        if not (out_dir is None or isinstance(out_dir, str)
                or is_tuple_of(out_dir, str)):
            raise TypeError('out_dir should be None or string or tuple of '
                            f'string, but got {type(out_dir)}')
        self.out_suffix = out_suffix

        self.keep_local = keep_local
        self.file_client_args = file_client_args
        if self.out_dir is not None:
            self.file_client = FileClient.infer_client(file_client_args,
                                                       self.out_dir)

    def before_run(self, runner: 'Runner') -> None:
        """Infer ``self.file_client`` from ``self.out_dir``. Initialize the
        ``self.start_iter`` and record the meta information.

        Args:
            runner (Runner): The runner of the training process.
        """
        if self.out_dir is not None:
            # The final `self.out_dir` is the concatenation of `self.out_dir`
            # and the last level directory of `runner.work_dir`
            basename = osp.basename(runner.work_dir.rstrip(osp.sep))
            self.out_dir = self.file_client.join_path(self.out_dir, basename)
            runner.logger.info(
                (f'Text logs will be saved to {self.out_dir} by '
                 f'{self.file_client.name} after the training process.'))

        self.json_log_path = osp.join(runner.work_dir,
                                      f'{runner.timestamp}.log.json')
        self.yaml_log_path = osp.join(runner.work_dir,
                                      f'{runner.timestamp}.log.json')
        # TODO Compatible with Visualizer.
        if runner.meta is not None:
            runner.writer.add_params(runner.meta, file_path=self.yaml_log_path)

    def after_train_iter(self,
                         runner,
                         batch_idx: int,
                         data_batch: DATA_BATCH = None,
                         outputs: Optional[dict] = None) -> None:
        """Record training logs.

        Args:
            runner (Runner): The runner of the training process.
            batch_idx (int): The index of the current batch in the train loop.
            data_batch (Sequence[BaseDataSample], optional): Data from
                dataloader. Defaults to None.
            outputs (dict, optional): Outputs from model.
                Defaults to None.
        """
<<<<<<< HEAD
        if (self.every_n_iters(runner, self.interval_exp_name)) or (
                runner.log_processor.by_epoch and self.end_of_epoch(
                runner)):
            exp_info = f'Exp name: {runner.experiment_name}'
            runner.logger.info(exp_info)
        if self.by_epoch and self.every_n_inner_iters(runner, self.interval):
=======
        self._inner_iter = batch_idx
        if runner.meta is not None and 'exp_name' in runner.meta:
            if (self.every_n_iters(runner, self.interval_exp_name)) or (
                    self.by_epoch and self.end_of_epoch(runner, batch_idx)):
                exp_info = f'Exp name: {runner.meta["exp_name"]}'
                runner.logger.info(exp_info)
        if self.by_epoch and self.every_n_inner_iters(batch_idx,
                                                      self.interval):
>>>>>>> 9a61b389
            self._log_train(runner)
        elif not self.by_epoch and self.every_n_iters(runner, self.interval):
            self._log_train(runner)
        elif self.end_of_epoch(runner, batch_idx) and not self.ignore_last:
            # `runner.max_iters` may not be divisible by `self.interval`. if
            # `self.ignore_last==True`, the log of remaining iterations will
            # be recorded (Epoch [4][1000/1007], the logs of 998-1007
            # iterations will be recorded).
            self._log_train(runner)

    def after_val_epoch(self, runner) -> None:
        """Record validation logs.

        Args:
            runner (Runner): The runner of the training process.
        """
        self._log_val(runner)

    def after_run(self, runner) -> None:
        """Copy logs to ``self.out_dir`` if ``self.out_dir is not None``

        Args:
            runner (Runner): The runner of the training process.
        """
        # copy or upload logs to self.out_dir
        if self.out_dir is None:
            return
        for filename in scandir(runner.work_dir, self.out_suffix, True):
            local_filepath = osp.join(runner.work_dir, filename)
            out_filepath = self.file_client.join_path(self.out_dir, filename)
            with open(local_filepath, 'r') as f:
                self.file_client.put_text(f.read(), out_filepath)

            runner.logger.info(
                (f'The file {local_filepath} has been uploaded to '
                 f'{out_filepath}.'))

            if not self.keep_local:
                os.remove(local_filepath)
                runner.logger.info((f'{local_filepath} was removed due to the '
                                    '`self.keep_local=False`'))

<<<<<<< HEAD
=======
    @master_only
    def _log_train(self, runner) -> None:
        """Collect and record training logs which start named with "train/*".

        Args:
            runner (Runner): The runner of the training process.
        """
        tag = self._collect_info(runner, 'train')
        # The training log default defines `lr`, `momentum`, `time` and
        # `data_time`. `log_tag` will pop these keys and loop other keys to
        # `log_str`.
        log_tag = copy.deepcopy(tag)
        cur_iter = self._get_iter(runner, inner_iter=True)
        cur_epoch = self._get_epoch(runner, 'train')

        # Record learning rate and momentum.
        lr_str_list = []
        momentum_str_list = []
        for key, value in tag.items():
            if key.startswith('lr'):
                log_tag.pop(key)
                lr_str_list.append(f'{key}: {value:.3e}')
        lr_str = ' '.join(lr_str_list)
        for key, value in tag.items():
            if key.startswith('momentum'):
                log_tag.pop(key)
                momentum_str_list.append(f'{key}: {value:.3e}')
        momentum_str = ' '.join(momentum_str_list)
        lr_momentum_str = f'{lr_str} {momentum_str}'
        # by epoch: Epoch [4][100/1000]
        # by iter:  Iter [100/100000]
        if self.by_epoch:
            log_str = f'Epoch [{cur_epoch}]' \
                      f'[{cur_iter}/{len(runner.cur_dataloader)}]\t'
        else:
            log_str = f'Iter [{cur_iter}/{runner.train_loop.max_iters}]\t'
        log_str += f'{lr_momentum_str}, '
        # Calculate eta time.
        self.time_sec_tot += (tag['time'] * self.interval)
        time_sec_avg = self.time_sec_tot / (runner.iter - self.start_iter + 1)
        eta_sec = time_sec_avg * (
            runner.train_loop.max_iters - runner.iter - 1)
        eta_str = str(datetime.timedelta(seconds=int(eta_sec)))
        log_str += f'eta: {eta_str}, '
        log_str += f'time: {tag["time"]:.3f}, ' \
                   f'data_time: {tag["data_time"]:.3f}, '
        # Pop recorded keys
        log_tag.pop('time')
        log_tag.pop('data_time')
        # statistic memory
        if torch.cuda.is_available():
            log_str += f'memory: {self._get_max_memory(runner)}, '
        # Loop left keys to fill `log_str`.
        log_items = []
        for name, val in log_tag.items():
            if isinstance(val, float):
                val = f'{val:.4f}'
            log_items.append(f'{name}: {val}')
        log_str += ', '.join(log_items)
        runner.logger.info(log_str)
        # Write logs to local, tensorboad, and wandb.
        runner.writer.add_scalars(
            tag, step=runner.iter + 1, file_path=self.json_log_path)

    @master_only
    def _log_val(self, runner) -> None:
        """Collect and record training logs which start named with "val/*".

        Args:
            runner (Runner): The runner of the training process.
        """
        tag = self._collect_info(runner, 'val')
        # Compatible with function `log` https://github.com/open-mmlab/mmcv/blob/master/mmcv/runner/hooks/logger/text.py # noqa E501
        eval_iter = len(runner.cur_dataloader)
        cur_iter = self._get_iter(runner)
        cur_epoch = self._get_epoch(runner, 'val')
        # val/test time
        # here 1000 is the length of the val dataloader
        # by epoch: Epoch[val] [4][1000]
        # by iter: Iter[val] [1000]
        if self.by_epoch:
            # runner.epoch += 1 has been done before val workflow
            log_str = f'Epoch(val) [{cur_epoch}][{eval_iter}]\t'
        else:
            log_str = f'Iter(val) [{eval_iter}]\t'

        log_items = []
        for name, val in tag.items():
            if isinstance(val, float):
                val = f'{val:.4f}'
            log_items.append(f'{name}: {val}')
        log_str += ', '.join(log_items)
        runner.logger.info(log_str)
        # Write tag.
        runner.writer.add_scalars(
            tag, step=cur_iter, file_path=self.json_log_path)

    def _get_window_size(self, runner, window_size: Union[int, str]) \
            -> int:
        """Parse window_size specified in ``self.custom_keys`` to int value.

        Args:
            runner (Runner): The runner of the training process.
            window_size (int or str): Smoothing scale of logs.

        Returns:
            int: Smoothing window for statistical methods.
        """
        if isinstance(window_size, int):
            assert window_size == self.interval, \
                'The value of windows size must equal to LoggerHook.interval'
            return window_size
        elif window_size == 'epoch':
            return self._inner_iter + 1
        elif window_size == 'global':
            return runner.iter + 1
        else:
            raise ValueError('window_size should be int, epoch or global, but '
                             f'got invalid {window_size}')

    def _collect_info(self, runner, mode: str) -> dict:
        """Collect log information to a dict according to mode.

        Args:
            runner (Runner): The runner of the training process.
            mode (str): 'train' or 'val', which means the prefix attached by
                runner.

        Returns:
            dict: Statistical values of logs.
        """
        tag = OrderedDict()
        log_buffers = runner.message_hub.log_buffers
        mode_log_buffers = OrderedDict()
        # Filter log_buffers which starts with `mode`.
        for prefix_key, log_buffer in log_buffers.items():
            if prefix_key.startswith(mode):
                key = prefix_key.split('/')[-1]
                mode_log_buffers[key] = log_buffer
        # Ensure all metric and lr values are latest.
        for key in mode_log_buffers:
            # Update the latest learning rate and smoothed time logs.
            if key in self.fixed_smooth_keys or key.startswith('loss'):
                tag[key] = mode_log_buffers[key].mean(self.interval)
            else:
                tag[key] = mode_log_buffers[key].current()
        # Update custom keys.
        if mode == 'train':
            for log_key, log_cfg in self.custom_keys.items():
                self._parse_custom_keys(runner, log_key,
                                        copy.deepcopy(log_cfg),
                                        mode_log_buffers, tag)
        return tag

    def _parse_custom_keys(self, runner, log_key: str, log_cfg: dict,
                           log_buffers: OrderedDict, tag: OrderedDict) -> None:
        """Statistics logs in log_buffers according to custom_keys.

        Args:
            runner (Runner): The runner of the training process.
            log_key (str): log key specified in ``self.custom_keys``
            log_cfg (dict): A config dict for describing the logging
                statistics method.
            log_buffers (OrderedDict): All logs for the corresponding phase.
            tag (OrderedDict): A dict which defines all statistic values of
                logs.
        """
        if isinstance(log_cfg, list):
            log_names = set()
            for cfg in log_cfg:
                log_name = cfg.get('log_name', None)
                if log_name in log_names:
                    raise KeyError(f'{cfg["log_name"]} cannot be redefined in '
                                   'log_key')
                if log_name is not None:
                    log_names.add(log_name)
                self._parse_custom_keys(runner, log_key, cfg, log_buffers, tag)
            assert len(log_names) == len(log_cfg) - 1, \
                f'{log_key} cannot be overwritten multiple times, please ' \
                f'check only one key does not contain `log_name` in {log_cfg}.'
        elif isinstance(log_cfg, dict):
            if 'window_size' in log_cfg:
                log_cfg['window_size'] = \
                    self._get_window_size(runner, log_cfg['window_size'])
            if 'log_name' in log_cfg:
                name = log_cfg.pop('log_name')
            else:
                name = log_key
            tag[name] = log_buffers[log_key].statistics(**log_cfg).item()
        else:
            raise ValueError('The structure of `LoggerHook.custom key` is '
                             'wrong, please make sure the type of each key is '
                             'dict or list.')

    def _get_max_memory(self, runner) -> int:
        """Returns the maximum GPU memory occupied by tensors in megabytes (MB)
        for a given device.

        Args:
            runner (Runner): The runner of the training process.

        Returns:
            The maximum GPU memory occupied by tensors in megabytes for a given
            device.
        """
        device = getattr(runner.model, 'output_device', None)
        mem = torch.cuda.max_memory_allocated(device=device)
        mem_mb = torch.tensor([int(mem) // (1024 * 1024)],
                              dtype=torch.int,
                              device=device)
        torch.cuda.reset_peak_memory_stats()
        return int(mem_mb.item())

    def _check_custom_keys(self) -> None:
        """Check the legality of ``self.custom_keys``.

        If ``self.by_epoch==False``, ``window_size`` should not be "epoch". The
        key of ``self.fixed_smooth_keys`` cannot be overwritten.
        """

        def _check_window_size(item):
            if not self.by_epoch:
                assert item['window_size'] != 'epoch', \
                    'window_size cannot be epoch if LoggerHook.by_epoch is ' \
                    'False.'

        def _check_fixed_keys(key, item):
            if key in self.fixed_smooth_keys:
                assert 'log_name' in item, f'{key} cannot be overwritten by ' \
                                           'custom keys!'

        for key, value in self.custom_keys.items():
            if isinstance(value, Sequence):
                [(_check_window_size(item), _check_fixed_keys(key, item))
                 for item in value]

            else:
                _check_window_size(value)
                _check_fixed_keys(key, value)

    def _get_epoch(self, runner, mode: str) -> int:
        """Get epoch according to mode.

        Args:
            runner (Runner): The runner of the training process.
            mode (str): Train or val.

        Returns:
            int: The current epoch.
        """
        if mode == 'train':
            epoch = runner.epoch + 1
        elif mode == 'val':
            # normal val mode
            # runner.epoch += 1 has been done before val workflow
            epoch = runner.epoch
        else:
            raise ValueError(f"runner mode should be 'train' or 'val', "
                             f'but got {runner.mode}')
        return epoch

    def _get_iter(self, runner, inner_iter=False) -> int:
        """Get the current training iteration step.
        Args:
            runner (Runner): The runner of the training process.
            inner_iter (bool): Whether to return the inner iter of an epoch.
                Defaults to False.

        Returns:
            int: The current global iter or inner iter.
        """
        if self.by_epoch and inner_iter:
            current_iter = self._inner_iter + 1
        else:
            current_iter = runner.iter + 1
        return current_iter
>>>>>>> 9a61b389
<|MERGE_RESOLUTION|>--- conflicted
+++ resolved
@@ -69,11 +69,6 @@
         keep_local=True,
         file_client_args=None,
     ):
-<<<<<<< HEAD
-=======
-        self._inner_iter = 0
-        self.by_epoch = by_epoch
->>>>>>> 9a61b389
         self.interval = interval
         self.ignore_last = ignore_last
         self.interval_exp_name = interval_exp_name
@@ -135,32 +130,31 @@
             outputs (dict, optional): Outputs from model.
                 Defaults to None.
         """
-<<<<<<< HEAD
         if (self.every_n_iters(runner, self.interval_exp_name)) or (
                 runner.log_processor.by_epoch and self.end_of_epoch(
-                runner)):
+                runner, batch_idx)):
             exp_info = f'Exp name: {runner.experiment_name}'
             runner.logger.info(exp_info)
-        if self.by_epoch and self.every_n_inner_iters(runner, self.interval):
-=======
-        self._inner_iter = batch_idx
-        if runner.meta is not None and 'exp_name' in runner.meta:
-            if (self.every_n_iters(runner, self.interval_exp_name)) or (
-                    self.by_epoch and self.end_of_epoch(runner, batch_idx)):
-                exp_info = f'Exp name: {runner.meta["exp_name"]}'
-                runner.logger.info(exp_info)
-        if self.by_epoch and self.every_n_inner_iters(batch_idx,
-                                                      self.interval):
->>>>>>> 9a61b389
-            self._log_train(runner)
-        elif not self.by_epoch and self.every_n_iters(runner, self.interval):
-            self._log_train(runner)
+        if runner.log_processor.by_epoch and \
+                self.every_n_inner_iters(batch_idx, self.interval):
+            tag, log_str = runner.log_processor.get_log(
+                runner, batch_idx, 'train')
+        elif not runner.log_processor.by_epoch and \
+                self.every_n_iters(runner, self.interval):
+            tag, log_str = runner.log_processor.get_log(
+                runner, batch_idx, 'train')
         elif self.end_of_epoch(runner, batch_idx) and not self.ignore_last:
             # `runner.max_iters` may not be divisible by `self.interval`. if
             # `self.ignore_last==True`, the log of remaining iterations will
             # be recorded (Epoch [4][1000/1007], the logs of 998-1007
             # iterations will be recorded).
-            self._log_train(runner)
+            tag, log_str = runner.log_processor.get_log(
+                runner, batch_idx, 'train')
+        else:
+            return
+        runner.logger.info(log_str)
+        # TODO compatible with visualizer.
+        runner.writer.add_scalars(tag, step=runner.iter+1)
 
     def after_val_epoch(self, runner) -> None:
         """Record validation logs.
@@ -168,7 +162,11 @@
         Args:
             runner (Runner): The runner of the training process.
         """
-        self._log_val(runner)
+        tag, log_str = runner.log_processor.get_log(
+            runner, len(runner.cur_dataloader), 'val')
+        runner.logger.info(log_str)
+        # TODO compatible with visualizer.
+        runner.writer.add_scalars(tag, step=runner.iter+1)
 
     def after_run(self, runner) -> None:
         """Copy logs to ``self.out_dir`` if ``self.out_dir is not None``
@@ -192,284 +190,4 @@
             if not self.keep_local:
                 os.remove(local_filepath)
                 runner.logger.info((f'{local_filepath} was removed due to the '
-                                    '`self.keep_local=False`'))
-
-<<<<<<< HEAD
-=======
-    @master_only
-    def _log_train(self, runner) -> None:
-        """Collect and record training logs which start named with "train/*".
-
-        Args:
-            runner (Runner): The runner of the training process.
-        """
-        tag = self._collect_info(runner, 'train')
-        # The training log default defines `lr`, `momentum`, `time` and
-        # `data_time`. `log_tag` will pop these keys and loop other keys to
-        # `log_str`.
-        log_tag = copy.deepcopy(tag)
-        cur_iter = self._get_iter(runner, inner_iter=True)
-        cur_epoch = self._get_epoch(runner, 'train')
-
-        # Record learning rate and momentum.
-        lr_str_list = []
-        momentum_str_list = []
-        for key, value in tag.items():
-            if key.startswith('lr'):
-                log_tag.pop(key)
-                lr_str_list.append(f'{key}: {value:.3e}')
-        lr_str = ' '.join(lr_str_list)
-        for key, value in tag.items():
-            if key.startswith('momentum'):
-                log_tag.pop(key)
-                momentum_str_list.append(f'{key}: {value:.3e}')
-        momentum_str = ' '.join(momentum_str_list)
-        lr_momentum_str = f'{lr_str} {momentum_str}'
-        # by epoch: Epoch [4][100/1000]
-        # by iter:  Iter [100/100000]
-        if self.by_epoch:
-            log_str = f'Epoch [{cur_epoch}]' \
-                      f'[{cur_iter}/{len(runner.cur_dataloader)}]\t'
-        else:
-            log_str = f'Iter [{cur_iter}/{runner.train_loop.max_iters}]\t'
-        log_str += f'{lr_momentum_str}, '
-        # Calculate eta time.
-        self.time_sec_tot += (tag['time'] * self.interval)
-        time_sec_avg = self.time_sec_tot / (runner.iter - self.start_iter + 1)
-        eta_sec = time_sec_avg * (
-            runner.train_loop.max_iters - runner.iter - 1)
-        eta_str = str(datetime.timedelta(seconds=int(eta_sec)))
-        log_str += f'eta: {eta_str}, '
-        log_str += f'time: {tag["time"]:.3f}, ' \
-                   f'data_time: {tag["data_time"]:.3f}, '
-        # Pop recorded keys
-        log_tag.pop('time')
-        log_tag.pop('data_time')
-        # statistic memory
-        if torch.cuda.is_available():
-            log_str += f'memory: {self._get_max_memory(runner)}, '
-        # Loop left keys to fill `log_str`.
-        log_items = []
-        for name, val in log_tag.items():
-            if isinstance(val, float):
-                val = f'{val:.4f}'
-            log_items.append(f'{name}: {val}')
-        log_str += ', '.join(log_items)
-        runner.logger.info(log_str)
-        # Write logs to local, tensorboad, and wandb.
-        runner.writer.add_scalars(
-            tag, step=runner.iter + 1, file_path=self.json_log_path)
-
-    @master_only
-    def _log_val(self, runner) -> None:
-        """Collect and record training logs which start named with "val/*".
-
-        Args:
-            runner (Runner): The runner of the training process.
-        """
-        tag = self._collect_info(runner, 'val')
-        # Compatible with function `log` https://github.com/open-mmlab/mmcv/blob/master/mmcv/runner/hooks/logger/text.py # noqa E501
-        eval_iter = len(runner.cur_dataloader)
-        cur_iter = self._get_iter(runner)
-        cur_epoch = self._get_epoch(runner, 'val')
-        # val/test time
-        # here 1000 is the length of the val dataloader
-        # by epoch: Epoch[val] [4][1000]
-        # by iter: Iter[val] [1000]
-        if self.by_epoch:
-            # runner.epoch += 1 has been done before val workflow
-            log_str = f'Epoch(val) [{cur_epoch}][{eval_iter}]\t'
-        else:
-            log_str = f'Iter(val) [{eval_iter}]\t'
-
-        log_items = []
-        for name, val in tag.items():
-            if isinstance(val, float):
-                val = f'{val:.4f}'
-            log_items.append(f'{name}: {val}')
-        log_str += ', '.join(log_items)
-        runner.logger.info(log_str)
-        # Write tag.
-        runner.writer.add_scalars(
-            tag, step=cur_iter, file_path=self.json_log_path)
-
-    def _get_window_size(self, runner, window_size: Union[int, str]) \
-            -> int:
-        """Parse window_size specified in ``self.custom_keys`` to int value.
-
-        Args:
-            runner (Runner): The runner of the training process.
-            window_size (int or str): Smoothing scale of logs.
-
-        Returns:
-            int: Smoothing window for statistical methods.
-        """
-        if isinstance(window_size, int):
-            assert window_size == self.interval, \
-                'The value of windows size must equal to LoggerHook.interval'
-            return window_size
-        elif window_size == 'epoch':
-            return self._inner_iter + 1
-        elif window_size == 'global':
-            return runner.iter + 1
-        else:
-            raise ValueError('window_size should be int, epoch or global, but '
-                             f'got invalid {window_size}')
-
-    def _collect_info(self, runner, mode: str) -> dict:
-        """Collect log information to a dict according to mode.
-
-        Args:
-            runner (Runner): The runner of the training process.
-            mode (str): 'train' or 'val', which means the prefix attached by
-                runner.
-
-        Returns:
-            dict: Statistical values of logs.
-        """
-        tag = OrderedDict()
-        log_buffers = runner.message_hub.log_buffers
-        mode_log_buffers = OrderedDict()
-        # Filter log_buffers which starts with `mode`.
-        for prefix_key, log_buffer in log_buffers.items():
-            if prefix_key.startswith(mode):
-                key = prefix_key.split('/')[-1]
-                mode_log_buffers[key] = log_buffer
-        # Ensure all metric and lr values are latest.
-        for key in mode_log_buffers:
-            # Update the latest learning rate and smoothed time logs.
-            if key in self.fixed_smooth_keys or key.startswith('loss'):
-                tag[key] = mode_log_buffers[key].mean(self.interval)
-            else:
-                tag[key] = mode_log_buffers[key].current()
-        # Update custom keys.
-        if mode == 'train':
-            for log_key, log_cfg in self.custom_keys.items():
-                self._parse_custom_keys(runner, log_key,
-                                        copy.deepcopy(log_cfg),
-                                        mode_log_buffers, tag)
-        return tag
-
-    def _parse_custom_keys(self, runner, log_key: str, log_cfg: dict,
-                           log_buffers: OrderedDict, tag: OrderedDict) -> None:
-        """Statistics logs in log_buffers according to custom_keys.
-
-        Args:
-            runner (Runner): The runner of the training process.
-            log_key (str): log key specified in ``self.custom_keys``
-            log_cfg (dict): A config dict for describing the logging
-                statistics method.
-            log_buffers (OrderedDict): All logs for the corresponding phase.
-            tag (OrderedDict): A dict which defines all statistic values of
-                logs.
-        """
-        if isinstance(log_cfg, list):
-            log_names = set()
-            for cfg in log_cfg:
-                log_name = cfg.get('log_name', None)
-                if log_name in log_names:
-                    raise KeyError(f'{cfg["log_name"]} cannot be redefined in '
-                                   'log_key')
-                if log_name is not None:
-                    log_names.add(log_name)
-                self._parse_custom_keys(runner, log_key, cfg, log_buffers, tag)
-            assert len(log_names) == len(log_cfg) - 1, \
-                f'{log_key} cannot be overwritten multiple times, please ' \
-                f'check only one key does not contain `log_name` in {log_cfg}.'
-        elif isinstance(log_cfg, dict):
-            if 'window_size' in log_cfg:
-                log_cfg['window_size'] = \
-                    self._get_window_size(runner, log_cfg['window_size'])
-            if 'log_name' in log_cfg:
-                name = log_cfg.pop('log_name')
-            else:
-                name = log_key
-            tag[name] = log_buffers[log_key].statistics(**log_cfg).item()
-        else:
-            raise ValueError('The structure of `LoggerHook.custom key` is '
-                             'wrong, please make sure the type of each key is '
-                             'dict or list.')
-
-    def _get_max_memory(self, runner) -> int:
-        """Returns the maximum GPU memory occupied by tensors in megabytes (MB)
-        for a given device.
-
-        Args:
-            runner (Runner): The runner of the training process.
-
-        Returns:
-            The maximum GPU memory occupied by tensors in megabytes for a given
-            device.
-        """
-        device = getattr(runner.model, 'output_device', None)
-        mem = torch.cuda.max_memory_allocated(device=device)
-        mem_mb = torch.tensor([int(mem) // (1024 * 1024)],
-                              dtype=torch.int,
-                              device=device)
-        torch.cuda.reset_peak_memory_stats()
-        return int(mem_mb.item())
-
-    def _check_custom_keys(self) -> None:
-        """Check the legality of ``self.custom_keys``.
-
-        If ``self.by_epoch==False``, ``window_size`` should not be "epoch". The
-        key of ``self.fixed_smooth_keys`` cannot be overwritten.
-        """
-
-        def _check_window_size(item):
-            if not self.by_epoch:
-                assert item['window_size'] != 'epoch', \
-                    'window_size cannot be epoch if LoggerHook.by_epoch is ' \
-                    'False.'
-
-        def _check_fixed_keys(key, item):
-            if key in self.fixed_smooth_keys:
-                assert 'log_name' in item, f'{key} cannot be overwritten by ' \
-                                           'custom keys!'
-
-        for key, value in self.custom_keys.items():
-            if isinstance(value, Sequence):
-                [(_check_window_size(item), _check_fixed_keys(key, item))
-                 for item in value]
-
-            else:
-                _check_window_size(value)
-                _check_fixed_keys(key, value)
-
-    def _get_epoch(self, runner, mode: str) -> int:
-        """Get epoch according to mode.
-
-        Args:
-            runner (Runner): The runner of the training process.
-            mode (str): Train or val.
-
-        Returns:
-            int: The current epoch.
-        """
-        if mode == 'train':
-            epoch = runner.epoch + 1
-        elif mode == 'val':
-            # normal val mode
-            # runner.epoch += 1 has been done before val workflow
-            epoch = runner.epoch
-        else:
-            raise ValueError(f"runner mode should be 'train' or 'val', "
-                             f'but got {runner.mode}')
-        return epoch
-
-    def _get_iter(self, runner, inner_iter=False) -> int:
-        """Get the current training iteration step.
-        Args:
-            runner (Runner): The runner of the training process.
-            inner_iter (bool): Whether to return the inner iter of an epoch.
-                Defaults to False.
-
-        Returns:
-            int: The current global iter or inner iter.
-        """
-        if self.by_epoch and inner_iter:
-            current_iter = self._inner_iter + 1
-        else:
-            current_iter = runner.iter + 1
-        return current_iter
->>>>>>> 9a61b389
+                                    '`self.keep_local=False`'))