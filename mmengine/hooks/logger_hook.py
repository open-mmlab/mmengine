# Copyright (c) OpenMMLab. All rights reserved.
import copy
import datetime
import os
import os.path as osp
from collections import OrderedDict
from pathlib import Path
from typing import Optional, Sequence, Union

import torch

<<<<<<< HEAD
from mmengine.data import BaseDataElement
=======
from mmengine.dist import master_only
>>>>>>> 3d830a28
from mmengine.fileio import FileClient
from mmengine.hooks import Hook
from mmengine.registry import HOOKS
from mmengine.utils import is_tuple_of, scandir

DATA_BATCH = Optional[Sequence[dict]]


@HOOKS.register_module()
class LoggerHook(Hook):
    """In this logger hook, the information will be printed on the terminal and
    saved in JSON file, tensorboard, wandb .etc.

    Args:
        by_epoch (bool): Whether ``EpochBasedLoop`` is used.
            Defaults to True.
        interval (int): Logging interval (every k iterations).
            Defaults to 10.
        custom_keys (dict, optional): Defines the keys in the log and which
            kinds of statistic methods should be used to log them.

            - ``custom_keys`` contains multiple string-dict pairs. In each
            string-dict pair, the string defines a key name in the log and the
            dict is a config defines the statistic methods and corresponding
            arguments used to log the value. For example,
            ``dict(loss=dict(method_name='mean', log_name='global_loss',
            window_size='global'))`` which means the log key ``loss`` will be
            counted as global mean and additionally logged as ``global_loss``.
            If ``log_name`` is not defined in config dict, the original logged
            key will be overwritten.
            - The key in ``LoggerHook.fixed_smooth_keys`` cannot be overwritten
            because ``time`` and ``iter_time`` will be used to calculate
            estimated time of arrival. If you want to recount the time, you
            should set ``log_name`` in corresponding values.
            - For those statistic methods with the ``window_size`` argument,
            if ``by_epoch`` is set to False, ``windows_size`` should not be
            `epoch` to statistics log value by epoch.
        ignore_last (bool): Ignore the log of last iterations in each epoch if
            the number of remaining iterations is less than :attr:`interval`.
            Defaults to True.
        interval_exp_name (int): Logging interval for experiment name. This
            feature is to help users conveniently get the experiment
            information from screen or log file. Defaults to 1000.
        out_dir (str or Path, optional): The root directory to save
            checkpoints. If not specified, ``runner.work_dir`` will be used
            by default. If specified, the ``out_dir`` will be the concatenation
             of ``out_dir`` and the last level directory of
            ``runner.work_dir``. For example, if the input ``our_dir`` is
            ``./tmp`` and ``runner.work_dir`` is ``./work_dir/cur_exp``,
            then the log will be saved in ``./tmp/cur_exp``. Deafule to None.
        out_suffix (Tuple[str] or str): Those filenames ending with
            ``out_suffix`` will be copied to ``out_dir``. Defaults to
            ('.log.json', '.log', '.py').
        keep_local (bool): Whether to keep local logs in the local machine
            when :attr:`out_dir` is specified. If False, the local log will be
            removed. Defaults to True.
        file_client_args (dict, optional): Arguments to instantiate a
            FileClient. See :class:`mmengine.fileio.FileClient` for details.
            Defaults to None.

    Examples:
        >>> # `log_name` is defined, `loss_mean_window` will be an additional
        >>> # record.
        >>> logger_hook_cfg = dict(by_epoch=True,
        >>>                        custom_keys=dict(
        >>>                            loss=dict(
        >>>                                log_name='loss_mean_window',
        >>>                                method_name='mean',
        >>>                                window_size=10)))
        >>> # `log_name` is not defined. `loss` will be overwritten by
        >>> # `global_mean` statistics.
        >>> logger_hook_cfg = dict(by_epoch=True,
        >>>                        custom_keys=dict(
        >>>                            loss=dict(
        >>>                                method_name='mean',
        >>>                                window_size='global')))
        >>> # `time` cannot be overwritten, `global_time` will be an additional
        >>> # record.
        >>> logger_hook_cfg = dict(by_epoch=True,
        >>>                        custom_keys=dict(
        >>>                            time=dict(
        >>>                                 log_name='global_time',
        >>>                                 method='mean',
        >>>                                 window_size='global')))
        >>> # Record loss with different statistics methods.
        >>> logger_hook_cfg = dict(by_epoch=True,
        >>>                        custom_keys=dict(loss=[
        >>>                            dict(log_name='loss_mean_window',
        >>>                                 method_name='mean',
        >>>                                 window_size=10),
        >>>                            dict(method_name='mean',
        >>>                                 window_size='global')]))
    """
    # eta will be calculated by time. `time` and `data_time` should not be
    # overwritten.
    fixed_smooth_keys = ('time', 'data_time')
    priority = 'BELOW_NORMAL'

    def __init__(
        self,
        by_epoch: bool = True,
        interval: int = 10,
        custom_keys: Optional[dict] = None,
        ignore_last: bool = True,
        interval_exp_name: int = 1000,
        out_dir: Optional[Union[str, Path]] = None,
        out_suffix: Union[Sequence[str], str] = ('.log.json', '.log', '.py'),
        keep_local=True,
        file_client_args=None,
    ):
        self._inner_iter = 0
        self.by_epoch = by_epoch
        self.interval = interval
        self.custom_keys = custom_keys if custom_keys is not None else dict()
        self.ignore_last = ignore_last

        self.time_sec_tot = 0
        self.interval_exp_name = interval_exp_name
        self._check_custom_keys()

        if out_dir is None and file_client_args is not None:
            raise ValueError(
                'file_client_args should be "None" when `out_dir` is not'
                'specified.')
        self.out_dir = out_dir

        if not (out_dir is None or isinstance(out_dir, str)
                or is_tuple_of(out_dir, str)):
            raise TypeError('out_dir should be None or string or tuple of '
                            f'string, but got {type(out_dir)}')
        self.out_suffix = out_suffix

        self.keep_local = keep_local
        self.file_client_args = file_client_args
        if self.out_dir is not None:
            self.file_client = FileClient.infer_client(file_client_args,
                                                       self.out_dir)

    def before_run(self, runner) -> None:
        """Infer ``self.file_client`` from ``self.out_dir``. Initialize the
        ``self.start_iter`` and record the meta information.

        Args:
            runner (Runner): The runner of the training process.
        """
        if self.out_dir is not None:
            # The final `self.out_dir` is the concatenation of `self.out_dir`
            # and the last level directory of `runner.work_dir`
            basename = osp.basename(runner.work_dir.rstrip(osp.sep))
            self.out_dir = self.file_client.join_path(self.out_dir, basename)
            runner.logger.info(
                (f'Text logs will be saved to {self.out_dir} by '
                 f'{self.file_client.name} after the training process.'))

        self.json_log_path = osp.join(runner.work_dir,
                                      f'{runner.timestamp}.log.json')
        self.yaml_log_path = osp.join(runner.work_dir,
                                      f'{runner.timestamp}.log.json')
        self.start_iter = runner.iter
        if runner.meta is not None:
            runner.writer.add_params(runner.meta, file_path=self.yaml_log_path)

    def after_train_iter(self,
                         runner,
                         batch_idx: int,
                         data_batch: DATA_BATCH = None,
                         outputs: Optional[dict] = None) -> None:
        """Record training logs.

        Args:
            runner (Runner): The runner of the training process.
            batch_idx (int): The index of the current batch in the train loop.
            data_batch (Sequence[dict], optional): Data from dataloader.
                Defaults to None.
            outputs (dict, optional): Outputs from model.
                Defaults to None.
        """
        self._inner_iter = batch_idx
        if runner.meta is not None and 'exp_name' in runner.meta:
            if (self.every_n_iters(runner, self.interval_exp_name)) or (
                    self.by_epoch and self.end_of_epoch(
                        runner.train_loop.dataloader, batch_idx)):
                exp_info = f'Exp name: {runner.meta["exp_name"]}'
                runner.logger.info(exp_info)
        if self.by_epoch and self.every_n_inner_iters(batch_idx,
                                                      self.interval):
            self._log_train(runner)
        elif not self.by_epoch and self.every_n_iters(runner, self.interval):
            self._log_train(runner)
        elif self.end_of_epoch(runner.train_loop.dataloader,
                               batch_idx) and not self.ignore_last:
            # `runner.max_iters` may not be divisible by `self.interval`. if
            # `self.ignore_last==True`, the log of remaining iterations will
            # be recorded (Epoch [4][1000/1007], the logs of 998-1007
            # iterations will be recorded).
            self._log_train(runner)

    def after_val_epoch(self, runner) -> None:
        """Record validation logs.

        Args:
            runner (Runner): The runner of the training process.
        """
        self._log_val(runner)

    def after_run(self, runner) -> None:
        """Copy logs to ``self.out_dir`` if ``self.out_dir is not None``

        Args:
            runner (Runner): The runner of the training process.
        """
        # copy or upload logs to self.out_dir
        if self.out_dir is None:
            return
        for filename in scandir(runner.work_dir, self.out_suffix, True):
            local_filepath = osp.join(runner.work_dir, filename)
            out_filepath = self.file_client.join_path(self.out_dir, filename)
            with open(local_filepath, 'r') as f:
                self.file_client.put_text(f.read(), out_filepath)

            runner.logger.info(
                (f'The file {local_filepath} has been uploaded to '
                 f'{out_filepath}.'))

            if not self.keep_local:
                os.remove(local_filepath)
                runner.logger.info((f'{local_filepath} was removed due to the '
                                    '`self.keep_local=False`'))

    def _log_train(self, runner) -> None:
        """Collect and record training logs which start named with "train/*".

        Args:
            runner (Runner): The runner of the training process.
        """
        tag = self._collect_info(runner, 'train')
        # The training log default defines `lr`, `momentum`, `time` and
        # `data_time`. `log_tag` will pop these keys and loop other keys to
        # `log_str`.
        log_tag = copy.deepcopy(tag)
        cur_iter = self._get_iter(runner, inner_iter=True)
        cur_epoch = self._get_epoch(runner, 'train')

        # Record learning rate and momentum.
        lr_str_list = []
        momentum_str_list = []
        for key, value in tag.items():
            if key.startswith('lr'):
                log_tag.pop(key)
                lr_str_list.append(f'{key}: {value:.3e}')
        lr_str = ' '.join(lr_str_list)
        for key, value in tag.items():
            if key.startswith('momentum'):
                log_tag.pop(key)
                momentum_str_list.append(f'{key}: {value:.3e}')
        momentum_str = ' '.join(momentum_str_list)
        lr_momentum_str = f'{lr_str} {momentum_str}'
        # by epoch: Epoch [4][100/1000]
        # by iter:  Iter [100/100000]
        if self.by_epoch:
            log_str = f'Epoch [{cur_epoch}]' \
<<<<<<< HEAD
                      f'[{cur_iter}/{len(runner.cur_dataloader)}] '
=======
                      f'[{cur_iter}/{len(runner.train_loop.dataloader)}]\t'
>>>>>>> 3d830a28
        else:
            log_str = f'Iter [{cur_iter}/{runner.train_loop.max_iters}] '
        log_str += f'{lr_momentum_str}, '
        # Calculate eta time.
        self.time_sec_tot += (tag['time'] * self.interval)
        time_sec_avg = self.time_sec_tot / (runner.iter - self.start_iter + 1)
        eta_sec = time_sec_avg * (
            runner.train_loop.max_iters - runner.iter - 1)
        eta_str = str(datetime.timedelta(seconds=int(eta_sec)))
        log_str += f'eta: {eta_str}, '
        log_str += f'time: {tag["time"]:.3f}, ' \
                   f'data_time: {tag["data_time"]:.3f}, '
        # Pop recorded keys
        log_tag.pop('time')
        log_tag.pop('data_time')
        # statistic memory
        if torch.cuda.is_available():
            log_str += f'memory: {self._get_max_memory(runner)}, '
        # Loop left keys to fill `log_str`.
        log_items = []
        for name, val in log_tag.items():
            if isinstance(val, float):
                val = f'{val:.4f}'
            log_items.append(f'{name}: {val}')
        log_str += ', '.join(log_items)
        runner.logger.info(log_str)
        # Write logs to local, tensorboad, and wandb.
        runner.writer.add_scalars(
            tag, step=runner.iter + 1, file_path=self.json_log_path)

    def _log_val(self, runner) -> None:
        """Collect and record training logs which start named with "val/*".

        Args:
            runner (Runner): The runner of the training process.
        """
        tag = self._collect_info(runner, 'val')
        # Compatible with function `log` https://github.com/open-mmlab/mmcv/blob/master/mmcv/runner/hooks/logger/text.py # noqa E501
        eval_iter = len(runner.val_loop.dataloader)
        cur_iter = self._get_iter(runner)
        cur_epoch = self._get_epoch(runner, 'val')
        # val/test time
        # here 1000 is the length of the val dataloader
        # by epoch: Epoch[val] [4][1000]
        # by iter: Iter[val] [1000]
        if self.by_epoch:
            # runner.epoch += 1 has been done before val workflow
            log_str = f'Epoch(val) [{cur_epoch}][{eval_iter}] '
        else:
            log_str = f'Iter(val) [{eval_iter}] '

        log_items = []
        for name, val in tag.items():
            if isinstance(val, float):
                val = f'{val:.4f}'
            log_items.append(f'{name}: {val}')
        log_str += ', '.join(log_items)
        runner.logger.info(log_str)
        # Write tag.
        runner.writer.add_scalars(
            tag, step=cur_iter, file_path=self.json_log_path)

    def _get_window_size(self, runner, window_size: Union[int, str]) \
            -> int:
        """Parse window_size specified in ``self.custom_keys`` to int value.

        Args:
            runner (Runner): The runner of the training process.
            window_size (int or str): Smoothing scale of logs.

        Returns:
            int: Smoothing window for statistical methods.
        """
        if isinstance(window_size, int):
            assert window_size == self.interval, \
                'The value of windows size must equal to LoggerHook.interval'
            return window_size
        elif window_size == 'epoch':
            return self._inner_iter + 1
        elif window_size == 'global':
            return runner.iter + 1
        else:
            raise ValueError('window_size should be int, epoch or global, but '
                             f'got invalid {window_size}')

    def _collect_info(self, runner, mode: str) -> dict:
        """Collect log information to a dict according to mode.

        Args:
            runner (Runner): The runner of the training process.
            mode (str): 'train' or 'val', which means the prefix attached by
                runner.

        Returns:
            dict: Statistical values of logs.
        """
        tag = OrderedDict()
        log_buffers = runner.message_hub.log_buffers
        mode_log_buffers = OrderedDict()
        # Filter log_buffers which starts with `mode`.
        for prefix_key, log_buffer in log_buffers.items():
            if prefix_key.startswith(mode):
                key = prefix_key.split('/')[-1]
                mode_log_buffers[key] = log_buffer
        # Ensure all metric and lr values are latest.
        for key in mode_log_buffers:
            # Update the latest learning rate and smoothed time logs.
            if key in self.fixed_smooth_keys or key.startswith('loss'):
                tag[key] = mode_log_buffers[key].mean(self.interval)
            else:
                tag[key] = mode_log_buffers[key].current()
        # Update custom keys.
        if mode == 'train':
            for log_key, log_cfg in self.custom_keys.items():
                self._parse_custom_keys(runner, log_key,
                                        copy.deepcopy(log_cfg),
                                        mode_log_buffers, tag)
        return tag

    def _parse_custom_keys(self, runner, log_key: str, log_cfg: dict,
                           log_buffers: OrderedDict, tag: OrderedDict) -> None:
        """Statistics logs in log_buffers according to custom_keys.

        Args:
            runner (Runner): The runner of the training process.
            log_key (str): log key specified in ``self.custom_keys``
            log_cfg (dict): A config dict for describing the logging
                statistics method.
            log_buffers (OrderedDict): All logs for the corresponding phase.
            tag (OrderedDict): A dict which defines all statistic values of
                logs.
        """
        if isinstance(log_cfg, list):
            log_names = set()
            for cfg in log_cfg:
                log_name = cfg.get('log_name', None)
                if log_name in log_names:
                    raise KeyError(f'{cfg["log_name"]} cannot be redefined in '
                                   'log_key')
                if log_name is not None:
                    log_names.add(log_name)
                self._parse_custom_keys(runner, log_key, cfg, log_buffers, tag)
            assert len(log_names) == len(log_cfg) - 1, \
                f'{log_key} cannot be overwritten multiple times, please ' \
                f'check only one key does not contain `log_name` in {log_cfg}.'
        elif isinstance(log_cfg, dict):
            if 'window_size' in log_cfg:
                log_cfg['window_size'] = \
                    self._get_window_size(runner, log_cfg['window_size'])
            if 'log_name' in log_cfg:
                name = log_cfg.pop('log_name')
            else:
                name = log_key
            tag[name] = log_buffers[log_key].statistics(**log_cfg).item()
        else:
            raise ValueError('The structure of `LoggerHook.custom key` is '
                             'wrong, please make sure the type of each key is '
                             'dict or list.')

    def _get_max_memory(self, runner) -> int:
        """Returns the maximum GPU memory occupied by tensors in megabytes (MB)
        for a given device.

        Args:
            runner (Runner): The runner of the training process.

        Returns:
            The maximum GPU memory occupied by tensors in megabytes for a given
            device.
        """
        device = getattr(runner.model, 'output_device', None)
        mem = torch.cuda.max_memory_allocated(device=device)
        mem_mb = torch.tensor([int(mem) // (1024 * 1024)],
                              dtype=torch.int,
                              device=device)
        torch.cuda.reset_peak_memory_stats()
        return int(mem_mb.item())

    def _check_custom_keys(self) -> None:
        """Check the legality of ``self.custom_keys``.

        If ``self.by_epoch==False``, ``window_size`` should not be "epoch". The
        key of ``self.fixed_smooth_keys`` cannot be overwritten.
        """

        def _check_window_size(item):
            if not self.by_epoch:
                assert item['window_size'] != 'epoch', \
                    'window_size cannot be epoch if LoggerHook.by_epoch is ' \
                    'False.'

        def _check_fixed_keys(key, item):
            if key in self.fixed_smooth_keys:
                assert 'log_name' in item, f'{key} cannot be overwritten by ' \
                                           'custom keys!'

        for key, value in self.custom_keys.items():
            if isinstance(value, Sequence):
                [(_check_window_size(item), _check_fixed_keys(key, item))
                 for item in value]

            else:
                _check_window_size(value)
                _check_fixed_keys(key, value)

    def _get_epoch(self, runner, mode: str) -> int:
        """Get epoch according to mode.

        Args:
            runner (Runner): The runner of the training process.
            mode (str): Train or val.

        Returns:
            int: The current epoch.
        """
        if mode == 'train':
            epoch = runner.epoch + 1
        elif mode == 'val':
            # normal val mode
            # runner.epoch += 1 has been done before val workflow
            epoch = runner.epoch
        else:
            raise ValueError(f"runner mode should be 'train' or 'val', "
                             f'but got {runner.mode}')
        return epoch

    def _get_iter(self, runner, inner_iter=False) -> int:
        """Get the current training iteration step.
        Args:
            runner (Runner): The runner of the training process.
            inner_iter (bool): Whether to return the inner iter of an epoch.
                Defaults to False.

        Returns:
            int: The current global iter or inner iter.
        """
        if self.by_epoch and inner_iter:
            current_iter = self._inner_iter + 1
        else:
            current_iter = runner.iter + 1
        return current_iter<|MERGE_RESOLUTION|>--- conflicted
+++ resolved
@@ -9,11 +9,7 @@
 
 import torch
 
-<<<<<<< HEAD
 from mmengine.data import BaseDataElement
-=======
-from mmengine.dist import master_only
->>>>>>> 3d830a28
 from mmengine.fileio import FileClient
 from mmengine.hooks import Hook
 from mmengine.registry import HOOKS
@@ -275,11 +271,7 @@
         # by iter:  Iter [100/100000]
         if self.by_epoch:
             log_str = f'Epoch [{cur_epoch}]' \
-<<<<<<< HEAD
-                      f'[{cur_iter}/{len(runner.cur_dataloader)}] '
-=======
-                      f'[{cur_iter}/{len(runner.train_loop.dataloader)}]\t'
->>>>>>> 3d830a28
+                      f'[{cur_iter}/{len(runner.train_loop.dataloader)}] '
         else:
             log_str = f'Iter [{cur_iter}/{runner.train_loop.max_iters}] '
         log_str += f'{lr_momentum_str}, '
