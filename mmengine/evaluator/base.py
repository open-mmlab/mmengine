--- conflicted
+++ resolved
@@ -63,26 +63,16 @@
 
     @abstractmethod
     def process(self, data_batch: Sequence[Tuple[Any, BaseDataSample]],
-<<<<<<< HEAD
-                predictions: dict) -> None:
-=======
                 predictions: Sequence[BaseDataSample]) -> None:
->>>>>>> 49b7d0ce
         """Process one batch of data samples and predictions. The processed
         results should be stored in ``self.results``, which will be used to
         compute the metrics when all batches have been processed.
 
         Args:
-<<<<<<< HEAD
-            data_batch (Sequence[Tuple[Any, BaseDataSample]]): The data samples
-                from the dataset.
-            predictions (dict): The output of the model.
-=======
             data_batch (Sequence[Tuple[Any, BaseDataSample]]): A batch of data
                 from the dataloader.
             predictions (Sequence[BaseDataSample]): A batch of outputs from
                 the model.
->>>>>>> 49b7d0ce
         """
 
     @abstractmethod
