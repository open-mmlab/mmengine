--- conflicted
+++ resolved
@@ -23,18 +23,16 @@
 .. automodule:: mmengine.data
     :members:
 
-<<<<<<< HEAD
 Dataset
 --------
 .. automodule:: mmengine.dataset
     :members:
 
-Logging
---------
-.. automodule:: mmengine.logging
-=======
 Distributed
 -----------
 .. automodule:: mmengine.dist
->>>>>>> c6a8d72c
-    :members:+    :members:
+
+Logging
+--------
+.. automodule:: mmengine.logging