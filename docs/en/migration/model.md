--- conflicted
+++ resolved
@@ -231,46 +231,7 @@
 
 Takes training a GAN model as an example, generator and discriminator need to be optimized in turn and the optimization strategy could change as the training iteration grows. Therefore it could be hard to use `OptimizerHook` to meet such requirements in MMCV. GAN model based on MMCV will accept an optimizer in `train_step` and update parameters in it. Actually, MMEngine borrows this way and simplifies it by passing an [optim_wrapper](../tutorials/optim_wrapper.md) rather than an optimizer.
 
-<<<<<<< HEAD
 Referred to [training a GAN model](../examples/train_a_gan.md), The differences of MMCV and MMEngine are as follows:
-=======
-Referred to [training a GAN model](../examples/train_a_gan.md). If it is implemented based on MMCV, the interface of model will be as follows:
-
-```python
-    def train_discriminator(
-            self, inputs, data_sample,
-            optimizer):
-        real_imgs = inputs['inputs']
-        z = torch.randn((real_imgs.shape[0], self.noise_size))
-        with torch.no_grad():
-            fake_imgs = self.generator(z)
-
-        disc_pred_fake = self.discriminator(fake_imgs)
-        disc_pred_real = self.discriminator(real_imgs)
-
-        parsed_losses, log_vars = self.disc_loss(disc_pred_fake,
-                                                 disc_pred_real)
-        parsed_losses.backward()
-        optimizer.step()
-        optimizer.zero_grad()
-        return log_vars
-
-    def train_generator(self, inputs, data_sample, optimizer_wrapper):
-        z = torch.randn(inputs['inputs'].shape[0], self.noise_size)
-
-        fake_imgs = self.generator(z)
-
-        disc_pred_fake = self.discriminator(fake_imgs)
-        parsed_loss, log_vars = self.gen_loss(disc_pred_fake)
-
-        parsed_losses.backward()
-        optimizer.step()
-        optimizer.zero_grad()
-        return log_vars
-```
-
-Compare it with the model based on MMEngine
->>>>>>> 7ea21466
 
 <table class="docutils">
 <thead>
