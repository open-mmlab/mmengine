--- conflicted
+++ resolved
@@ -151,8 +151,8 @@
 
 ```{important}
 `find_unused_parameters=True` and `detect_anomalous_params=True` should only be set when debugging.
-<<<<<<< HEAD
-```
+```
+
 
 ## Training for a fixed number of iterations (epoch-based training)
 
@@ -284,6 +284,4 @@
 08/18 20:27:23 - mmengine - INFO - Epoch(train) [2][5/5]  lr: 1.0000e-03  eta: 0:00:00  time: 0.2501  data_time: 0.0077  memory: 477  loss: 5.3044
 08/18 20:27:23 - mmengine - INFO - Saving checkpoint at 2 epochs
 08/18 20:27:24 - mmengine - INFO - Epoch(val) [2][5/5]    accuracy: 12.5000  data_time: 0.0058  time: 0.0175
-=======
->>>>>>> 714c8eed
-```+```
