--- conflicted
+++ resolved
@@ -150,8 +150,8 @@
 
 ```{important}
 只应在调试时设置 `find_unused_parameters=True` 和 `detect_anomalous_params=True`。
-<<<<<<< HEAD
-```
+```
+
 
 ## 固定训练的迭代次数(基于epoch的训练)
 
@@ -283,6 +283,5 @@
 08/18 20:27:23 - mmengine - INFO - Epoch(train) [2][5/5]  lr: 1.0000e-03  eta: 0:00:00  time: 0.2501  data_time: 0.0077  memory: 477  loss: 5.3044
 08/18 20:27:23 - mmengine - INFO - Saving checkpoint at 2 epochs
 08/18 20:27:24 - mmengine - INFO - Epoch(val) [2][5/5]    accuracy: 12.5000  data_time: 0.0058  time: 0.0175
-=======
->>>>>>> 714c8eed
-```+```
+
