--- conflicted
+++ resolved
@@ -190,32 +190,8 @@
 
 损失、学习率、迭代时间等训练日志在执行器和钩子中自动更新，无需用户维护。
 
-<<<<<<< HEAD
-- `update_log(key, value, count=1)`: 更新指定字段的日志缓冲区。`value`，`count` 对应 `LogBuffer.update` 接口的输入参数。该方法用于更新训练日志，例如学习率、损失、迭代时间等。
-- `update_info(key, value)`: 更新运行时信息，例如执行器的元信息、迭代次数等。运行时信息每次更新都会覆盖上一次的内容。
-- `get_scalar(key)`: 获取指定字段的日志。
-- `get_info(key)`: 获取指定字段的运行时信息。
-- `log_buffers`: 返回所有日志。
-- `runtime_info`: 返回所有运行时信息。
-
-### 更新/获取日志
-
-日志缓冲区以字典的形式存储在消息枢纽中。当我们第一次调用 `update_log` 时，会初始化对应字段的日志缓冲区，后续每次更新等价于对应字段的日志缓冲区调用 `update` 方法。同样的我们可以通过 `get_scalar` 来获取对应字段的日志缓冲区，并按需计算统计值。如果想获取消息枢纽的全部日志，可以访问其 `log_buffers` 属性。
-
-```python
-message_hub = MessageHub.create_instance('task')
-message_hub.update_log('loss', 1, 1)
-message_hub.get_scalar('loss').current() # 1，最近一次更新值为 1
-message_hub.update_log('loss', 3, 1)
-message_hub.get_scalar('loss').mean()  # 2，均值为 (3 + 1) / (1 + 1)
-message_hub.update_log('lr', 0.1, 1)
-
-log_dict = message_hub.log_buffers  # 返回存储全部 LogBuffer 的字典
-lr_buffer, loss_buffer = log_dict['lr'], log_dict['loss']
-=======
 ```{note}
 消息枢纽的历史缓冲区字典对 key 没有特殊要求，但是 MMEngine 约定历史缓冲区字典的 key 要有 train/val/test 的前缀，只有带前缀的日志会被输出当终端。
->>>>>>> 82a313d0
 ```
 
 ### 更新/获取运行时信息
@@ -243,15 +219,9 @@
         self.message_hub = MessageHub.get_instance(name)  # 获取 MessageHub
 
     def run(self):
-<<<<<<< HEAD
-        print(f"Learning rate is {self.message_hub.get_scalar('lr').current()}")
-        print(f"Learning rate is {self.message_hub.get_scalar('loss').current()}")
-        print(f"Learning rate is {self.message_hub.get_info('meta')}")
-=======
         print(f"Learning rate is {self.message_hub.get_scalar('train/lr').current()}")
         print(f"loss is {self.message_hub.get_scalar('train/loss').current()}")
         print(f"meta is {self.message_hub.get_info('meta')}")
->>>>>>> 82a313d0
 
 
 class LrUpdater:
