# 钩子（Hook）

钩子编程是一种编程模式，是指在程序的一个或者多个位置设置位点（挂载点），当程序运行至某个位点时，会自动调用运行时注册到位点的所有方法。钩子编程可以提高程序的灵活性和拓展性，用户将自定义的方法注册到位点便可被调用而无需修改程序中的代码。

## 钩子示例

下面是钩子的简单示例。

```python
pre_hooks = [(print, 'hello')]
post_hooks = [(print, 'goodbye')]

def main():
    for func, arg in pre_hooks:
        func(arg)
    print('do something here')
    for func, arg in post_hooks:
        func(arg)

main()
```

下面是程序的输出：

```
hello
do something here
goodbye
```

可以看到，`main` 函数在两个位置调用钩子中的函数而无需做任何改动。

在 PyTorch 中，钩子的应用也随处可见，例如神经网络模块（nn.Module）中的钩子可以获得模块的前向输入输出以及反向的输入输出。以 [`register_forward_hook`](https://pytorch.org/docs/stable/generated/torch.nn.Module.html#torch.nn.Module.register_forward_hook) 方法为例，该方法往模块注册一个前向钩子，钩子可以获得模块的前向输入和输出。

下面是 `register_forward_hook` 用法的简单示例：

```python
import torch
import torch.nn as nn

def forward_hook_fn(
    module,  # 被注册钩子的对象
    input,  # module 前向计算的输入
    output,  # module 前向计算的输出
):
    print(f'"forward_hook_fn" is invoked by {module.name}')
    print('weight:', module.weight.data)
    print('bias:', module.bias.data)
    print('input:', input)
    print('output:', output)

class Model(nn.Module):
    def __init__(self):
        super().__init__()
        self.fc = nn.Linear(3, 1)

    def forward(self, x):
        y = self.fc(x)
        return y

model = Model()
# 将 forward_hook_fn 注册到 model 每个子模块
for module in model.children():
    module.register_forward_hook(forward_hook_fn)

x = torch.Tensor([[0.0, 1.0, 2.0]])
y = model(x)
```

下面是程序的输出：

```python
"forward_hook_fn" is invoked by Linear(in_features=3, out_features=1, bias=True)
weight: tensor([[-0.4077,  0.0119, -0.3606]])
bias: tensor([-0.2943])
input: (tensor([[0., 1., 2.]]),)
output: tensor([[-1.0036]], grad_fn=<AddmmBackward>)
```

可以看到注册到 Linear 模块的 `forward_hook_fn` 钩子被调用，在该钩子中打印了 Linear 模块的权重、偏置、模块的输入以及输出。更多关于 PyTorch 钩子的用法可以阅读 [nn.Module](https://pytorch.org/docs/stable/generated/torch.nn.Module.htm)。

## MMEngine 中钩子的设计

在介绍 MMEngine 中钩子的设计之前，先简单介绍使用 PyTorch 实现模型训练的基本步骤（示例代码来自 [PyTorch Tutorials](https://pytorch.org/tutorials/beginner/blitz/cifar10_tutorial.html#sphx-glr-beginner-blitz-cifar10-tutorial-py)）：

```python
import torch
import torch.nn as nn
import torch.nn.functional as F
import torch.optim as optim
import torchvision.transforms as transforms
from torch.utils.data import Dataset, DataLoader

class CustomDataset(Dataset):
    pass

class Net(nn.Module):
    pass

def main():
    transform = transforms.ToTensor()
    train_dataset = CustomDataset(transform=transform, ...)
    val_dataset = CustomDataset(transform=transform, ...)
    test_dataset = CustomDataset(transform=transform, ...)
    train_dataloader = DataLoader(train_dataset, ...)
    val_dataloader = DataLoader(val_dataset, ...)
    test_dataloader = DataLoader(test_dataset, ...)

    net = Net()
    criterion = nn.CrossEntropyLoss()
    optimizer = optim.SGD(net.parameters(), lr=0.001, momentum=0.9)

    for i in range(max_epochs):
        for inputs, labels in train_dataloader:
            optimizer.zero_grad()
            outputs = net(inputs)
            loss = criterion(outputs, labels)
            loss.backward()
            optimizer.step()

        with torch.no_grad():
            for inputs, labels in val_dataloader:
                outputs = net(inputs)
                loss = criterion(outputs, labels)

    with torch.no_grad():
        for inputs, labels in test_dataloader:
            outputs = net(inputs)
            accuracy = ...
```

上面的伪代码是训练模型的基本步骤。如果要在上面的代码中加入定制化的逻辑，我们需要不断修改和拓展 `main` 函数。为了提高 `main` 函数的灵活性和拓展性，我们可以在 `main` 方法中插入位点，并在对应位点实现调用 hook 的抽象逻辑。此时只需在这些位点插入 hook 来实现定制化逻辑，即可添加定制化功能，例如加载模型权重、更新模型参数等。

```python
def main():
    ...
    call_hooks('before_run', hooks)  # 任务开始前执行的逻辑
    call_hooks('after_load_checkpoint', hooks)  # 加载权重后执行的逻辑
    call_hooks('before_train', hooks)  # 训练开始前执行的逻辑
    for i in range(max_epochs):
        call_hooks('before_train_epoch', hooks)  # 遍历训练数据集前执行的逻辑
        for inputs, labels in train_dataloader:
            call_hooks('before_train_iter', hooks)  # 模型前向计算前执行的逻辑
            outputs = net(inputs)
            loss = criterion(outputs, labels)
            call_hooks('after_train_iter', hooks)  # 模型前向计算后执行的逻辑
            loss.backward()
            optimizer.step()
        call_hooks('after_train_epoch', hooks)  # 遍历完训练数据集后执行的逻辑

        call_hooks('before_val_epoch', hooks)  # 遍历验证数据集前执行的逻辑
        with torch.no_grad():
            for inputs, labels in val_dataloader:
                call_hooks('before_val_iter', hooks)  # 模型前向计算前执行
                outputs = net(inputs)
                loss = criterion(outputs, labels)
                call_hooks('after_val_iter', hooks)  # 模型前向计算后执行
        call_hooks('after_val_epoch', hooks)  # 遍历完验证数据集前执行

        call_hooks('before_save_checkpoint', hooks)  # 保存权重前执行的逻辑
    call_hooks('after_train', hooks)  # 训练结束后执行的逻辑

    call_hooks('before_test_epoch', hooks)  # 遍历测试数据集前执行的逻辑
    with torch.no_grad():
        for inputs, labels in test_dataloader:
            call_hooks('before_test_iter', hooks)  # 模型前向计算后执行的逻辑
            outputs = net(inputs)
            accuracy = ...
            call_hooks('after_test_iter', hooks)  # 遍历完成测试数据集后执行的逻辑
    call_hooks('after_test_epoch', hooks)  # 遍历完测试数据集后执行

    call_hooks('after_run', hooks)  # 任务结束后执行的逻辑
```

在 MMEngine 中，我们将训练过程抽象成执行器（Runner），执行器除了完成环境的初始化，另一个功能是在特定的位点调用钩子完成定制化逻辑。更多关于执行器的介绍请阅读[执行器文档](https://mmengine.readthedocs.io/zh_CN/latest/tutorials/runner.html)。

为了方便管理，MMEngine 将位点定义为方法并集成到[钩子基类（Hook）](https://mmengine.readthedocs.io/zh/latest/api.html#hook)中，我们只需继承钩子基类并根据需求在特定位点实现定制化逻辑，再将钩子注册到执行器中，便可自动调用钩子中相应位点的方法。

钩子中一共有 22 个位点：

- before_run
- after_run
- before_train
- after_train
- before_train_epoch
- after_train_epoch
- before_train_iter
- after_train_iter
- before_val
- after_val
- before_test_epoch
- after_test_epoch
- before_val_iter
- after_val_iter
- before_test
- after_test
- before_test_epoch
- after_test_epoch
- before_test_iter
- after_test_iter
- before_save_checkpoint
- after_load_checkpoint

## 内置钩子

MMEngine 提供了很多内置的钩子，将钩子分为两类，分别是默认钩子以及自定义钩子。

每个钩子都有对应的优先级，在同一位点，钩子的优先级越高，越早被执行器调用，如果优先级一样，被调用的顺序和钩子注册的顺序一致。优先级列表如下：

- HIGHEST (0)
- VERY_HIGH (10)
- HIGH (30)
- ABOVE_NORMAL (40)
- NORMAL (50)
- BELOW_NORMAL (60)
- LOW (70)
- VERY_LOW (90)
- LOWEST (100)

**默认钩子**

<<<<<<< HEAD
|        名称         |                用途                |      优先级       |
| :-----------------: | :--------------------------------: | :---------------: |
|   RuntimeInfoHook   |   向 message hub 更新运行时信息    |  VERY_HIGH (10)   |
|    OptimizerHook    |        反向传播以及参数更新        |     HIGH (30)     |
| DistSamplerSeedHook | 确保分布式 Sampler 的 shuffle 生效 |    NORMAL (50)    |
|   SyncBuffersHook   |         同步模型的 buffer          |    NORMAL (50)    |
|   EmptyCacheHook    |       PyTorch CUDA 缓存清理        |    NORMAL (50)    |
|    IterTimerHook    |            统计迭代耗时            |    NORMAL (50)    |
|     LoggerHook      |              打印日志              | BELOW_NORMAL (60) |
| ParamSchedulerHook  |  调用 ParamScheduler 的 step 方法  |     LOW (70)      |
|   CheckpointHook    |         按指定间隔保存权重         |   VERY_LOW (90)   |

**自定义钩子**

|      名称      |  用途  |    优先级    |
| :------------: | :----: | :----------: |
| VisualizerHook | 可视化 | LOWEST (100) |
=======
|                     名称                      |             用途              |        优先级        |
| :-----------------------------------------: | :-------------------------: | :---------------: |
|     [RuntimeInfoHook](#runtimeinfohook)     |    往 message hub 更新运行时信息    |  VERY_HIGH (10)   |
|       [IterTimerHook](#itertimerhook)       |           统计迭代耗时            |    NORMAL (50)    |
| [DistSamplerSeedHook](#distsamplerseedhook) | 确保分布式 Sampler 的 shuffle 生效  |    NORMAL (50)    |
|          [LoggerHook](#loggerhook)          |            打印日志             | BELOW_NORMAL (60) |
|  [ParamSchedulerHook](#paramschedulerhook)  | 调用 ParamScheduler 的 step 方法 |     LOW (70)      |
|      [CheckpointHook](#checkpointhook)      |          按指定间隔保存权重          |   VERY_LOW (90)   |

**自定义钩子**

|                 名称                  |        用途         |     优先级      |
| :---------------------------------: | :---------------: | :----------: |
|         [EMAHook](#emahook)         |    模型参数指数滑动平均     | NORMAL (50)  |
|  [EmptyCacheHook](#emptycachehook)  | PyTorch CUDA 缓存清理 | NORMAL (50)  |
| [SyncBuffersHook](#syncbuffershook) |   同步模型的 buffer    | NORMAL (50)  |
|       NaiveVisualizationHook        |        可视化        | LOWEST (100) |
>>>>>>> dceef1f6

```{note}
不建议修改默认钩子的优先级，因为优先级低的钩子可能会依赖优先级高的钩子。例如 CheckpointHook 的优先级需要比 ParamSchedulerHook 低，这样保存的优化器状态才是正确的状态。另外，自定义钩子的优先级默认为 `NORMAL (50)`。
```

两种钩子在执行器中的设置不同，默认钩子的配置传给执行器的 `default_hooks` 参数，自定义钩子的配置传给 `custom_hooks` 参数，如下所示：

```python
from mmengine import Runner

default_hooks = dict(
    runtime_info=dict(type='RuntimeInfoHook'),
    timer=dict(type='IterTimerHook'),
    sampler_seed=dict(type='DistSamplerSeedHook'),
    logger=dict(type='LoggerHook'),
    param_scheduler=dict(type='ParamSchedulerHook'),
    checkpoint=dict(type='CheckpointHook', interval=1),
)

custom_hooks = [
    dict(type='NaiveVisualizationHook', priority='LOWEST'),
]

runner = Runner(default_hooks=default_hooks, custom_hooks=custom_hooks, ...)
runner.run()
```

下面逐一介绍 MMEngine 中内置钩子的用法。

### CheckpointHook

`CheckpointHook` 按照给定间隔保存模型的权重，如果是分布式多卡训练，则只有主（master）进程会保存权重。

假设我们一共训练 21 个 epoch 并希望每隔 5 个 epoch 保存一次权重，下面的配置即可帮我们实现该需求。

```python
from mmengine import HOOKS

# by_epoch 的默认值为 True
checkpoint_config = dict(type='CheckpointHook', internal=5, by_epoch=True)
HOOKS.build(checkpoint_config)
```

上面的配置会保存第 5, 10, 15, 20 个 epoch 的权重。但是不会保存最后一个 epoch（第 21 个 epoch）的权重，因为 `interval=5` 表示每隔 5 个 epoch 才保存一次权重，而第 21 个 epoch 还没有隔 5 个 epoch，不过可以通过设置 `save_last=True` 保存最后一个 epoch 的权重。

```python
checkpoint_config = dict(type='CheckpointHook', internal=5, by_epoch=True, save_last=True)
```

如果想以迭代次数作为保存间隔，则可以将 `by_epoch` 设为 False，`internal=5` 则表示每迭代 5 次保存一次权重。

```python
checkpoint_config = dict(type='CheckpointHook', internal=5, by_epoch=False)
```

权重默认保存在工作目录（work_dir），但可以通过设置 `out_dir` 改变保存路径。

```python
checkpoint_config = dict(type='CheckpointHook', internal=5, out_dir='/path/of/directory')
```

如果只想保存一定数量的权重，可以通过设置 `max_keep_ckpts` 参数实现最多保存 `max_keep_ckpts` 个权重，当保存的权重数超过 `max_keep_ckpts` 时，前面的权重会被删除。

```python
checkpoint_config = dict(type='CheckpointHook', internal=5, max_keep_ckpts=2)
```

上述例子表示，假如一共训练 20 个 epoch，那么会在第 5, 10, 15, 20 个 epoch 保存模型，但是在第 15 个 epoch 的时候会删除第 5 个 epoch 保存的权重，在第 20 个 epoch 的时候会删除第 10 个 epoch 的权重，最终只有第 15 和第 20 个 epoch 的权重才会被保存。

### LoggerHook

`LoggerHook` 负责收集日志并把日志输出到终端或者输出到文件、TensorBoard 等后端。

如果我们希望每迭代 20 次就输出（或保存）一次日志，我们可以设置 interval 参数，配置如下：

```python
config = dict(type='LoggerHook', interval=20)
```

如果我们希望训练结束后把指定后缀的文件转存到其他路径，例如 Ceph。我们可以设置 out_dir、out_suffix 和 keep_loal 三个参数。第一个参数表示将文件转存到指定的路径；第二个参数表示需要转存以哪些后缀结尾的文件，默认是 .json、.log、.py 和 yaml；第三个参数表示当我们把文件转存到其他路径后是否删除被转存的文件。

```python
config = dict(type='LoggerHook', out_dir='s3://save_log/', out_suffix=('.json', '.py'), keep_local=True)
```

### ParamSchedulerHook

`ParamSchedulerHook` 遍历执行器的所有优化器参数调整策略（Parameter Scheduler）并逐个调用 step 方法更新优化器的参数。如需了解优化器参数调整策略的用法请阅读[文档](https://mmengine.readthedocs.io/zh_CN/latest/tutorials/param_scheduler.html)。

```python
from mmengine import Runner

scheduler = dict(type='MultiStepLR', by_epoch=True, milestones=[8, 11], gamma=0.1)

default_hooks = dict(scheduler_hook=dict(type='ParamSchedulerHook'))
runner = Runner(scheduler=scheduler, default_hooks=default_hooks, ...)
runner.run()
```

### IterTimerHook

`IterTimerHook` 用于记录加载数据的时间以及迭代一次耗费的时间。

```python
config = dict(type='IterTimerHook')
```

### DistSamplerSeedHook

`DistSamplerSeedHook` 在分布式训练时调用 Sampler 的 step 方法以确保 shuffle 参数生效。

```python
config = dict(type='DistSamplerSeedHook')
```

### EMAHook

`EMAHook` 在训练过程中对模型执行指数滑动平均操作，目的是提高模型的鲁棒性。注意：指数滑动平均生成的模型只用于验证和测试，不影响训练。

```python
config = dict(type='EMAHook')
```

### EmptyCacheHook

`EmptyCacheHook` 调用 `torch.cuda.empty_cache()` 释放未被使用的显存。`EmptyCacheHook` 会在 3 个位点调用 `torch.cuda.empty_cache()`，分别是 `before_epoch`, `after_iter` 以及 `after_epoch`，用户可以通过参数控制是否调用。

```python
config = dict(type='EmptyCacheHook', before_epoch=False, after_epoch=True, after_iter=False)
```

### SyncBuffersHook

`SyncBuffersHook` 在分布式训练每一轮（epoch）结束时同步模型的 buffer，例如 BN 层的 `running_mean` 以及 `running_var`。

```python
config = dict(type='SyncBuffersHook')
```

### RuntimeInfoHook

`RuntimeInfoHook` 会在执行器的不同钩子位点将当前的运行时信息（如 epoch、iter、max_epochs、max_iters、lr、metrics等）更新至 message hub 中，
以便其他无法访问执行器的模块能够获取到这些信息。

```python
config = dict(type='RuntimeInfoHook')
```

## 添加自定义钩子

如果 MMEngine 提供的默认钩子不能满足需求，用户可以自定义钩子，只需继承钩子基类并重写相应的位点方法。

例如，如果希望在训练的过程中判断损失值是否有效，如果值为无穷大则无效，我们可以在每次迭代后判断损失值是否无穷大，因此只需重写 `after_train_iter` 位点。

```python
import torch

from mmengine import HOOKS
from mmengine.hooks import Hook


@HOOKS.register_module()
class CheckInvalidLossHook(Hook):
    """Check invalid loss hook.

    This hook will regularly check whether the loss is valid
    during training.

    Args:
        interval (int): Checking interval (every k iterations).
            Defaults to 50.
    """

    def __init__(self, interval=50):
        self.interval = interval

    def after_train_iter(self, runner, batch_idx, data_batch=None, outputs=None):
        """All subclasses should override this method, if they need any
        operations after each training iteration.

        Args:
            runner (Runner): The runner of the training process.
            batch_idx (int): The index of the current batch in the train loop.
            data_batch (Sequence[dict], optional): Data from dataloader.
                Defaults to None.
            outputs (dict, optional): Outputs from model.
                Defaults to None.
        """
        if self.every_n_train_iters(runner, self.interval):
            assert torch.isfinite(runner.outputs['loss']),\
                runner.logger.info('loss become infinite or NaN!')
```

我们只需将钩子的配置传给执行器的 custom_hooks 的参数，执行器初始化的时候会注册钩子，

```python
from mmengine import Runner

custom_hooks = dict(
    dict(type='CheckInvalidLossHook', interval=50)
)
runner = Runner(custom_hooks=custom_hooks, ...)  # 实例化执行器，主要完成环境的初始化以及各种模块的构建
runner.run()  # 执行器开始训练
```

便会在每次模型前向计算后检查损失值。

注意，自定义钩子的优先级默认为 `NORMAL (50)`，如果想改变钩子的优先级，则可以在配置中设置 priority 字段。

```python
custom_hooks = dict(
    dict(type='CheckInvalidLossHook', interval=50, priority='ABOVE_NORMAL')
)
```<|MERGE_RESOLUTION|>--- conflicted
+++ resolved
@@ -219,43 +219,23 @@
 
 **默认钩子**
 
-<<<<<<< HEAD
-|        名称         |                用途                |      优先级       |
-| :-----------------: | :--------------------------------: | :---------------: |
-|   RuntimeInfoHook   |   向 message hub 更新运行时信息    |  VERY_HIGH (10)   |
-|    OptimizerHook    |        反向传播以及参数更新        |     HIGH (30)     |
-| DistSamplerSeedHook | 确保分布式 Sampler 的 shuffle 生效 |    NORMAL (50)    |
-|   SyncBuffersHook   |         同步模型的 buffer          |    NORMAL (50)    |
-|   EmptyCacheHook    |       PyTorch CUDA 缓存清理        |    NORMAL (50)    |
-|    IterTimerHook    |            统计迭代耗时            |    NORMAL (50)    |
-|     LoggerHook      |              打印日志              | BELOW_NORMAL (60) |
-| ParamSchedulerHook  |  调用 ParamScheduler 的 step 方法  |     LOW (70)      |
-|   CheckpointHook    |         按指定间隔保存权重         |   VERY_LOW (90)   |
+|                    名称                     |                用途                |      优先级       |
+| :-----------------------------------------: | :--------------------------------: | :---------------: |
+|     [RuntimeInfoHook](#runtimeinfohook)     |   往 message hub 更新运行时信息    |  VERY_HIGH (10)   |
+|       [IterTimerHook](#itertimerhook)       |            统计迭代耗时            |    NORMAL (50)    |
+| [DistSamplerSeedHook](#distsamplerseedhook) | 确保分布式 Sampler 的 shuffle 生效 |    NORMAL (50)    |
+|          [LoggerHook](#loggerhook)          |              打印日志              | BELOW_NORMAL (60) |
+|  [ParamSchedulerHook](#paramschedulerhook)  |  调用 ParamScheduler 的 step 方法  |     LOW (70)      |
+|      [CheckpointHook](#checkpointhook)      |         按指定间隔保存权重         |   VERY_LOW (90)   |
 
 **自定义钩子**
 
-|      名称      |  用途  |    优先级    |
-| :------------: | :----: | :----------: |
-| VisualizerHook | 可视化 | LOWEST (100) |
-=======
-|                     名称                      |             用途              |        优先级        |
-| :-----------------------------------------: | :-------------------------: | :---------------: |
-|     [RuntimeInfoHook](#runtimeinfohook)     |    往 message hub 更新运行时信息    |  VERY_HIGH (10)   |
-|       [IterTimerHook](#itertimerhook)       |           统计迭代耗时            |    NORMAL (50)    |
-| [DistSamplerSeedHook](#distsamplerseedhook) | 确保分布式 Sampler 的 shuffle 生效  |    NORMAL (50)    |
-|          [LoggerHook](#loggerhook)          |            打印日志             | BELOW_NORMAL (60) |
-|  [ParamSchedulerHook](#paramschedulerhook)  | 调用 ParamScheduler 的 step 方法 |     LOW (70)      |
-|      [CheckpointHook](#checkpointhook)      |          按指定间隔保存权重          |   VERY_LOW (90)   |
-
-**自定义钩子**
-
-|                 名称                  |        用途         |     优先级      |
-| :---------------------------------: | :---------------: | :----------: |
-|         [EMAHook](#emahook)         |    模型参数指数滑动平均     | NORMAL (50)  |
+|                名称                 |         用途          |    优先级    |
+| :---------------------------------: | :-------------------: | :----------: |
+|         [EMAHook](#emahook)         | 模型参数指数滑动平均  | NORMAL (50)  |
 |  [EmptyCacheHook](#emptycachehook)  | PyTorch CUDA 缓存清理 | NORMAL (50)  |
-| [SyncBuffersHook](#syncbuffershook) |   同步模型的 buffer    | NORMAL (50)  |
-|       NaiveVisualizationHook        |        可视化        | LOWEST (100) |
->>>>>>> dceef1f6
+| [SyncBuffersHook](#syncbuffershook) |   同步模型的 buffer   | NORMAL (50)  |
+|       NaiveVisualizationHook        |        可视化         | LOWEST (100) |
 
 ```{note}
 不建议修改默认钩子的优先级，因为优先级低的钩子可能会依赖优先级高的钩子。例如 CheckpointHook 的优先级需要比 ParamSchedulerHook 低，这样保存的优化器状态才是正确的状态。另外，自定义钩子的优先级默认为 `NORMAL (50)`。
