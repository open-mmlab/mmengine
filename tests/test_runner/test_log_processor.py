--- conflicted
+++ resolved
@@ -208,10 +208,7 @@
         assert tag['time_max'] == time_scalars.max()
         assert tag['loss_cls'] == loss_cls_scalars[-10:].mean()
 
-<<<<<<< HEAD
         # Validation key in tag
-=======
->>>>>>> 5b9a1544
         tag = log_processor._collect_scalars(
             copy.deepcopy(custom_cfg), self.runner, mode='val')
         assert list(tag.keys()) == ['metric']
