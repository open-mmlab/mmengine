--- conflicted
+++ resolved
@@ -15,22 +15,17 @@
 from mmengine.config import Config
 from mmengine.data import DefaultSampler
 from mmengine.evaluator import BaseMetric, Evaluator
-<<<<<<< HEAD
-from mmengine.hooks import (DistSamplerSeedHook, Hook, IterTimerHook,
-                            LoggerHook, ParamSchedulerHook, RuntimeInfoHook)
-from mmengine.hooks.checkpoint_hook import CheckpointHook
+from mmengine.hooks import (CheckpointHook, DistSamplerSeedHook, Hook,
+                            IterTimerHook, LoggerHook, ParamSchedulerHook,
+                            RuntimeInfoHook)
 from mmengine.logging import LogProcessor, MessageHub, MMLogger
-from mmengine.optim import MultiStepLR, OptimizerWrapper, StepLR
-=======
-from mmengine.hooks import (CheckpointHook, DistSamplerSeedHook, Hook,
-                            IterTimerHook, LoggerHook, OptimizerHook,
-                            ParamSchedulerHook)
-from mmengine.logging import LogProcessor, MessageHub, MMLogger
-from mmengine.optim import DefaultOptimizerConstructor, MultiStepLR, StepLR
->>>>>>> ab327c1d
+from mmengine.optim import (AmpOptimizerWrapper,
+                            DefaultOptimizerWrapperConstructor, MultiStepLR,
+                            OptimizerWrapper, OptimizerWrapperDict, StepLR)
 from mmengine.registry import (DATASETS, HOOKS, LOG_PROCESSORS, LOOPS, METRICS,
-                               MODEL_WRAPPERS, MODELS, OPTIMIZER_CONSTRUCTORS,
-                               PARAM_SCHEDULERS, Registry)
+                               MODEL_WRAPPERS, MODELS,
+                               OPTIMIZERWRAPPER_CONSTRUCTORS, PARAM_SCHEDULERS,
+                               Registry)
 from mmengine.runner import (BaseLoop, EpochBasedTrainLoop, IterBasedTrainLoop,
                              Runner, TestLoop, ValLoop)
 from mmengine.runner.priority import Priority, get_priority
@@ -81,7 +76,7 @@
         self.model = model
 
 
-@OPTIMIZER_CONSTRUCTORS.register_module()
+@OPTIMIZERWRAPPER_CONSTRUCTORS.register_module()
 class ToyMultipleOptimizerConstructor:
 
     def __init__(self, optimizer_cfg, paramwise_cfg=None):
@@ -95,10 +90,10 @@
         for key, cfg in self.optimizer_cfg.items():
             _cfg = cfg.copy()
             paramwise_cfg_ = _cfg.pop('paramwise_cfg', None)
-            self.constructors[key] = DefaultOptimizerConstructor(
+            self.constructors[key] = DefaultOptimizerWrapperConstructor(
                 _cfg, paramwise_cfg_)
 
-    def __call__(self, model: nn.Module) -> torch.optim.Optimizer:
+    def __call__(self, model: nn.Module) -> OptimizerWrapperDict:
         optimizers = {}
         while hasattr(model, 'module'):
             model = model.module
@@ -106,7 +101,7 @@
         for key, constructor in self.constructors.items():
             module = getattr(model, key)
             optimizers[key] = constructor(module)
-        return optimizers
+        return OptimizerWrapperDict(optimizers)
 
 
 @DATASETS.register_module()
@@ -635,26 +630,28 @@
         optimizer_wrapper = runner.build_optimizer_wrapper(_optimizer)
         self.assertEqual(id(_optimizer), id(optimizer_wrapper.optimizer))
 
-<<<<<<< HEAD
-        # input is a dict
+        # 1.2 input is a dict
         optimizer_wrapper = runner.build_optimizer_wrapper(
             dict(type='SGD', lr=0.01))
         self.assertIsInstance(optimizer_wrapper, OptimizerWrapper)
-=======
-        # 1.2 input is a dict
-        optimizer = runner.build_optimizer(dict(type='SGD', lr=0.01))
-        self.assertIsInstance(optimizer, SGD)
->>>>>>> ab327c1d
+
+        # 1.3 build custom optimizer wrapper
+        optimizer_wrapper = runner.build_optimizer_wrapper(
+            dict(
+                type='SGD',
+                lr=0.01,
+                optimizer_wrapper=dict(type='AmpOptimizerWrapper')))
+        self.assertIsInstance(optimizer_wrapper, AmpOptimizerWrapper)
 
         # 2. test multiple optmizers
         # 2.1 input is a dict which contains multiple optimizer objects
         optimizer1 = SGD(runner.model.linear1.parameters(), lr=0.01)
         optimizer2 = Adam(runner.model.linear2.parameters(), lr=0.02)
         optim_cfg = dict(key1=optimizer1, key2=optimizer2)
-        optimizer = runner.build_optimizer(optim_cfg)
-        self.assertIsInstance(optimizer, dict)
-        self.assertIsInstance(optimizer['key1'], SGD)
-        self.assertIsInstance(optimizer['key2'], Adam)
+        optimizer_wrapper = runner.build_optimizer_wrapper(optim_cfg)
+        self.assertIsInstance(optimizer_wrapper, OptimizerWrapperDict)
+        self.assertIsInstance(optimizer_wrapper['key1'].optimizer, SGD)
+        self.assertIsInstance(optimizer_wrapper['key2'].optimizer, Adam)
 
         # 2.2 each item mush be an optimizer object when "type" and
         # "constructor" are not in optimizer
@@ -663,17 +660,17 @@
         optim_cfg = dict(key1=optimizer1, key2=optimizer2)
         with self.assertRaisesRegex(ValueError,
                                     'each item mush be an optimizer object'):
-            runner.build_optimizer(optim_cfg)
+            runner.build_optimizer_wrapper(optim_cfg)
 
         # 2.3 input is a dict which contains multiple configs
         optim_cfg = dict(
             linear1=dict(type='SGD', lr=0.01),
             linear2=dict(type='Adam', lr=0.02),
             constructor='ToyMultipleOptimizerConstructor')
-        optimizer = runner.build_optimizer(optim_cfg)
-        self.assertIsInstance(optimizer, dict)
-        self.assertIsInstance(optimizer['linear1'], SGD)
-        self.assertIsInstance(optimizer['linear2'], Adam)
+        optimizer_wrapper = runner.build_optimizer_wrapper(optim_cfg)
+        self.assertIsInstance(optimizer_wrapper, OptimizerWrapperDict)
+        self.assertIsInstance(optimizer_wrapper['linear1'].optimizer, SGD)
+        self.assertIsInstance(optimizer_wrapper['linear2'].optimizer, Adam)
 
     def test_build_param_scheduler(self):
         cfg = copy.deepcopy(self.epoch_based_cfg)
@@ -683,9 +680,11 @@
         # `build_optimizer_wrapper` should be called before
         # `build_param_scheduler`
         cfg = dict(type='MultiStepLR', milestones=[1, 2])
-<<<<<<< HEAD
-        runner.optimizer_wrapper = None
-        with self.assertRaisesRegex(RuntimeError, 'should be called before'):
+        runner.optimizer_wrapper = dict(
+            key1=dict(type='SGD', lr=0.01),
+            key2=dict(type='Adam', lr=0.02),
+        )
+        with self.assertRaisesRegex(AssertionError, 'should be called before'):
             runner.build_param_scheduler(cfg)
 
         runner.optimizer_wrapper = runner.build_optimizer_wrapper(
@@ -695,29 +694,15 @@
         self.assertEqual(len(param_schedulers), 1)
         self.assertIsInstance(param_schedulers[0], MultiStepLR)
 
-        # input is a ParamScheduler object
+        # 1. test one optimizer and one parameter scheduler
+        # 1.1 input is a ParamScheduler object
         param_scheduler = MultiStepLR(
             runner.optimizer_wrapper, milestones=[1, 2])
-=======
-        runner.optimizer = dict(
-            key1=dict(type='SGD', lr=0.01),
-            key2=dict(type='Adam', lr=0.02),
-        )
-        with self.assertRaisesRegex(RuntimeError, 'should be called before'):
-            runner.build_param_scheduler(cfg)
-
-        runner.optimizer = runner.build_optimizer(dict(type='SGD', lr=0.01))
-
-        # 1. test one optimizer and one parameter scheduler
-        # 1.1 input is a ParamScheduler object
-        param_scheduler = MultiStepLR(runner.optimizer, milestones=[1, 2])
->>>>>>> ab327c1d
         param_schedulers = runner.build_param_scheduler(param_scheduler)
         self.assertEqual(len(param_schedulers), 1)
         self.assertEqual(id(param_schedulers[0]), id(param_scheduler))
 
         # 1.2 input is a dict
-        cfg = dict(type='MultiStepLR', milestones=[1, 2])
         param_schedulers = runner.build_param_scheduler(param_scheduler)
         self.assertEqual(len(param_schedulers), 1)
         self.assertIsInstance(param_schedulers[0], MultiStepLR)
@@ -744,7 +729,7 @@
         optimizer1 = SGD(runner.model.linear1.parameters(), lr=0.01)
         optimizer2 = Adam(runner.model.linear2.parameters(), lr=0.02)
         optim_cfg = dict(key1=optimizer1, key2=optimizer2)
-        runner.optimizer = runner.build_optimizer(optim_cfg)
+        runner.optimizer_wrapper = runner.build_optimizer_wrapper(optim_cfg)
         cfg = [
             dict(type='MultiStepLR', milestones=[1, 2]),
             dict(type='StepLR', step_size=1)
@@ -770,7 +755,8 @@
         self.assertEqual(len(param_schedulers['key2']), 2)
 
         # 5. test converting epoch-based scheduler to iter-based
-        runner.optimizer = runner.build_optimizer(dict(type='SGD', lr=0.01))
+        runner.optimizer_wrapper = runner.build_optimizer_wrapper(
+            dict(type='SGD', lr=0.01))
 
         # 5.1 train loop should be built before converting scheduler
         cfg = dict(
@@ -1363,12 +1349,10 @@
         self.assertEqual(runner.epoch, 3)
         self.assertEqual(runner.iter, 12)
         self.assertTrue(runner._has_loaded)
-<<<<<<< HEAD
         self.assertIsInstance(runner.optimizer_wrapper.optimizer, SGD)
-=======
-        self.assertIsInstance(runner.optimizer, SGD)
-        self.assertEqual(runner.optimizer.param_groups[0]['lr'], 0.0001)
->>>>>>> ab327c1d
+        self.assertIsInstance(runner.optimizer_wrapper.optimizer, SGD)
+        self.assertEqual(runner.optimizer_wrapper.param_groups[0]['lr'],
+                         0.0001)
         self.assertIsInstance(runner.param_schedulers[0], MultiStepLR)
         self.assertEqual(runner.param_schedulers[0].milestones, {1: 1, 2: 1})
 
@@ -1411,11 +1395,12 @@
         runner.train()
         path = osp.join(self.temp_dir, 'epoch_3.pth')
         self.assertTrue(osp.exists(path))
-        self.assertEqual(runner.optimizer['linear1'].param_groups[0]['lr'],
-                         0.0001)
-        self.assertIsInstance(runner.optimizer['linear2'], Adam)
-        self.assertEqual(runner.optimizer['linear2'].param_groups[0]['lr'],
-                         0.0002)
+        self.assertEqual(
+            runner.optimizer_wrapper['linear1'].param_groups[0]['lr'], 0.0001)
+        self.assertIsInstance(runner.optimizer_wrapper['linear2'].optimizer,
+                              Adam)
+        self.assertEqual(
+            runner.optimizer_wrapper['linear2'].param_groups[0]['lr'], 0.0002)
 
         cfg = copy.deepcopy(self.epoch_based_cfg)
         cfg.experiment_name = 'test_checkpoint7'
@@ -1428,13 +1413,15 @@
         cfg.default_hooks = dict(optimizer=None)
         runner = Runner.from_cfg(cfg)
         runner.resume(path)
-        self.assertIsInstance(runner.optimizer, dict)
-        self.assertIsInstance(runner.optimizer['linear1'], SGD)
-        self.assertEqual(runner.optimizer['linear1'].param_groups[0]['lr'],
-                         0.0001)
-        self.assertIsInstance(runner.optimizer['linear2'], Adam)
-        self.assertEqual(runner.optimizer['linear2'].param_groups[0]['lr'],
-                         0.0002)
+        self.assertIsInstance(runner.optimizer_wrapper, OptimizerWrapperDict)
+        self.assertIsInstance(runner.optimizer_wrapper['linear1'].optimizer,
+                              SGD)
+        self.assertEqual(
+            runner.optimizer_wrapper['linear1'].param_groups[0]['lr'], 0.0001)
+        self.assertIsInstance(runner.optimizer_wrapper['linear2'].optimizer,
+                              Adam)
+        self.assertEqual(
+            runner.optimizer_wrapper['linear2'].param_groups[0]['lr'], 0.0002)
         self.assertIsInstance(runner.param_schedulers, dict)
         self.assertEqual(len(runner.param_schedulers['linear1']), 1)
         self.assertIsInstance(runner.param_schedulers['linear1'][0],
