--- conflicted
+++ resolved
@@ -22,14 +22,9 @@
 from mmengine.optim import (DefaultOptimWrapperConstructor, MultiStepLR,
                             OptimWrapper, OptimWrapperDict, StepLR)
 from mmengine.registry import (DATASETS, HOOKS, LOG_PROCESSORS, LOOPS, METRICS,
-<<<<<<< HEAD
-                               MODEL_WRAPPERS, MODELS, OPTIMIZER_CONSTRUCTORS,
-                               PARAM_SCHEDULERS, RUNNERS, Registry)
-=======
                                MODEL_WRAPPERS, MODELS,
                                OPTIM_WRAPPER_CONSTRUCTORS, PARAM_SCHEDULERS,
-                               Registry)
->>>>>>> 80a46c48
+                               RUNNERS, Registry)
 from mmengine.runner import (BaseLoop, EpochBasedTrainLoop, IterBasedTrainLoop,
                              Runner, TestLoop, ValLoop)
 from mmengine.runner.priority import Priority, get_priority
@@ -1544,8 +1539,7 @@
         self.assertEqual(runner.epoch, 0)
         self.assertEqual(runner.iter, 3)
         self.assertTrue(runner._has_loaded)
-<<<<<<< HEAD
-        self.assertIsInstance(runner.optimizer, SGD)
+        self.assertIsInstance(runner.optim_wrapper.optimizer, SGD)
         self.assertIsInstance(runner.param_schedulers[0], MultiStepLR)
 
     def test_build_runner(self):
@@ -1560,8 +1554,4 @@
         # test default runner
         cfg = copy.deepcopy(self.epoch_based_cfg)
         cfg.experiment_name = 'test_build_runner2'
-        assert isinstance(RUNNERS.build(cfg), Runner)
-=======
-        self.assertIsInstance(runner.optim_wrapper.optimizer, SGD)
-        self.assertIsInstance(runner.param_schedulers[0], MultiStepLR)
->>>>>>> 80a46c48
+        assert isinstance(RUNNERS.build(cfg), Runner)