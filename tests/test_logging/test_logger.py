# Copyright (c) OpenMMLab. All rights reserved.
import logging
import os
import re
import sys
from collections import OrderedDict
from unittest.mock import patch

import pytest

from mmengine.logging import MMLogger, print_log


class TestLogger:
    stream_handler_regex_time = r'\d{2}/\d{2} \d{2}:\d{2}:\d{2}'
    file_handler_regex_time = r'\d{4}/\d{2}/\d{2} \d{2}:\d{2}:\d{2}'

<<<<<<< HEAD
=======
    # Since `get_rank` has been imported in logger.py, it needs to mock
    # `logger.get_rank`
>>>>>>> 486d8cda
    @patch('mmengine.logging.logger.get_rank', lambda: 0)
    def test_init_rank0(self, tmp_path):
        logger = MMLogger.get_instance('rank0.pkg1', log_level='INFO')
        assert logger.name == 'mmengine'
        assert logger.instance_name == 'rank0.pkg1'
        assert logger.instance_name == 'rank0.pkg1'
        # Logger get from `MMLogger.get_instance` does not inherit from
        # `logging.root`
        assert logger.parent is None
        assert len(logger.handlers) == 1
        assert isinstance(logger.handlers[0], logging.StreamHandler)
        assert logger.level == logging.NOTSET
        assert logger.handlers[0].level == logging.INFO
        # If `rank=0`, the `log_level` of stream_handler and file_handler
        # depends on the given arguments.
        tmp_file = tmp_path / 'tmp_file.log'
        logger = MMLogger.get_instance(
            'rank0.pkg2', log_level='INFO', log_file=str(tmp_file))
        assert isinstance(logger, logging.Logger)
        assert len(logger.handlers) == 2
        assert isinstance(logger.handlers[0], logging.StreamHandler)
        assert isinstance(logger.handlers[1], logging.FileHandler)
        logger_pkg3 = MMLogger.get_instance('rank0.pkg2')
        assert id(logger_pkg3) == id(logger)
        logger = MMLogger.get_instance(
            'rank0.pkg3', logger_name='logger_test', log_level='INFO')
        assert logger.name == 'logger_test'
        assert logger.instance_name == 'rank0.pkg3'
        logging.shutdown()

    @patch('mmengine.logging.logger.get_rank', lambda: 1)
    def test_init_rank1(self, tmp_path):
        # If `rank!=1`, the `loglevel` of file_handler is `logging.ERROR`.
        tmp_file = tmp_path / 'tmp_file.log'
        log_path = tmp_path / 'tmp_file_rank1.log'
        logger = MMLogger.get_instance(
            'rank1.pkg2', log_level='INFO', log_file=str(tmp_file))
        assert len(logger.handlers) == 1
        logger = MMLogger.get_instance(
            'rank1.pkg3',
            log_level='INFO',
            log_file=str(tmp_file),
            distributed=True)
        assert logger.handlers[0].level == logging.ERROR
        assert logger.handlers[1].level == logging.INFO
        assert len(logger.handlers) == 2
        assert os.path.exists(log_path)
        logging.shutdown()

    @pytest.mark.parametrize('log_level',
                             [logging.WARNING, logging.INFO, logging.DEBUG])
    def test_handler(self, capsys, tmp_path, log_level):
        # test stream handler can output correct format logs
        instance_name = f'test_stream_{str(log_level)}'
        logger = MMLogger.get_instance(instance_name, log_level=log_level)
        logger.log(level=log_level, msg='welcome')
        out, _ = capsys.readouterr()
        # Skip match colored INFO
        loglevl_name = logging._levelToName[log_level]
        match = re.fullmatch(
            self.stream_handler_regex_time + f' - mmengine - '
            f'(.*){loglevl_name}(.*) - welcome\n', out)
        assert match is not None

        # test file_handler output plain text without color.
        tmp_file = tmp_path / 'tmp_file.log'
        instance_name = f'test_file_{log_level}'
        logger = MMLogger.get_instance(
            instance_name, log_level=log_level, log_file=tmp_file)
        logger.log(level=log_level, msg='welcome')
        with open(tmp_path / 'tmp_file.log') as f:
            log_text = f.read()
            match = re.fullmatch(
                self.file_handler_regex_time +
                f' - mmengine - {loglevl_name} - '
                f'welcome\n', log_text)
            assert match is not None
        logging.shutdown()

    def test_error_format(self, capsys):
        # test error level log can output file path, function name and
        # line number
        logger = MMLogger.get_instance('test_error', log_level='INFO')
        logger.error('welcome')
        lineno = sys._getframe().f_lineno - 1
        file_path = __file__
        function_name = sys._getframe().f_code.co_name
        pattern = self.stream_handler_regex_time + \
            r' - mmengine - (.*)ERROR(.*) - ' \
            f'{file_path} - {function_name} - ' \
            f'{lineno} - welcome\n'
        out, _ = capsys.readouterr()
        match = re.fullmatch(pattern, out)
        assert match is not None

    def test_print_log(self, capsys, tmp_path):
        # caplog cannot record MMLogger's logs.
        # Test simple print.
        print_log('welcome', logger=None)
        out, _ = capsys.readouterr()
        assert out == 'welcome\n'
        # Test silent logger and skip print.
        print_log('welcome', logger='silent')
        out, _ = capsys.readouterr()
        assert out == ''
        logger = MMLogger.get_instance('test_print_log')
        # Test using specified logger
        print_log('welcome', logger=logger)
        out, _ = capsys.readouterr()
        match = re.fullmatch(
            self.stream_handler_regex_time + ' - mmengine - (.*)INFO(.*) - '
            'welcome\n', out)
        assert match is not None
        # Test access logger by name.
        print_log('welcome', logger='test_print_log')
        out, _ = capsys.readouterr()
        match = re.fullmatch(
            self.stream_handler_regex_time + ' - mmengine - (.*)INFO(.*) - '
            'welcome\n', out)
        assert match is not None
        # Test access the latest created logger.
        print_log('welcome', logger='current')
        out, _ = capsys.readouterr()
        match = re.fullmatch(
            self.stream_handler_regex_time + ' - mmengine - (.*)INFO(.*) - '
            'welcome\n', out)
        assert match is not None
        # Test invalid logger type.
        with pytest.raises(TypeError):
            print_log('welcome', logger=dict)
        with pytest.raises(ValueError):
            print_log('welcome', logger='unknown')

    def test_get_instance(self):
        # Test get root mmengine logger.
        MMLogger._instance_dict = OrderedDict()
        root_logger = MMLogger.get_current_instance()
        mmdet_logger = MMLogger.get_instance('mmdet')
        assert root_logger.name == mmdet_logger.name
        assert id(root_logger) != id(mmdet_logger)
        assert id(MMLogger.get_instance('mmengine')) == id(root_logger)
        # Test original `get_current_instance` function.
        MMLogger.get_instance('mmdet')
        assert MMLogger.get_current_instance().instance_name == 'mmdet'

    def test_set_level(self, capsys):
        logger = MMLogger.get_instance('test_set_level')
        logger.info('hello')
        out, _ = capsys.readouterr()
        assert 'INFO' in out
        logger.setLevel('WARNING')
        logger.info('hello')
        out, _ = capsys.readouterr()
        assert not out
        logger.warning('hello')
        out, _ = capsys.readouterr()
        assert 'WARNING' in out<|MERGE_RESOLUTION|>--- conflicted
+++ resolved
@@ -15,11 +15,8 @@
     stream_handler_regex_time = r'\d{2}/\d{2} \d{2}:\d{2}:\d{2}'
     file_handler_regex_time = r'\d{4}/\d{2}/\d{2} \d{2}:\d{2}:\d{2}'
 
-<<<<<<< HEAD
-=======
     # Since `get_rank` has been imported in logger.py, it needs to mock
     # `logger.get_rank`
->>>>>>> 486d8cda
     @patch('mmengine.logging.logger.get_rank', lambda: 0)
     def test_init_rank0(self, tmp_path):
         logger = MMLogger.get_instance('rank0.pkg1', log_level='INFO')
