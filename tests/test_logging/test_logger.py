# Copyright (c) OpenMMLab. All rights reserved.
import logging
import os
import re
import sys
from unittest.mock import patch

import pytest

from mmengine import MMLogger, print_log


class TestLogger:
    stream_handler_regex_time = r'\d{2}/\d{2} \d{2}:\d{2}:\d{2}'
    file_handler_regex_time = r'\d{4}/\d{2}/\d{2} \d{2}:\d{2}:\d{2}'

    @patch('torch.distributed.get_rank', lambda: 0)
    @patch('torch.distributed.is_initialized', lambda: True)
    @patch('torch.distributed.is_available', lambda: True)
    def test_init_rank0(self, tmp_path):
        logger = MMLogger.get_instance('rank0.pkg1', log_level='INFO')
        assert logger.name == 'mmengine'
        assert logger.instance_name == 'rank0.pkg1'
        assert logger.instance_name == 'rank0.pkg1'
        # Logger get from `MMLogger.get_instance` does not inherit from
        # `logging.root`
        assert logger.parent is None
        assert len(logger.handlers) == 1
        assert isinstance(logger.handlers[0], logging.StreamHandler)
        assert logger.level == logging.NOTSET
        assert logger.handlers[0].level == logging.INFO
        # If `rank=0`, the `log_level` of stream_handler and file_handler
        # depends on the given arguments.
        tmp_file = tmp_path / 'tmp_file.log'
        logger = MMLogger.get_instance(
            'rank0.pkg2', log_level='INFO', log_file=str(tmp_file))
        assert isinstance(logger, logging.Logger)
        assert len(logger.handlers) == 2
        assert isinstance(logger.handlers[0], logging.StreamHandler)
        assert isinstance(logger.handlers[1], logging.FileHandler)
        logger_pkg3 = MMLogger.get_instance('rank0.pkg2')
        assert id(logger_pkg3) == id(logger)
        logger = MMLogger.get_instance(
            'rank0.pkg3', logger_name='logger_test', log_level='INFO')
        assert logger.name == 'logger_test'
        assert logger.instance_name == 'rank0.pkg3'
        logging.shutdown()

    @patch('torch.distributed.get_rank', lambda: 1)
    @patch('torch.distributed.is_initialized', lambda: True)
    @patch('torch.distributed.is_available', lambda: True)
    def test_init_rank1(self, tmp_path):
        # If `rank!=1`, the `loglevel` of file_handler is `logging.ERROR`.
        tmp_file = tmp_path / 'tmp_file.log'
<<<<<<< HEAD
        log_path = tmp_path / 'tmp_file_rank1.log'
=======
        log_path = tmp_path / 'tmp_file' / 'tmp_file_rank1.log'
>>>>>>> 96b6259c
        logger = MMLogger.get_instance(
            'rank1.pkg2', log_level='INFO', log_file=str(tmp_file))
        assert len(logger.handlers) == 1
        logger = MMLogger.get_instance(
            'rank1.pkg3',
            log_level='INFO',
            log_file=str(tmp_file),
            distributed=True)
        assert logger.handlers[0].level == logging.ERROR
        assert logger.handlers[1].level == logging.INFO
        assert len(logger.handlers) == 2
        assert os.path.exists(log_path)
        logging.shutdown()

    @pytest.mark.parametrize('log_level',
                             [logging.WARNING, logging.INFO, logging.DEBUG])
    def test_handler(self, capsys, tmp_path, log_level):
        # test stream handler can output correct format logs
        instance_name = f'test_stream_{str(log_level)}'
        logger = MMLogger.get_instance(instance_name, log_level=log_level)
        logger.log(level=log_level, msg='welcome')
        out, _ = capsys.readouterr()
        # Skip match colored INFO
        loglevl_name = logging._levelToName[log_level]
        match = re.fullmatch(
            self.stream_handler_regex_time + f' - mmengine - '
            f'(.*){loglevl_name}(.*) - welcome\n', out)
        assert match is not None

        # test file_handler output plain text without color.
        tmp_file = tmp_path / 'tmp_file.log'
        instance_name = f'test_file_{log_level}'
        logger = MMLogger.get_instance(
            instance_name, log_level=log_level, log_file=tmp_file)
        logger.log(level=log_level, msg='welcome')
        with open(tmp_path / 'tmp_file' / 'tmp_file.log', 'r') as f:
            log_text = f.read()
            match = re.fullmatch(
                self.file_handler_regex_time +
                f' - mmengine - {loglevl_name} - '
                f'welcome\n', log_text)
            assert match is not None
        logging.shutdown()

    def test_error_format(self, capsys):
        # test error level log can output file path, function name and
        # line number
        logger = MMLogger.get_instance('test_error', log_level='INFO')
        logger.error('welcome')
        lineno = sys._getframe().f_lineno - 1
        file_path = __file__
        function_name = sys._getframe().f_code.co_name
        pattern = self.stream_handler_regex_time + \
            r' - mmengine - (.*)ERROR(.*) - ' \
            f'{file_path} - {function_name} - ' \
            f'{lineno} - welcome\n'
        out, _ = capsys.readouterr()
        match = re.fullmatch(pattern, out)
        assert match is not None

    def test_print_log(self, capsys, tmp_path):
        # caplog cannot record MMLogger's logs.
        # Test simple print.
        print_log('welcome', logger=None)
        out, _ = capsys.readouterr()
        assert out == 'welcome\n'
        # Test silent logger and skip print.
        print_log('welcome', logger='silent')
        out, _ = capsys.readouterr()
        assert out == ''
        logger = MMLogger.get_instance('test_print_log')
        # Test using specified logger
        print_log('welcome', logger=logger)
        out, _ = capsys.readouterr()
        match = re.fullmatch(
            self.stream_handler_regex_time + ' - mmengine - (.*)INFO(.*) - '
            'welcome\n', out)
        assert match is not None
        # Test access logger by name.
        print_log('welcome', logger='test_print_log')
        out, _ = capsys.readouterr()
        match = re.fullmatch(
            self.stream_handler_regex_time + ' - mmengine - (.*)INFO(.*) - '
            'welcome\n', out)
        assert match is not None
        # Test access the latest created logger.
        print_log('welcome', logger='current')
        out, _ = capsys.readouterr()
        match = re.fullmatch(
            self.stream_handler_regex_time + ' - mmengine - (.*)INFO(.*) - '
            'welcome\n', out)
        assert match is not None
        # Test invalid logger type.
        with pytest.raises(TypeError):
            print_log('welcome', logger=dict)
        with pytest.raises(ValueError):
            print_log('welcome', logger='unknown')<|MERGE_RESOLUTION|>--- conflicted
+++ resolved
@@ -52,11 +52,7 @@
     def test_init_rank1(self, tmp_path):
         # If `rank!=1`, the `loglevel` of file_handler is `logging.ERROR`.
         tmp_file = tmp_path / 'tmp_file.log'
-<<<<<<< HEAD
-        log_path = tmp_path / 'tmp_file_rank1.log'
-=======
         log_path = tmp_path / 'tmp_file' / 'tmp_file_rank1.log'
->>>>>>> 96b6259c
         logger = MMLogger.get_instance(
             'rank1.pkg2', log_level='INFO', log_file=str(tmp_file))
         assert len(logger.handlers) == 1
