--- conflicted
+++ resolved
@@ -108,11 +108,6 @@
         visualizer_any = Visualizer.get_instance(instance_name)
         assert visualizer_any == visualizer
 
-<<<<<<< HEAD
-    @parameterized.expand([['cv2'], ['matplotlib']])
-    def test_set_image(self, backend):
-        visualizer = Visualizer(backend=backend)
-=======
         # local backend will not be built without `save_dir` argument
         @VISBACKENDS.register_module()
         class CustomLocalVisBackend:
@@ -138,9 +133,9 @@
         visualizer = Visualizer.get_instance(
             'test_save_dir', vis_backends=CustomLocalVisBackend('tmp'))
 
-    def test_set_image(self):
-        visualizer = Visualizer()
->>>>>>> 398d2299
+    @parameterized.expand([['cv2'], ['matplotlib']])
+    def test_set_image(self, backend):
+        visualizer = Visualizer(backend=backend)
         visualizer.set_image(self.image)
         with pytest.raises(AssertionError):
             visualizer.set_image(None)
