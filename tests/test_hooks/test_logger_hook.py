# Copyright (c) OpenMMLab. All rights reserved.
import copy
import os
import os.path as osp
import shutil
from unittest.mock import ANY, MagicMock

import pytest
import torch

from mmengine.fileio import load
from mmengine.hooks import LoggerHook
from mmengine.testing import RunnerTestCase
from mmengine.utils import mkdir_or_exist, scandir


class TestLoggerHook(RunnerTestCase):

    def test_init(self):
        # Test build logger hook.
        LoggerHook()
        LoggerHook(interval=100, ignore_last=False, interval_exp_name=100)

        with self.assertRaisesRegex(TypeError, 'interval must be'):
            LoggerHook(interval='100')

        with self.assertRaisesRegex(ValueError, 'interval must be'):
            LoggerHook(interval=-1)

        with self.assertRaisesRegex(TypeError, 'ignore_last must be'):
            LoggerHook(ignore_last='False')

        with self.assertRaisesRegex(TypeError, 'interval_exp_name'):
            LoggerHook(interval_exp_name='100')

        with self.assertRaisesRegex(ValueError, 'interval_exp_name'):
            LoggerHook(interval_exp_name=-1)

        with self.assertRaisesRegex(TypeError, 'out_suffix'):
            LoggerHook(out_suffix=[100])

        # out_dir should be None or string or tuple of string.
        with self.assertRaisesRegex(TypeError, 'out_dir must be'):
            LoggerHook(out_dir=1)

        with self.assertRaisesRegex(ValueError, 'file_client_args'):
            LoggerHook(file_client_args=dict(enable_mc=True))

<<<<<<< HEAD
        with self.assertWarnsRegex(Warning,
                                   '"file_client_args" will be deprecated'):
            LoggerHook(
                out_dir=self.temp_dir.name,
                file_client_args=dict(backend='disk'))
=======
        # test `file_client_args` and `backend_args`
        # TODO Refine this unit test
        # with pytest.warns(
        #         DeprecationWarning,
        #         match='"file_client_args" will be deprecated in future'):
        #     logger_hook = LoggerHook(
        #         out_dir='tmp.txt', file_client_args={'backend': 'disk'})
>>>>>>> cbb67140

        with self.assertRaisesRegex(
                ValueError,
                '"file_client_args" and "backend_args" cannot be '):
            LoggerHook(
                out_dir=self.temp_dir.name,
                file_client_args=dict(enable_mc=True),
                backend_args=dict(enable_mc=True))

    def test_after_train_iter(self):
        # Test LoggerHook by iter.
        runner = MagicMock()
        runner.log_processor.get_log_after_iter = MagicMock(
            return_value=(dict(), 'log_str'))
        logger_hook = LoggerHook()
        logger_hook.after_train_iter(runner, batch_idx=5)
        # `cur_iter=10+1`, which cannot be exact division by
        # `logger_hook.interval`
        runner.log_processor.get_log_after_iter.assert_not_called()
        logger_hook.after_train_iter(runner, batch_idx=9)
        runner.log_processor.get_log_after_iter.assert_called()

        # Test LoggerHook by epoch.
        logger_hook = LoggerHook()
        runner = MagicMock()
        runner.log_processor.get_log_after_iter = MagicMock(
            return_value=(dict(), 'log_str'))
        # Only `batch_idx` will work.
        logger_hook.after_train_iter(runner, batch_idx=10)
        runner.log_processor.get_log_after_iter.assert_not_called()
        logger_hook.after_train_iter(runner, batch_idx=9)
        runner.log_processor.get_log_after_iter.assert_called()

        # Test end of the epoch.
        runner = MagicMock()
        runner.log_processor.get_log_after_iter = MagicMock(
            return_value=(dict(), 'log_str'))
        logger_hook = LoggerHook(ignore_last=False)
        runner.train_dataloader = [0] * 5
        logger_hook.after_train_iter(runner, batch_idx=4)
        runner.log_processor.get_log_after_iter.assert_called()

        # Test print exp_name
        runner = MagicMock()
        runner.log_processor.get_log_after_iter = MagicMock(
            return_value=(dict(), 'log_str'))
        runner.logger = MagicMock()
        logger_hook = LoggerHook()
        logger_hook.after_train_iter(runner, batch_idx=999)
        runner.logger.info.assert_called()

    def test_after_val_epoch(self):
        logger_hook = LoggerHook()
        runner = MagicMock()
        runner.log_processor.get_log_after_epoch = MagicMock(
            return_value=(dict(), 'string'))
        logger_hook.after_val_epoch(runner)
        runner.log_processor.get_log_after_epoch.assert_called()
        runner.logger.info.assert_called()
        runner.visualizer.add_scalars.assert_called()

        # Test when `log_metric_by_epoch` is True
        runner.log_processor.get_log_after_epoch = MagicMock(
            return_value=({
                'time': 1,
                'datatime': 1,
                'acc': 0.8
            }, 'string'))
        logger_hook.after_val_epoch(runner)
        args = {'step': ANY, 'file_path': ANY}
        # expect visualizer log `time` and `metric` respectively
        runner.visualizer.add_scalars.assert_called_with(
            {
                'time': 1,
                'datatime': 1,
                'acc': 0.8
            }, **args)

        # Test when `log_metric_by_epoch` is False
        logger_hook = LoggerHook(log_metric_by_epoch=False)
        runner.log_processor.get_log_after_epoch = MagicMock(
            return_value=({
                'time': 5,
                'datatime': 5,
                'acc': 0.5
            }, 'string'))
        logger_hook.after_val_epoch(runner)
        # expect visualizer log `time` and `metric` jointly
        runner.visualizer.add_scalars.assert_called_with(
            {
                'time': 5,
                'datatime': 5,
                'acc': 0.5
            }, **args)

        with pytest.raises(AssertionError):
            runner.visualizer.add_scalars.assert_any_call(
                {
                    'time': 5,
                    'datatime': 5
                }, **args)
        with pytest.raises(AssertionError):
            runner.visualizer.add_scalars.assert_any_call({'acc': 0.5}, **args)

    def test_after_test_epoch(self):
        logger_hook = LoggerHook()
        runner = MagicMock()
        runner.log_dir = self.temp_dir.name
        runner.timestamp = 'test_after_test_epoch'
        runner.log_processor.get_log_after_epoch = MagicMock(
            return_value=(
                dict(a=1, b=2, c={'list': [1, 2]}, d=torch.tensor([1, 2, 3])),
                'log_str'))
        logger_hook.before_run(runner)
        logger_hook.after_test_epoch(runner)
        runner.log_processor.get_log_after_epoch.assert_called()
        runner.logger.info.assert_called()
        osp.isfile(osp.join(runner.log_dir, 'test_after_test_epoch.json'))
        json_content = load(
            osp.join(runner.log_dir, 'test_after_test_epoch.json'))
        assert json_content == dict(a=1, b=2, c={'list': [1, 2]}, d=[1, 2, 3])

    def test_after_val_iter(self):
        logger_hook = LoggerHook()
        runner = MagicMock()
        runner.iter = 0
        runner.log_processor.get_log_after_iter = MagicMock(
            return_value=(dict(), 'log_str'))
        logger_hook.after_val_iter(runner, 1)
        runner.log_processor.get_log_after_iter.assert_not_called()
        logger_hook.after_val_iter(runner, 9)
        runner.log_processor.get_log_after_iter.assert_called()

    def test_after_test_iter(self):
        logger_hook = LoggerHook()
        runner = MagicMock()
        runner.iter = 0
        runner.log_processor.get_log_after_iter = MagicMock(
            return_value=(dict(), 'log_str'))
        logger_hook.after_test_iter(runner, 1)
        runner.log_processor.get_log_after_iter.assert_not_called()
        logger_hook.after_test_iter(runner, 9)
        runner.log_processor.get_log_after_iter.assert_called()

    def test_with_runner(self):
        # Test dumped the json exits
        cfg = copy.deepcopy(self.epoch_based_cfg)
        cfg.default_hooks.logger = dict(type='LoggerHook')
        cfg.train_cfg.max_epochs = 10
        runner = self.build_runner(cfg)
        runner.train()
        json_path = osp.join(runner._log_dir, 'vis_data',
                             f'{runner.timestamp}.json')
        self.assertTrue(osp.isfile(json_path))

        # Test out_dir
        out_dir = osp.join(cfg.work_dir, 'test')
        mkdir_or_exist(out_dir)
        cfg.default_hooks.logger = dict(type='LoggerHook', out_dir=out_dir)
        runner = self.build_runner(cfg)
        runner.train()
        self.assertTrue(os.listdir(out_dir))
        # clean the out_dir
        for filename in os.listdir(out_dir):
            shutil.rmtree(osp.join(out_dir, filename))

        # Test out_suffix
        cfg.default_hooks.logger = dict(
            type='LoggerHook', out_dir=out_dir, out_suffix='.log')
        runner = self.build_runner(cfg)
        runner.train()
        filenames = scandir(out_dir, recursive=True)
        self.assertTrue(
            all(filename.endswith('.log') for filename in filenames))

        # Test keep_local=False
        cfg.default_hooks.logger = dict(
            type='LoggerHook', out_dir=out_dir, keep_local=False)
        runner = self.build_runner(cfg)
        runner.train()
        filenames = scandir(runner._log_dir, recursive=True)

        for filename in filenames:
            self.assertFalse(
                filename.endswith(('.log', '.json', '.py', '.yaml')),
                f'{filename} should not be kept.')<|MERGE_RESOLUTION|>--- conflicted
+++ resolved
@@ -46,21 +46,12 @@
         with self.assertRaisesRegex(ValueError, 'file_client_args'):
             LoggerHook(file_client_args=dict(enable_mc=True))
 
-<<<<<<< HEAD
-        with self.assertWarnsRegex(Warning,
+        # test `file_client_args` and `backend_args`
+        with self.assertWarnsRegex(DeprecationWarning,
                                    '"file_client_args" will be deprecated'):
             LoggerHook(
                 out_dir=self.temp_dir.name,
                 file_client_args=dict(backend='disk'))
-=======
-        # test `file_client_args` and `backend_args`
-        # TODO Refine this unit test
-        # with pytest.warns(
-        #         DeprecationWarning,
-        #         match='"file_client_args" will be deprecated in future'):
-        #     logger_hook = LoggerHook(
-        #         out_dir='tmp.txt', file_client_args={'backend': 'disk'})
->>>>>>> cbb67140
 
         with self.assertRaisesRegex(
                 ValueError,
