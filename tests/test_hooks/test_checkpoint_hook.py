--- conflicted
+++ resolved
@@ -8,11 +8,8 @@
 import torch.nn as nn
 from torch.utils.data import Dataset
 
-<<<<<<< HEAD
+from mmengine.evaluator import BaseMetric
 from mmengine.fileio import FileClient, LocalBackend
-=======
-from mmengine.evaluator import BaseMetric
->>>>>>> 8d14eb65
 from mmengine.hooks import CheckpointHook
 from mmengine.logging import MessageHub
 from mmengine.model import BaseModel
