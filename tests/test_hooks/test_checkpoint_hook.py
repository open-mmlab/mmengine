# Copyright (c) OpenMMLab. All rights reserved.
import copy
import os.path as osp

import torch
from parameterized import parameterized

from mmengine.evaluator import BaseMetric
from mmengine.fileio import FileClient, LocalBackend
from mmengine.hooks import CheckpointHook
from mmengine.logging import MessageHub
from mmengine.registry import METRICS
from mmengine.testing import RunnerTestCase


class TriangleMetric(BaseMetric):

    default_prefix: str = 'test'

    def __init__(self, length):
        super().__init__()
        self.length = length
        self.best_idx = length // 2
        self.cur_idx = 0

    def process(self, *args, **kwargs):
        self.results.append(0)

    def compute_metrics(self, *args, **kwargs):
        self.cur_idx += 1
        acc = 1.0 - abs(self.cur_idx - self.best_idx) / self.length
        return dict(acc=acc)


class TestCheckpointHook(RunnerTestCase):

    def setUp(self):
        super().setUp()
        METRICS.register_module(module=TriangleMetric, force=True)

    def tearDown(self):
        return METRICS.module_dict.clear()

    def test_init(self):
        # Test file_client_args and backend_args
<<<<<<< HEAD
        with self.assertWarnsRegex(
                DeprecationWarning,
                '"file_client_args" will be deprecated in future'):
            CheckpointHook(file_client_args={'backend': 'disk'})
=======
        # TODO: Refactor this test case
        # with pytest.warns(
        #         DeprecationWarning,
        #         match='"file_client_args" will be deprecated in future'):
        #     CheckpointHook(file_client_args={'backend': 'disk'})
>>>>>>> cbb67140

        with self.assertRaisesRegex(
                ValueError,
                '"file_client_args" and "backend_args" cannot be set '
                'at the same time'):
            CheckpointHook(
                file_client_args={'backend': 'disk'},
                backend_args={'backend': 'local'})

        # Test save best
        CheckpointHook(save_best='acc')

        CheckpointHook(save_best=['acc'])

        with self.assertRaisesRegex(AssertionError, '"save_best" should be'):
            CheckpointHook(save_best=dict(acc='acc'))

        # error when 'auto' in `save_best` list
        with self.assertRaisesRegex(AssertionError, 'Only support one'):
            CheckpointHook(interval=2, save_best=['auto', 'acc'])

        # Test rules

        CheckpointHook(save_best=['acc', 'mAcc'], rule='greater')

        with self.assertRaisesRegex(AssertionError, '"rule" should be a str'):
            CheckpointHook(save_best=['acc'], rule=1)

        with self.assertRaisesRegex(AssertionError,
                                    'Number of "rule" must be'):
            CheckpointHook(save_best=['acc'], rule=['greater', 'loss'])

        # Test greater_keys
        hook = CheckpointHook(greater_keys='acc')
        self.assertEqual(hook.greater_keys, ('acc', ))

        hook = CheckpointHook(greater_keys=['acc'])
        self.assertEqual(hook.greater_keys, ['acc'])

        hook = CheckpointHook(
            interval=2, by_epoch=False, save_best=['acc', 'mIoU'])
        self.assertEqual(hook.key_indicators, ['acc', 'mIoU'])
        self.assertEqual(hook.rules, ['greater', 'greater'])

        # Test less keys
        hook = CheckpointHook(less_keys='loss_cls')
        self.assertEqual(hook.less_keys, ('loss_cls', ))

        hook = CheckpointHook(less_keys=['loss_cls'])
        self.assertEqual(hook.less_keys, ['loss_cls'])

    def test_before_train(self):
        cfg = copy.deepcopy(self.epoch_based_cfg)
        runner = self.build_runner(cfg)
        # file_client_args is None
        checkpoint_hook = CheckpointHook()
        checkpoint_hook.before_train(runner)
        self.assertIsInstance(checkpoint_hook.file_client, FileClient)
        self.assertIsInstance(checkpoint_hook.file_backend, LocalBackend)

        # file_client_args is not None
        checkpoint_hook = CheckpointHook(file_client_args={'backend': 'disk'})
        checkpoint_hook.before_train(runner)
        self.assertIsInstance(checkpoint_hook.file_client, FileClient)
        # file_backend is the alias of file_client
        self.assertIs(checkpoint_hook.file_backend,
                      checkpoint_hook.file_client)

        # the out_dir of the checkpoint hook is None
        checkpoint_hook = CheckpointHook(interval=1, by_epoch=True)
        checkpoint_hook.before_train(runner)
        self.assertEqual(checkpoint_hook.out_dir, runner.work_dir)

        # the out_dir of the checkpoint hook is not None
        checkpoint_hook = CheckpointHook(
            interval=1, by_epoch=True, out_dir='test_dir')
        checkpoint_hook.before_train(runner)
        self.assertEqual(
            checkpoint_hook.out_dir,
            osp.join('test_dir', osp.join(osp.basename(cfg.work_dir))))

        # If `save_best` is a list of string, the path to save the best
        # checkpoint will be defined in attribute `best_ckpt_path_dict`.
        checkpoint_hook = CheckpointHook(interval=1, save_best=['acc', 'mIoU'])
        checkpoint_hook.before_train(runner)
        self.assertEqual(checkpoint_hook.best_ckpt_path_dict,
                         dict(acc=None, mIoU=None))
        self.assertFalse(hasattr(checkpoint_hook, 'best_ckpt_path'))

        # Resume 'best_ckpt_path' from message_hub
        runner.message_hub.update_info('best_ckpt_acc', 'best_acc')
        checkpoint_hook.before_train(runner)
        self.assertEqual(checkpoint_hook.best_ckpt_path_dict,
                         dict(acc='best_acc', mIoU=None))

        # If `save_best` is a string, the path to save best ckpt will be
        # defined in attribute `best_ckpt_path`
        checkpoint_hook = CheckpointHook(interval=1, save_best='acc')
        checkpoint_hook.before_train(runner)
        self.assertIsNone(checkpoint_hook.best_ckpt_path)
        self.assertFalse(hasattr(checkpoint_hook, 'best_ckpt_path_dict'))

        # Resume `best_ckpt` path from message_hub
        runner.message_hub.update_info('best_ckpt', 'best_ckpt')
        checkpoint_hook.before_train(runner)
<<<<<<< HEAD
        self.assertEqual(checkpoint_hook.best_ckpt_path, 'best_ckpt')

    def test_after_val_epoch(self):
        cfg = copy.deepcopy(self.epoch_based_cfg)
        runner = self.build_runner(cfg)
        runner.train_loop._epoch = 9

        # if save_best is None,no best_ckpt meta should be stored
        ckpt_hook = CheckpointHook(interval=2, by_epoch=True, save_best=None)
        ckpt_hook.before_train(runner)
        ckpt_hook.after_val_epoch(runner, None)
        self.assertNotIn('best_score', runner.message_hub.runtime_info)
        self.assertNotIn('best_ckpt', runner.message_hub.runtime_info)

        # when `save_best` is set to `auto`, first metric will be used.
        metrics = {'acc': 0.5, 'map': 0.3}
        ckpt_hook = CheckpointHook(interval=2, by_epoch=True, save_best='auto')
        ckpt_hook.before_train(runner)
        ckpt_hook.after_val_epoch(runner, metrics)
        best_ckpt_name = 'best_acc_epoch_9.pth'
        best_ckpt_path = ckpt_hook.file_client.join_path(
            ckpt_hook.out_dir, best_ckpt_name)
        self.assertEqual(ckpt_hook.key_indicators, ['acc'])
        self.assertEqual(ckpt_hook.rules, ['greater'])
        self.assertEqual(runner.message_hub.get_info('best_score'), 0.5)
        self.assertEqual(
            runner.message_hub.get_info('best_ckpt'), best_ckpt_path)

        # # when `save_best` is set to `acc`, it should update greater value
        ckpt_hook = CheckpointHook(interval=2, by_epoch=True, save_best='acc')
        ckpt_hook.before_train(runner)
        metrics['acc'] = 0.8
        ckpt_hook.after_val_epoch(runner, metrics)
        self.assertEqual(runner.message_hub.get_info('best_score'), 0.8)

        # # when `save_best` is set to `loss`, it should update less value
        ckpt_hook = CheckpointHook(interval=2, by_epoch=True, save_best='loss')
        ckpt_hook.before_train(runner)
        metrics['loss'] = 0.8
        ckpt_hook.after_val_epoch(runner, metrics)
        metrics['loss'] = 0.5
        ckpt_hook.after_val_epoch(runner, metrics)
        self.assertEqual(runner.message_hub.get_info('best_score'), 0.5)

        # when `rule` is set to `less`,then it should update less value
        # no matter what `save_best` is
        ckpt_hook = CheckpointHook(
            interval=2, by_epoch=True, save_best='acc', rule='less')
        ckpt_hook.before_train(runner)
        metrics['acc'] = 0.3
        ckpt_hook.after_val_epoch(runner, metrics)
        self.assertEqual(runner.message_hub.get_info('best_score'), 0.3)

        # # when `rule` is set to `greater`,then it should update greater value
        # # no matter what `save_best` is
        ckpt_hook = CheckpointHook(
            interval=2, by_epoch=True, save_best='loss', rule='greater')
        ckpt_hook.before_train(runner)
        metrics['loss'] = 1.0
        ckpt_hook.after_val_epoch(runner, metrics)
        self.assertEqual(runner.message_hub.get_info('best_score'), 1.0)

        # test multi `save_best` with one rule
        ckpt_hook = CheckpointHook(
            interval=2, save_best=['acc', 'mIoU'], rule='greater')
        self.assertEqual(ckpt_hook.key_indicators, ['acc', 'mIoU'])
        self.assertEqual(ckpt_hook.rules, ['greater', 'greater'])

        # test multi `save_best` with multi rules
        ckpt_hook = CheckpointHook(
            interval=2, save_best=['FID', 'IS'], rule=['less', 'greater'])
        self.assertEqual(ckpt_hook.key_indicators, ['FID', 'IS'])
        self.assertEqual(ckpt_hook.rules, ['less', 'greater'])

        # test multi `save_best` with default rule
        ckpt_hook = CheckpointHook(interval=2, save_best=['acc', 'mIoU'])
        self.assertEqual(ckpt_hook.key_indicators, ['acc', 'mIoU'])
        self.assertEqual(ckpt_hook.rules, ['greater', 'greater'])
        runner.message_hub = MessageHub.get_instance(
            'test_after_val_epoch_save_multi_best')
        ckpt_hook.before_train(runner)
        metrics = dict(acc=0.5, mIoU=0.6)
        ckpt_hook.after_val_epoch(runner, metrics)
        best_acc_name = 'best_acc_epoch_9.pth'
        best_acc_path = ckpt_hook.file_client.join_path(
            ckpt_hook.out_dir, best_acc_name)
        best_mIoU_name = 'best_mIoU_epoch_9.pth'
        best_mIoU_path = ckpt_hook.file_client.join_path(
            ckpt_hook.out_dir, best_mIoU_name)
        self.assertEqual(runner.message_hub.get_info('best_score_acc'), 0.5)

        self.assertEqual(runner.message_hub.get_info('best_score_mIoU'), 0.6)

        self.assertEqual(
            runner.message_hub.get_info('best_ckpt_acc'), best_acc_path)

        self.assertEqual(
            runner.message_hub.get_info('best_ckpt_mIoU'), best_mIoU_path)
=======
        assert checkpoint_hook.best_ckpt_path == 'best_ckpt'

    def test_after_val_epoch(self, tmp_path):
        runner = Mock()
        runner.work_dir = tmp_path
        runner.epoch = 9
        runner.model = Mock()
        runner.logger.warning = Mock()
        runner.message_hub = MessageHub.get_instance('test_after_val_epoch')

        with pytest.raises(ValueError):
            # key_indicator must be valid when rule_map is None
            CheckpointHook(interval=2, by_epoch=True, save_best='unsupport')

        with pytest.raises(KeyError):
            # rule must be in keys of rule_map
            CheckpointHook(
                interval=2, by_epoch=True, save_best='auto', rule='unsupport')

        # if metrics is an empty dict, print a warning information
        checkpoint_hook = CheckpointHook(
            interval=2, by_epoch=True, save_best='auto')
        checkpoint_hook.after_val_epoch(runner, {})
        runner.logger.warning.assert_called_once()

        # test error when number of rules and metrics are not same
        with pytest.raises(AssertionError) as assert_error:
            CheckpointHook(
                interval=1,
                save_best=['mIoU', 'acc'],
                rule=['greater', 'greater', 'less'],
                by_epoch=True)
        error_message = ('Number of "rule" must be 1 or the same as number of '
                         '"save_best", but got 3.')
        assert error_message in str(assert_error.value)

        # if save_best is None, no best_ckpt meta should be stored
        checkpoint_hook = CheckpointHook(
            interval=2, by_epoch=True, save_best=None)
        checkpoint_hook.before_train(runner)
        checkpoint_hook.after_val_epoch(runner, {})
        assert 'best_score' not in runner.message_hub.runtime_info
        assert 'best_ckpt' not in runner.message_hub.runtime_info

        # when `save_best` is set to `auto`, first metric will be used.
        metrics = {'acc': 0.5, 'map': 0.3}
        checkpoint_hook = CheckpointHook(
            interval=2, by_epoch=True, save_best='auto')
        checkpoint_hook.before_train(runner)
        checkpoint_hook.after_val_epoch(runner, metrics)
        best_ckpt_name = 'best_acc_epoch_9.pth'
        best_ckpt_path = checkpoint_hook.file_client.join_path(
            checkpoint_hook.out_dir, best_ckpt_name)
        assert checkpoint_hook.key_indicators == ['acc']
        assert checkpoint_hook.rules == ['greater']
        assert 'best_score' in runner.message_hub.runtime_info and \
            runner.message_hub.get_info('best_score') == 0.5
        assert 'best_ckpt' in runner.message_hub.runtime_info and \
            runner.message_hub.get_info('best_ckpt') == best_ckpt_path

        # # when `save_best` is set to `acc`, it should update greater value
        checkpoint_hook = CheckpointHook(
            interval=2, by_epoch=True, save_best='acc')
        checkpoint_hook.before_train(runner)
        metrics['acc'] = 0.8
        checkpoint_hook.after_val_epoch(runner, metrics)
        assert 'best_score' in runner.message_hub.runtime_info and \
            runner.message_hub.get_info('best_score') == 0.8

        # # when `save_best` is set to `loss`, it should update less value
        checkpoint_hook = CheckpointHook(
            interval=2, by_epoch=True, save_best='loss')
        checkpoint_hook.before_train(runner)
        metrics['loss'] = 0.8
        checkpoint_hook.after_val_epoch(runner, metrics)
        metrics['loss'] = 0.5
        checkpoint_hook.after_val_epoch(runner, metrics)
        assert 'best_score' in runner.message_hub.runtime_info and \
            runner.message_hub.get_info('best_score') == 0.5

        # when `rule` is set to `less`,then it should update less value
        # no matter what `save_best` is
        checkpoint_hook = CheckpointHook(
            interval=2, by_epoch=True, save_best='acc', rule='less')
        checkpoint_hook.before_train(runner)
        metrics['acc'] = 0.3
        checkpoint_hook.after_val_epoch(runner, metrics)
        assert 'best_score' in runner.message_hub.runtime_info and \
            runner.message_hub.get_info('best_score') == 0.3

        # # when `rule` is set to `greater`,then it should update greater value
        # # no matter what `save_best` is
        checkpoint_hook = CheckpointHook(
            interval=2, by_epoch=True, save_best='loss', rule='greater')
        checkpoint_hook.before_train(runner)
        metrics['loss'] = 1.0
        checkpoint_hook.after_val_epoch(runner, metrics)
        assert 'best_score' in runner.message_hub.runtime_info and \
            runner.message_hub.get_info('best_score') == 1.0

        # test multi `save_best` with one rule
        checkpoint_hook = CheckpointHook(
            interval=2, save_best=['acc', 'mIoU'], rule='greater')
        assert checkpoint_hook.key_indicators == ['acc', 'mIoU']
        assert checkpoint_hook.rules == ['greater', 'greater']

        # test multi `save_best` with multi rules
        checkpoint_hook = CheckpointHook(
            interval=2, save_best=['FID', 'IS'], rule=['less', 'greater'])
        assert checkpoint_hook.key_indicators == ['FID', 'IS']
        assert checkpoint_hook.rules == ['less', 'greater']

        # test multi `save_best` with default rule
        checkpoint_hook = CheckpointHook(interval=2, save_best=['acc', 'mIoU'])
        assert checkpoint_hook.key_indicators == ['acc', 'mIoU']
        assert checkpoint_hook.rules == ['greater', 'greater']
        runner.message_hub = MessageHub.get_instance(
            'test_after_val_epoch_save_multi_best')
        checkpoint_hook.before_train(runner)
        metrics = dict(acc=0.5, mIoU=0.6)
        checkpoint_hook.after_val_epoch(runner, metrics)
        best_acc_name = 'best_acc_epoch_9.pth'
        best_acc_path = checkpoint_hook.file_client.join_path(
            checkpoint_hook.out_dir, best_acc_name)
        best_mIoU_name = 'best_mIoU_epoch_9.pth'
        best_mIoU_path = checkpoint_hook.file_client.join_path(
            checkpoint_hook.out_dir, best_mIoU_name)
        assert 'best_score_acc' in runner.message_hub.runtime_info and \
            runner.message_hub.get_info('best_score_acc') == 0.5
        assert 'best_score_mIoU' in runner.message_hub.runtime_info and \
            runner.message_hub.get_info('best_score_mIoU') == 0.6
        assert 'best_ckpt_acc' in runner.message_hub.runtime_info and \
            runner.message_hub.get_info('best_ckpt_acc') == best_acc_path
        assert 'best_ckpt_mIoU' in runner.message_hub.runtime_info and \
            runner.message_hub.get_info('best_ckpt_mIoU') == best_mIoU_path
>>>>>>> cbb67140

        # test behavior when by_epoch is False
        cfg = copy.deepcopy(self.iter_based_cfg)
        runner = self.build_runner(cfg)
        runner.train_loop._iter = 9

        # check best ckpt name and best score
        metrics = {'acc': 0.5, 'map': 0.3}
<<<<<<< HEAD
        ckpt_hook = CheckpointHook(
            interval=2, by_epoch=False, save_best='acc', rule='greater')
        ckpt_hook.before_train(runner)
        ckpt_hook.after_val_epoch(runner, metrics)
        self.assertEqual(ckpt_hook.key_indicators, ['acc'])
        self.assertEqual(ckpt_hook.rules, ['greater'])
        best_ckpt_name = 'best_acc_iter_9.pth'
        best_ckpt_path = ckpt_hook.file_client.join_path(
            ckpt_hook.out_dir, best_ckpt_name)

        self.assertEqual(
            runner.message_hub.get_info('best_ckpt'), best_ckpt_path)
        self.assertEqual(runner.message_hub.get_info('best_score'), 0.5)

        # check best score updating
        metrics['acc'] = 0.666
        ckpt_hook.after_val_epoch(runner, metrics)
        best_ckpt_name = 'best_acc_iter_9.pth'
        best_ckpt_path = ckpt_hook.file_client.join_path(
            ckpt_hook.out_dir, best_ckpt_name)
        self.assertEqual(
            runner.message_hub.get_info('best_ckpt'), best_ckpt_path)

        self.assertEqual(runner.message_hub.get_info('best_score'), 0.666)

        # check best checkpoint name with `by_epoch` is False
        ckpt_hook = CheckpointHook(
            interval=2, by_epoch=False, save_best=['acc', 'mIoU'])
        ckpt_hook.before_train(runner)
        metrics = dict(acc=0.5, mIoU=0.6)
        ckpt_hook.after_val_epoch(runner, metrics)
        best_acc_name = 'best_acc_iter_9.pth'
        best_acc_path = ckpt_hook.file_client.join_path(
            ckpt_hook.out_dir, best_acc_name)
        best_mIoU_name = 'best_mIoU_iter_9.pth'
        best_mIoU_path = ckpt_hook.file_client.join_path(
            ckpt_hook.out_dir, best_mIoU_name)

        self.assertEqual(runner.message_hub.get_info('best_score_acc'), 0.5)
        self.assertEqual(runner.message_hub.get_info('best_score_mIoU'), 0.6)
        self.assertEqual(
            runner.message_hub.get_info('best_ckpt_acc'), best_acc_path)
        self.assertEqual(
            runner.message_hub.get_info('best_ckpt_mIoU'), best_mIoU_path)

        # after_val_epoch should not save last_checkpoint
        self.assertFalse(
            osp.isfile(osp.join(runner.work_dir, 'last_checkpoint')))

    def test_after_train_epoch(self):
        cfg = copy.deepcopy(self.epoch_based_cfg)
        runner = self.build_runner(cfg)
        runner.train_loop._epoch = 9
        runner.optim_wrapper = runner.build_optim_wrapper(runner.optim_wrapper)
=======
        checkpoint_hook = CheckpointHook(
            interval=2, by_epoch=False, save_best='acc', rule='greater')
        checkpoint_hook.before_train(runner)
        checkpoint_hook.after_val_epoch(runner, metrics)
        assert checkpoint_hook.key_indicators == ['acc']
        assert checkpoint_hook.rules == ['greater']
        best_ckpt_name = 'best_acc_iter_9.pth'
        best_ckpt_path = checkpoint_hook.file_client.join_path(
            checkpoint_hook.out_dir, best_ckpt_name)
        assert 'best_ckpt' in runner.message_hub.runtime_info and \
            runner.message_hub.get_info('best_ckpt') == best_ckpt_path
        assert 'best_score' in runner.message_hub.runtime_info and \
            runner.message_hub.get_info('best_score') == 0.5

        # check best score updating
        metrics['acc'] = 0.666
        checkpoint_hook.after_val_epoch(runner, metrics)
        best_ckpt_name = 'best_acc_iter_9.pth'
        best_ckpt_path = checkpoint_hook.file_client.join_path(
            checkpoint_hook.out_dir, best_ckpt_name)
        assert 'best_ckpt' in runner.message_hub.runtime_info and \
            runner.message_hub.get_info('best_ckpt') == best_ckpt_path
        assert 'best_score' in runner.message_hub.runtime_info and \
            runner.message_hub.get_info('best_score') == 0.666
        # error when 'auto' in `save_best` list
        with pytest.raises(AssertionError):
            CheckpointHook(interval=2, save_best=['auto', 'acc'])
        # error when one `save_best` with multi `rule`
        with pytest.raises(AssertionError):
            CheckpointHook(
                interval=2, save_best='acc', rule=['greater', 'less'])

        # check best checkpoint name with `by_epoch` is False
        checkpoint_hook = CheckpointHook(
            interval=2, by_epoch=False, save_best=['acc', 'mIoU'])
        assert checkpoint_hook.key_indicators == ['acc', 'mIoU']
        assert checkpoint_hook.rules == ['greater', 'greater']
        runner.message_hub = MessageHub.get_instance(
            'test_after_val_epoch_save_multi_best_by_epoch_is_false')
        checkpoint_hook.before_train(runner)
        metrics = dict(acc=0.5, mIoU=0.6)
        checkpoint_hook.after_val_epoch(runner, metrics)
        best_acc_name = 'best_acc_iter_9.pth'
        best_acc_path = checkpoint_hook.file_client.join_path(
            checkpoint_hook.out_dir, best_acc_name)
        best_mIoU_name = 'best_mIoU_iter_9.pth'
        best_mIoU_path = checkpoint_hook.file_client.join_path(
            checkpoint_hook.out_dir, best_mIoU_name)
        assert 'best_score_acc' in runner.message_hub.runtime_info and \
            runner.message_hub.get_info('best_score_acc') == 0.5
        assert 'best_score_mIoU' in runner.message_hub.runtime_info and \
            runner.message_hub.get_info('best_score_mIoU') == 0.6
        assert 'best_ckpt_acc' in runner.message_hub.runtime_info and \
            runner.message_hub.get_info('best_ckpt_acc') == best_acc_path
        assert 'best_ckpt_mIoU' in runner.message_hub.runtime_info and \
            runner.message_hub.get_info('best_ckpt_mIoU') == best_mIoU_path

        # after_val_epoch should not save last_checkpoint.
        assert not osp.isfile(osp.join(runner.work_dir, 'last_checkpoint'))

    def test_after_train_epoch(self, tmp_path):
        runner = Mock()
        work_dir = str(tmp_path)
        runner.work_dir = tmp_path
        runner.epoch = 9
        runner.model = Mock()
        runner.message_hub = MessageHub.get_instance('test_after_train_epoch')
>>>>>>> cbb67140

        # by epoch is True
        checkpoint_hook = CheckpointHook(interval=2, by_epoch=True)
        checkpoint_hook.before_train(runner)
        checkpoint_hook.after_train_epoch(runner)
        self.assertEqual((runner.epoch + 1) % 2, 0)
        self.assertEqual(
            runner.message_hub.get_info('last_ckpt'),
            osp.join(cfg.work_dir, 'epoch_10.pth'))

        last_ckpt_path = osp.join(cfg.work_dir, 'last_checkpoint')
        self.assertTrue(osp.isfile(last_ckpt_path))

        with open(last_ckpt_path) as f:
            filepath = f.read()
            self.assertEqual(filepath, osp.join(cfg.work_dir, 'epoch_10.pth'))

        # epoch can not be evenly divided by 2
        runner.train_loop._epoch = 10
        checkpoint_hook.after_train_epoch(runner)
        self.assertEqual(
            runner.message_hub.get_info('last_ckpt'),
            osp.join(cfg.work_dir, 'epoch_10.pth'))
        runner.message_hub.runtime_info.clear()

        # by epoch is False
        runner.train_loop._epoch = 9
        checkpoint_hook = CheckpointHook(interval=2, by_epoch=False)
        checkpoint_hook.before_train(runner)
        checkpoint_hook.after_train_epoch(runner)
        self.assertNotIn('last_ckpt', runner.message_hub.runtime_info)
        runner.message_hub.runtime_info.clear()

    def test_after_train_iter(self):
        # by epoch is True
        cfg = copy.deepcopy(self.epoch_based_cfg)
        runner = self.build_runner(cfg)
        runner.train_loop._iter = 9
        runner.optim_wrapper = runner.build_optim_wrapper(runner.optim_wrapper)
        checkpoint_hook = CheckpointHook(interval=2, by_epoch=True)
        checkpoint_hook.before_train(runner)
        checkpoint_hook.after_train_iter(runner, batch_idx=9)
        self.assertNotIn('last_ckpt', runner.message_hub.runtime_info)

        # by epoch is False
        checkpoint_hook = CheckpointHook(interval=2, by_epoch=False)
        checkpoint_hook.before_train(runner)
        checkpoint_hook.after_train_iter(runner, batch_idx=9)
        self.assertIn('last_ckpt', runner.message_hub.runtime_info)
        self.assertEqual(
            runner.message_hub.get_info('last_ckpt'),
            osp.join(cfg.work_dir, 'iter_10.pth'))

        # epoch can not be evenly divided by 2
        runner.train_loop._iter = 10
        checkpoint_hook.after_train_epoch(runner)
        self.assertEqual(
            runner.message_hub.get_info('last_ckpt'),
            osp.join(cfg.work_dir, 'iter_10.pth'))

    @parameterized.expand([['iter'], ['epoch']])
    def test_with_runner(self, training_type):
        # Test interval in epoch based training
        save_iterval = 2
        cfg = copy.deepcopy(getattr(self, f'{training_type}_based_cfg'))
        setattr(cfg.train_cfg, f'max_{training_type}s', 11)
        checkpoint_cfg = dict(
            type='CheckpointHook',
            interval=save_iterval,
            by_epoch=training_type == 'epoch')
        cfg.default_hooks = dict(checkpoint=checkpoint_cfg)
        runner = self.build_runner(cfg)
        runner.train()

        for i in range(1, 11):
            if i == 0:
                self.assertFalse(
                    osp.isfile(
                        osp.join(cfg.work_dir, f'{training_type}_{i}.pth')))
            if i % 2 == 0:
                self.assertTrue(
                    osp.isfile(
                        osp.join(cfg.work_dir, f'{training_type}_{i}.pth')))

        self.assertTrue(
            osp.isfile(osp.join(cfg.work_dir, f'{training_type}_11.pth')))

        # Test save_optimizer=False
        ckpt = torch.load(osp.join(cfg.work_dir, f'{training_type}_11.pth'))
        self.assertIn('optimizer', ckpt)
        cfg.default_hooks.checkpoint.save_optimizer = False
        runner = self.build_runner(cfg)
        runner.train()
        ckpt = torch.load(osp.join(cfg.work_dir, f'{training_type}_11.pth'))
        self.assertNotIn('optimizer', ckpt)

        # Test save_param_scheduler=False
        cfg.param_scheduler = [
            dict(
                type='LinearLR',
                start_factor=0.1,
                begin=0,
                end=500,
                by_epoch=training_type == 'epoch')
        ]
        runner = self.build_runner(cfg)
        runner.train()
        ckpt = torch.load(osp.join(cfg.work_dir, f'{training_type}_11.pth'))
        self.assertIn('param_schedulers', ckpt)

        cfg.default_hooks.checkpoint.save_param_scheduler = False
        runner = self.build_runner(cfg)
        runner.train()
        ckpt = torch.load(osp.join(cfg.work_dir, f'{training_type}_11.pth'))
        self.assertNotIn('param_schedulers', ckpt)

        # Test out_dir
        out_dir = osp.join(self.temp_dir.name, 'out_dir')
        cfg.default_hooks.checkpoint.out_dir = out_dir
        runner = self.build_runner(cfg)
        runner.train()
        self.assertTrue(
            osp.isfile(
                osp.join(out_dir, osp.basename(cfg.work_dir),
                         f'{training_type}_11.pth')))

        # Test max_keep_ckpts.
        del cfg.default_hooks.checkpoint.out_dir
        cfg.default_hooks.checkpoint.max_keep_ckpts = 1
        runner = self.build_runner(cfg)
        runner.train()
        self.assertTrue(
            osp.isfile(osp.join(cfg.work_dir, f'{training_type}_10.pth')))

        for i in range(10):
            self.assertFalse(
                osp.isfile(osp.join(cfg.work_dir, f'{training_type}_{i}.pth')))

        # Test filename_tmpl
        cfg.default_hooks.checkpoint.filename_tmpl = 'test_{}.pth'
        runner = self.build_runner(cfg)
        runner.train()
        self.assertTrue(osp.isfile(osp.join(cfg.work_dir, 'test_10.pth')))

        # Test save_best
        cfg.default_hooks.checkpoint.save_best = 'test/acc'
        cfg.val_evaluator = dict(type='TriangleMetric', length=11)
        cfg.train_cfg.val_interval = 1
        runner = self.build_runner(cfg)
        runner.train()
        self.assertTrue(
            osp.isfile(osp.join(cfg.work_dir, 'best_test_acc_test_5.pth')))<|MERGE_RESOLUTION|>--- conflicted
+++ resolved
@@ -43,18 +43,11 @@
 
     def test_init(self):
         # Test file_client_args and backend_args
-<<<<<<< HEAD
-        with self.assertWarnsRegex(
-                DeprecationWarning,
-                '"file_client_args" will be deprecated in future'):
-            CheckpointHook(file_client_args={'backend': 'disk'})
-=======
         # TODO: Refactor this test case
-        # with pytest.warns(
+        # with self.assertWarnsRegex(
         #         DeprecationWarning,
-        #         match='"file_client_args" will be deprecated in future'):
+        #         '"file_client_args" will be deprecated in future'):
         #     CheckpointHook(file_client_args={'backend': 'disk'})
->>>>>>> cbb67140
 
         with self.assertRaisesRegex(
                 ValueError,
@@ -160,149 +153,25 @@
         # Resume `best_ckpt` path from message_hub
         runner.message_hub.update_info('best_ckpt', 'best_ckpt')
         checkpoint_hook.before_train(runner)
-<<<<<<< HEAD
         self.assertEqual(checkpoint_hook.best_ckpt_path, 'best_ckpt')
 
     def test_after_val_epoch(self):
         cfg = copy.deepcopy(self.epoch_based_cfg)
         runner = self.build_runner(cfg)
         runner.train_loop._epoch = 9
-
-        # if save_best is None,no best_ckpt meta should be stored
-        ckpt_hook = CheckpointHook(interval=2, by_epoch=True, save_best=None)
-        ckpt_hook.before_train(runner)
-        ckpt_hook.after_val_epoch(runner, None)
-        self.assertNotIn('best_score', runner.message_hub.runtime_info)
-        self.assertNotIn('best_ckpt', runner.message_hub.runtime_info)
-
-        # when `save_best` is set to `auto`, first metric will be used.
-        metrics = {'acc': 0.5, 'map': 0.3}
-        ckpt_hook = CheckpointHook(interval=2, by_epoch=True, save_best='auto')
-        ckpt_hook.before_train(runner)
-        ckpt_hook.after_val_epoch(runner, metrics)
-        best_ckpt_name = 'best_acc_epoch_9.pth'
-        best_ckpt_path = ckpt_hook.file_client.join_path(
-            ckpt_hook.out_dir, best_ckpt_name)
-        self.assertEqual(ckpt_hook.key_indicators, ['acc'])
-        self.assertEqual(ckpt_hook.rules, ['greater'])
-        self.assertEqual(runner.message_hub.get_info('best_score'), 0.5)
-        self.assertEqual(
-            runner.message_hub.get_info('best_ckpt'), best_ckpt_path)
-
-        # # when `save_best` is set to `acc`, it should update greater value
-        ckpt_hook = CheckpointHook(interval=2, by_epoch=True, save_best='acc')
-        ckpt_hook.before_train(runner)
-        metrics['acc'] = 0.8
-        ckpt_hook.after_val_epoch(runner, metrics)
-        self.assertEqual(runner.message_hub.get_info('best_score'), 0.8)
-
-        # # when `save_best` is set to `loss`, it should update less value
-        ckpt_hook = CheckpointHook(interval=2, by_epoch=True, save_best='loss')
-        ckpt_hook.before_train(runner)
-        metrics['loss'] = 0.8
-        ckpt_hook.after_val_epoch(runner, metrics)
-        metrics['loss'] = 0.5
-        ckpt_hook.after_val_epoch(runner, metrics)
-        self.assertEqual(runner.message_hub.get_info('best_score'), 0.5)
-
-        # when `rule` is set to `less`,then it should update less value
-        # no matter what `save_best` is
-        ckpt_hook = CheckpointHook(
-            interval=2, by_epoch=True, save_best='acc', rule='less')
-        ckpt_hook.before_train(runner)
-        metrics['acc'] = 0.3
-        ckpt_hook.after_val_epoch(runner, metrics)
-        self.assertEqual(runner.message_hub.get_info('best_score'), 0.3)
-
-        # # when `rule` is set to `greater`,then it should update greater value
-        # # no matter what `save_best` is
-        ckpt_hook = CheckpointHook(
-            interval=2, by_epoch=True, save_best='loss', rule='greater')
-        ckpt_hook.before_train(runner)
-        metrics['loss'] = 1.0
-        ckpt_hook.after_val_epoch(runner, metrics)
-        self.assertEqual(runner.message_hub.get_info('best_score'), 1.0)
-
-        # test multi `save_best` with one rule
-        ckpt_hook = CheckpointHook(
-            interval=2, save_best=['acc', 'mIoU'], rule='greater')
-        self.assertEqual(ckpt_hook.key_indicators, ['acc', 'mIoU'])
-        self.assertEqual(ckpt_hook.rules, ['greater', 'greater'])
-
-        # test multi `save_best` with multi rules
-        ckpt_hook = CheckpointHook(
-            interval=2, save_best=['FID', 'IS'], rule=['less', 'greater'])
-        self.assertEqual(ckpt_hook.key_indicators, ['FID', 'IS'])
-        self.assertEqual(ckpt_hook.rules, ['less', 'greater'])
-
-        # test multi `save_best` with default rule
-        ckpt_hook = CheckpointHook(interval=2, save_best=['acc', 'mIoU'])
-        self.assertEqual(ckpt_hook.key_indicators, ['acc', 'mIoU'])
-        self.assertEqual(ckpt_hook.rules, ['greater', 'greater'])
-        runner.message_hub = MessageHub.get_instance(
-            'test_after_val_epoch_save_multi_best')
-        ckpt_hook.before_train(runner)
-        metrics = dict(acc=0.5, mIoU=0.6)
-        ckpt_hook.after_val_epoch(runner, metrics)
-        best_acc_name = 'best_acc_epoch_9.pth'
-        best_acc_path = ckpt_hook.file_client.join_path(
-            ckpt_hook.out_dir, best_acc_name)
-        best_mIoU_name = 'best_mIoU_epoch_9.pth'
-        best_mIoU_path = ckpt_hook.file_client.join_path(
-            ckpt_hook.out_dir, best_mIoU_name)
-        self.assertEqual(runner.message_hub.get_info('best_score_acc'), 0.5)
-
-        self.assertEqual(runner.message_hub.get_info('best_score_mIoU'), 0.6)
-
-        self.assertEqual(
-            runner.message_hub.get_info('best_ckpt_acc'), best_acc_path)
-
-        self.assertEqual(
-            runner.message_hub.get_info('best_ckpt_mIoU'), best_mIoU_path)
-=======
-        assert checkpoint_hook.best_ckpt_path == 'best_ckpt'
-
-    def test_after_val_epoch(self, tmp_path):
-        runner = Mock()
-        runner.work_dir = tmp_path
-        runner.epoch = 9
-        runner.model = Mock()
-        runner.logger.warning = Mock()
-        runner.message_hub = MessageHub.get_instance('test_after_val_epoch')
-
-        with pytest.raises(ValueError):
-            # key_indicator must be valid when rule_map is None
-            CheckpointHook(interval=2, by_epoch=True, save_best='unsupport')
-
-        with pytest.raises(KeyError):
-            # rule must be in keys of rule_map
-            CheckpointHook(
-                interval=2, by_epoch=True, save_best='auto', rule='unsupport')
 
         # if metrics is an empty dict, print a warning information
         checkpoint_hook = CheckpointHook(
             interval=2, by_epoch=True, save_best='auto')
         checkpoint_hook.after_val_epoch(runner, {})
         runner.logger.warning.assert_called_once()
-
-        # test error when number of rules and metrics are not same
-        with pytest.raises(AssertionError) as assert_error:
-            CheckpointHook(
-                interval=1,
-                save_best=['mIoU', 'acc'],
-                rule=['greater', 'greater', 'less'],
-                by_epoch=True)
-        error_message = ('Number of "rule" must be 1 or the same as number of '
-                         '"save_best", but got 3.')
-        assert error_message in str(assert_error.value)
-
-        # if save_best is None, no best_ckpt meta should be stored
+        # if save_best is None,no best_ckpt meta should be stored
         checkpoint_hook = CheckpointHook(
             interval=2, by_epoch=True, save_best=None)
         checkpoint_hook.before_train(runner)
         checkpoint_hook.after_val_epoch(runner, {})
-        assert 'best_score' not in runner.message_hub.runtime_info
-        assert 'best_ckpt' not in runner.message_hub.runtime_info
+        self.assertNotIn('best_score', runner.message_hub.runtime_info)
+        self.assertNotIn('best_ckpt', runner.message_hub.runtime_info)
 
         # when `save_best` is set to `auto`, first metric will be used.
         metrics = {'acc': 0.5, 'map': 0.3}
@@ -313,12 +182,11 @@
         best_ckpt_name = 'best_acc_epoch_9.pth'
         best_ckpt_path = checkpoint_hook.file_client.join_path(
             checkpoint_hook.out_dir, best_ckpt_name)
-        assert checkpoint_hook.key_indicators == ['acc']
-        assert checkpoint_hook.rules == ['greater']
-        assert 'best_score' in runner.message_hub.runtime_info and \
-            runner.message_hub.get_info('best_score') == 0.5
-        assert 'best_ckpt' in runner.message_hub.runtime_info and \
-            runner.message_hub.get_info('best_ckpt') == best_ckpt_path
+        self.assertEqual(checkpoint_hook.key_indicators, ['acc'])
+        self.assertEqual(checkpoint_hook.rules, ['greater'])
+        self.assertEqual(runner.message_hub.get_info('best_score'), 0.5)
+        self.assertEqual(
+            runner.message_hub.get_info('best_ckpt'), best_ckpt_path)
 
         # # when `save_best` is set to `acc`, it should update greater value
         checkpoint_hook = CheckpointHook(
@@ -326,8 +194,7 @@
         checkpoint_hook.before_train(runner)
         metrics['acc'] = 0.8
         checkpoint_hook.after_val_epoch(runner, metrics)
-        assert 'best_score' in runner.message_hub.runtime_info and \
-            runner.message_hub.get_info('best_score') == 0.8
+        self.assertEqual(runner.message_hub.get_info('best_score'), 0.8)
 
         # # when `save_best` is set to `loss`, it should update less value
         checkpoint_hook = CheckpointHook(
@@ -337,8 +204,7 @@
         checkpoint_hook.after_val_epoch(runner, metrics)
         metrics['loss'] = 0.5
         checkpoint_hook.after_val_epoch(runner, metrics)
-        assert 'best_score' in runner.message_hub.runtime_info and \
-            runner.message_hub.get_info('best_score') == 0.5
+        self.assertEqual(runner.message_hub.get_info('best_score'), 0.5)
 
         # when `rule` is set to `less`,then it should update less value
         # no matter what `save_best` is
@@ -347,8 +213,7 @@
         checkpoint_hook.before_train(runner)
         metrics['acc'] = 0.3
         checkpoint_hook.after_val_epoch(runner, metrics)
-        assert 'best_score' in runner.message_hub.runtime_info and \
-            runner.message_hub.get_info('best_score') == 0.3
+        self.assertEqual(runner.message_hub.get_info('best_score'), 0.3)
 
         # # when `rule` is set to `greater`,then it should update greater value
         # # no matter what `save_best` is
@@ -357,25 +222,24 @@
         checkpoint_hook.before_train(runner)
         metrics['loss'] = 1.0
         checkpoint_hook.after_val_epoch(runner, metrics)
-        assert 'best_score' in runner.message_hub.runtime_info and \
-            runner.message_hub.get_info('best_score') == 1.0
+        self.assertEqual(runner.message_hub.get_info('best_score'), 1.0)
 
         # test multi `save_best` with one rule
         checkpoint_hook = CheckpointHook(
             interval=2, save_best=['acc', 'mIoU'], rule='greater')
-        assert checkpoint_hook.key_indicators == ['acc', 'mIoU']
-        assert checkpoint_hook.rules == ['greater', 'greater']
+        self.assertEqual(checkpoint_hook.key_indicators, ['acc', 'mIoU'])
+        self.assertEqual(checkpoint_hook.rules, ['greater', 'greater'])
 
         # test multi `save_best` with multi rules
         checkpoint_hook = CheckpointHook(
             interval=2, save_best=['FID', 'IS'], rule=['less', 'greater'])
-        assert checkpoint_hook.key_indicators == ['FID', 'IS']
-        assert checkpoint_hook.rules == ['less', 'greater']
+        self.assertEqual(checkpoint_hook.key_indicators, ['FID', 'IS'])
+        self.assertEqual(checkpoint_hook.rules, ['less', 'greater'])
 
         # test multi `save_best` with default rule
         checkpoint_hook = CheckpointHook(interval=2, save_best=['acc', 'mIoU'])
-        assert checkpoint_hook.key_indicators == ['acc', 'mIoU']
-        assert checkpoint_hook.rules == ['greater', 'greater']
+        self.assertEqual(checkpoint_hook.key_indicators, ['acc', 'mIoU'])
+        self.assertEqual(checkpoint_hook.rules, ['greater', 'greater'])
         runner.message_hub = MessageHub.get_instance(
             'test_after_val_epoch_save_multi_best')
         checkpoint_hook.before_train(runner)
@@ -387,15 +251,15 @@
         best_mIoU_name = 'best_mIoU_epoch_9.pth'
         best_mIoU_path = checkpoint_hook.file_client.join_path(
             checkpoint_hook.out_dir, best_mIoU_name)
-        assert 'best_score_acc' in runner.message_hub.runtime_info and \
-            runner.message_hub.get_info('best_score_acc') == 0.5
-        assert 'best_score_mIoU' in runner.message_hub.runtime_info and \
-            runner.message_hub.get_info('best_score_mIoU') == 0.6
-        assert 'best_ckpt_acc' in runner.message_hub.runtime_info and \
-            runner.message_hub.get_info('best_ckpt_acc') == best_acc_path
-        assert 'best_ckpt_mIoU' in runner.message_hub.runtime_info and \
-            runner.message_hub.get_info('best_ckpt_mIoU') == best_mIoU_path
->>>>>>> cbb67140
+        self.assertEqual(runner.message_hub.get_info('best_score_acc'), 0.5)
+
+        self.assertEqual(runner.message_hub.get_info('best_score_mIoU'), 0.6)
+
+        self.assertEqual(
+            runner.message_hub.get_info('best_ckpt_acc'), best_acc_path)
+
+        self.assertEqual(
+            runner.message_hub.get_info('best_ckpt_mIoU'), best_mIoU_path)
 
         # test behavior when by_epoch is False
         cfg = copy.deepcopy(self.iter_based_cfg)
@@ -404,75 +268,19 @@
 
         # check best ckpt name and best score
         metrics = {'acc': 0.5, 'map': 0.3}
-<<<<<<< HEAD
-        ckpt_hook = CheckpointHook(
+        checkpoint_hook = CheckpointHook(
             interval=2, by_epoch=False, save_best='acc', rule='greater')
-        ckpt_hook.before_train(runner)
-        ckpt_hook.after_val_epoch(runner, metrics)
-        self.assertEqual(ckpt_hook.key_indicators, ['acc'])
-        self.assertEqual(ckpt_hook.rules, ['greater'])
-        best_ckpt_name = 'best_acc_iter_9.pth'
-        best_ckpt_path = ckpt_hook.file_client.join_path(
-            ckpt_hook.out_dir, best_ckpt_name)
-
-        self.assertEqual(
-            runner.message_hub.get_info('best_ckpt'), best_ckpt_path)
-        self.assertEqual(runner.message_hub.get_info('best_score'), 0.5)
-
-        # check best score updating
-        metrics['acc'] = 0.666
-        ckpt_hook.after_val_epoch(runner, metrics)
-        best_ckpt_name = 'best_acc_iter_9.pth'
-        best_ckpt_path = ckpt_hook.file_client.join_path(
-            ckpt_hook.out_dir, best_ckpt_name)
-        self.assertEqual(
-            runner.message_hub.get_info('best_ckpt'), best_ckpt_path)
-
-        self.assertEqual(runner.message_hub.get_info('best_score'), 0.666)
-
-        # check best checkpoint name with `by_epoch` is False
-        ckpt_hook = CheckpointHook(
-            interval=2, by_epoch=False, save_best=['acc', 'mIoU'])
-        ckpt_hook.before_train(runner)
-        metrics = dict(acc=0.5, mIoU=0.6)
-        ckpt_hook.after_val_epoch(runner, metrics)
-        best_acc_name = 'best_acc_iter_9.pth'
-        best_acc_path = ckpt_hook.file_client.join_path(
-            ckpt_hook.out_dir, best_acc_name)
-        best_mIoU_name = 'best_mIoU_iter_9.pth'
-        best_mIoU_path = ckpt_hook.file_client.join_path(
-            ckpt_hook.out_dir, best_mIoU_name)
-
-        self.assertEqual(runner.message_hub.get_info('best_score_acc'), 0.5)
-        self.assertEqual(runner.message_hub.get_info('best_score_mIoU'), 0.6)
-        self.assertEqual(
-            runner.message_hub.get_info('best_ckpt_acc'), best_acc_path)
-        self.assertEqual(
-            runner.message_hub.get_info('best_ckpt_mIoU'), best_mIoU_path)
-
-        # after_val_epoch should not save last_checkpoint
-        self.assertFalse(
-            osp.isfile(osp.join(runner.work_dir, 'last_checkpoint')))
-
-    def test_after_train_epoch(self):
-        cfg = copy.deepcopy(self.epoch_based_cfg)
-        runner = self.build_runner(cfg)
-        runner.train_loop._epoch = 9
-        runner.optim_wrapper = runner.build_optim_wrapper(runner.optim_wrapper)
-=======
-        checkpoint_hook = CheckpointHook(
-            interval=2, by_epoch=False, save_best='acc', rule='greater')
-        checkpoint_hook.before_train(runner)
-        checkpoint_hook.after_val_epoch(runner, metrics)
-        assert checkpoint_hook.key_indicators == ['acc']
-        assert checkpoint_hook.rules == ['greater']
+        checkpoint_hook.before_train(runner)
+        checkpoint_hook.after_val_epoch(runner, metrics)
+        self.assertEqual(checkpoint_hook.key_indicators, ['acc'])
+        self.assertEqual(checkpoint_hook.rules, ['greater'])
         best_ckpt_name = 'best_acc_iter_9.pth'
         best_ckpt_path = checkpoint_hook.file_client.join_path(
             checkpoint_hook.out_dir, best_ckpt_name)
-        assert 'best_ckpt' in runner.message_hub.runtime_info and \
-            runner.message_hub.get_info('best_ckpt') == best_ckpt_path
-        assert 'best_score' in runner.message_hub.runtime_info and \
-            runner.message_hub.get_info('best_score') == 0.5
+
+        self.assertEqual(
+            runner.message_hub.get_info('best_ckpt'), best_ckpt_path)
+        self.assertEqual(runner.message_hub.get_info('best_score'), 0.5)
 
         # check best score updating
         metrics['acc'] = 0.666
@@ -480,25 +288,14 @@
         best_ckpt_name = 'best_acc_iter_9.pth'
         best_ckpt_path = checkpoint_hook.file_client.join_path(
             checkpoint_hook.out_dir, best_ckpt_name)
-        assert 'best_ckpt' in runner.message_hub.runtime_info and \
-            runner.message_hub.get_info('best_ckpt') == best_ckpt_path
-        assert 'best_score' in runner.message_hub.runtime_info and \
-            runner.message_hub.get_info('best_score') == 0.666
-        # error when 'auto' in `save_best` list
-        with pytest.raises(AssertionError):
-            CheckpointHook(interval=2, save_best=['auto', 'acc'])
-        # error when one `save_best` with multi `rule`
-        with pytest.raises(AssertionError):
-            CheckpointHook(
-                interval=2, save_best='acc', rule=['greater', 'less'])
+        self.assertEqual(
+            runner.message_hub.get_info('best_ckpt'), best_ckpt_path)
+
+        self.assertEqual(runner.message_hub.get_info('best_score'), 0.666)
 
         # check best checkpoint name with `by_epoch` is False
         checkpoint_hook = CheckpointHook(
             interval=2, by_epoch=False, save_best=['acc', 'mIoU'])
-        assert checkpoint_hook.key_indicators == ['acc', 'mIoU']
-        assert checkpoint_hook.rules == ['greater', 'greater']
-        runner.message_hub = MessageHub.get_instance(
-            'test_after_val_epoch_save_multi_best_by_epoch_is_false')
         checkpoint_hook.before_train(runner)
         metrics = dict(acc=0.5, mIoU=0.6)
         checkpoint_hook.after_val_epoch(runner, metrics)
@@ -508,26 +305,23 @@
         best_mIoU_name = 'best_mIoU_iter_9.pth'
         best_mIoU_path = checkpoint_hook.file_client.join_path(
             checkpoint_hook.out_dir, best_mIoU_name)
-        assert 'best_score_acc' in runner.message_hub.runtime_info and \
-            runner.message_hub.get_info('best_score_acc') == 0.5
-        assert 'best_score_mIoU' in runner.message_hub.runtime_info and \
-            runner.message_hub.get_info('best_score_mIoU') == 0.6
-        assert 'best_ckpt_acc' in runner.message_hub.runtime_info and \
-            runner.message_hub.get_info('best_ckpt_acc') == best_acc_path
-        assert 'best_ckpt_mIoU' in runner.message_hub.runtime_info and \
-            runner.message_hub.get_info('best_ckpt_mIoU') == best_mIoU_path
-
-        # after_val_epoch should not save last_checkpoint.
-        assert not osp.isfile(osp.join(runner.work_dir, 'last_checkpoint'))
-
-    def test_after_train_epoch(self, tmp_path):
-        runner = Mock()
-        work_dir = str(tmp_path)
-        runner.work_dir = tmp_path
-        runner.epoch = 9
-        runner.model = Mock()
-        runner.message_hub = MessageHub.get_instance('test_after_train_epoch')
->>>>>>> cbb67140
+
+        self.assertEqual(runner.message_hub.get_info('best_score_acc'), 0.5)
+        self.assertEqual(runner.message_hub.get_info('best_score_mIoU'), 0.6)
+        self.assertEqual(
+            runner.message_hub.get_info('best_ckpt_acc'), best_acc_path)
+        self.assertEqual(
+            runner.message_hub.get_info('best_ckpt_mIoU'), best_mIoU_path)
+
+        # after_val_epoch should not save last_checkpoint
+        self.assertFalse(
+            osp.isfile(osp.join(runner.work_dir, 'last_checkpoint')))
+
+    def test_after_train_epoch(self):
+        cfg = copy.deepcopy(self.epoch_based_cfg)
+        runner = self.build_runner(cfg)
+        runner.train_loop._epoch = 9
+        runner.optim_wrapper = runner.build_optim_wrapper(runner.optim_wrapper)
 
         # by epoch is True
         checkpoint_hook = CheckpointHook(interval=2, by_epoch=True)
