# Copyright (c) OpenMMLab. All rights reserved.
from unittest.mock import Mock

from mmengine.hooks import IterTimerHook


class TestIterTimerHook:

    def test_before_epoch(self):
        hook = IterTimerHook()
        runner = Mock()
        hook._before_epoch(runner)
        assert isinstance(hook.t, float)

    def test_before_iter(self):
<<<<<<< HEAD
        Hook = IterTimerHook()
        Runner = Mock()
        Runner.log_buffer = dict()
        Hook._before_epoch(Runner)
        Hook._before_iter(Runner)
        Runner.message_hub.update_scalar.assert_called()

    def test_after_iter(self):
        Hook = IterTimerHook()
        Runner = Mock()
        Runner.log_buffer = dict()
        Hook._before_epoch(Runner)
        Hook._after_iter(Runner)
        Runner.message_hub.update_scalar.assert_called()
=======
        hook = IterTimerHook()
        runner = Mock()
        runner.log_buffer = dict()
        hook._before_epoch(runner)
        hook._before_iter(runner, 0)
        runner.message_hub.update_log.assert_called()

    def test_after_iter(self):
        hook = IterTimerHook()
        runner = Mock()
        runner.log_buffer = dict()
        hook._before_epoch(runner)
        hook._after_iter(runner, 0)
        runner.message_hub.update_log.assert_called()
>>>>>>> f1de071c
<|MERGE_RESOLUTION|>--- conflicted
+++ resolved
@@ -13,22 +13,6 @@
         assert isinstance(hook.t, float)
 
     def test_before_iter(self):
-<<<<<<< HEAD
-        Hook = IterTimerHook()
-        Runner = Mock()
-        Runner.log_buffer = dict()
-        Hook._before_epoch(Runner)
-        Hook._before_iter(Runner)
-        Runner.message_hub.update_scalar.assert_called()
-
-    def test_after_iter(self):
-        Hook = IterTimerHook()
-        Runner = Mock()
-        Runner.log_buffer = dict()
-        Hook._before_epoch(Runner)
-        Hook._after_iter(Runner)
-        Runner.message_hub.update_scalar.assert_called()
-=======
         hook = IterTimerHook()
         runner = Mock()
         runner.log_buffer = dict()
@@ -42,5 +26,4 @@
         runner.log_buffer = dict()
         hook._before_epoch(runner)
         hook._after_iter(runner, 0)
-        runner.message_hub.update_log.assert_called()
->>>>>>> f1de071c
+        runner.message_hub.update_log.assert_called()