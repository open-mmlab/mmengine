--- conflicted
+++ resolved
@@ -65,10 +65,9 @@
         runner = MagicMock()
         runner.log_processor.get_log = MagicMock(
             return_value=(dict(), 'log_str'))
-        runner.log_processor.by_epoch = False
         runner.iter = 10
         batch_idx = 5
-        logger_hook = LoggerHook()
+        logger_hook = LoggerHook(by_epoch=False)
         logger_hook.after_train_iter(runner, batch_idx=batch_idx)
         # `cur_iter=10+1`, which cannot be exact division by
         # `logger_hook.interval`
@@ -78,8 +77,7 @@
         runner.log_processor.get_log.assert_called()
 
         # Test LoggerHook by epoch.
-        logger_hook = LoggerHook()
-        runner.log_processor.by_epoch = True
+        logger_hook = LoggerHook(by_epoch=True)
         runner.log_processor.get_log = MagicMock(
             return_value=(dict(), 'log_str'))
         # Only `batch_idx` will work.
@@ -113,217 +111,7 @@
         runner.log_processor.get_log = MagicMock(
             return_value=(dict(), 'log_str'))
         logger_hook.after_val_epoch(runner)
-<<<<<<< HEAD
         runner.log_processor.get_log.assert_called()
-=======
-        logger_hook._log_val.assert_called()
-
-    @pytest.mark.parametrize('by_epoch', [True, False])
-    def test_log_train(self, by_epoch, capsys):
-        runner = self._setup_runner()
-        runner.meta = dict(exp_name='retinanet')
-        # Prepare LoggerHook
-        logger_hook = LoggerHook(by_epoch=by_epoch)
-        logger_hook._inner_iter = 1
-        logger_hook.writer = MagicMock()
-        logger_hook.time_sec_tot = 1000
-        logger_hook.start_iter = 0
-        logger_hook._get_max_memory = MagicMock(return_value='100')
-        logger_hook.json_log_path = 'tmp.json'
-
-        # Prepare training information.
-        train_infos = dict(
-            lr=0.1, momentum=0.9, time=1.0, data_time=1.0, loss_cls=1.0)
-        logger_hook._collect_info = MagicMock(return_value=train_infos)
-        logger_hook._log_train(runner)
-        # Verify that the correct variables have been written.
-        runner.writer.add_scalars.assert_called_with(
-            train_infos, step=11, file_path='tmp.json')
-        # Verify that the correct context have been logged.
-        out, _ = capsys.readouterr()
-        time_avg = logger_hook.time_sec_tot / (
-            runner.iter + 1 - logger_hook.start_iter)
-        eta_second = time_avg * (runner.train_loop.max_iters - runner.iter - 1)
-        eta_str = str(datetime.timedelta(seconds=int(eta_second)))
-        if by_epoch:
-            if torch.cuda.is_available():
-                log_str = 'Epoch [2][2/5]\t' \
-                          f"lr: {train_infos['lr']:.3e} " \
-                          f"momentum: {train_infos['momentum']:.3e}, " \
-                          f'eta: {eta_str}, ' \
-                          f"time: {train_infos['time']:.3f}, " \
-                          f"data_time: {train_infos['data_time']:.3f}, " \
-                          f'memory: 100, ' \
-                          f"loss_cls: {train_infos['loss_cls']:.4f}\n"
-            else:
-                log_str = 'Epoch [2][2/5]\t' \
-                          f"lr: {train_infos['lr']:.3e} " \
-                          f"momentum: {train_infos['momentum']:.3e}, " \
-                          f'eta: {eta_str}, ' \
-                          f"time: {train_infos['time']:.3f}, " \
-                          f"data_time: {train_infos['data_time']:.3f}, " \
-                          f"loss_cls: {train_infos['loss_cls']:.4f}\n"
-            assert out == log_str
-        else:
-            if torch.cuda.is_available():
-                log_str = 'Iter [11/50]\t' \
-                          f"lr: {train_infos['lr']:.3e} " \
-                          f"momentum: {train_infos['momentum']:.3e}, " \
-                          f'eta: {eta_str}, ' \
-                          f"time: {train_infos['time']:.3f}, " \
-                          f"data_time: {train_infos['data_time']:.3f}, " \
-                          f'memory: 100, ' \
-                          f"loss_cls: {train_infos['loss_cls']:.4f}\n"
-            else:
-                log_str = 'Iter [11/50]\t' \
-                          f"lr: {train_infos['lr']:.3e} " \
-                          f"momentum: {train_infos['momentum']:.3e}, " \
-                          f'eta: {eta_str}, ' \
-                          f"time: {train_infos['time']:.3f}, " \
-                          f"data_time: {train_infos['data_time']:.3f}, " \
-                          f"loss_cls: {train_infos['loss_cls']:.4f}\n"
-            assert out == log_str
-
-    @pytest.mark.parametrize('by_epoch', [True, False])
-    def test_log_val(self, by_epoch, capsys):
-        runner = self._setup_runner()
-        # Prepare LoggerHook.
-        logger_hook = LoggerHook(by_epoch=by_epoch)
-        logger_hook.json_log_path = 'tmp.json'
-        metric = dict(accuracy=0.9, data_time=1.0)
-        logger_hook._collect_info = MagicMock(return_value=metric)
-        logger_hook._log_val(runner)
-        # Verify that the correct context have been logged.
-        out, _ = capsys.readouterr()
-        runner.writer.add_scalars.assert_called_with(
-            metric, step=11, file_path='tmp.json')
-        if by_epoch:
-            assert out == 'Epoch(val) [1][5]\taccuracy: 0.9000, ' \
-                          'data_time: 1.0000\n'
-
-        else:
-            assert out == 'Iter(val) [5]\taccuracy: 0.9000, ' \
-                          'data_time: 1.0000\n'
-
-    def test_get_window_size(self):
-        runner = self._setup_runner()
-        logger_hook = LoggerHook()
-        logger_hook._inner_iter = 1
-        # Test get window size by name.
-        assert logger_hook._get_window_size(runner, 'epoch') == 2
-        assert logger_hook._get_window_size(runner, 'global') == 11
-        assert logger_hook._get_window_size(runner, 10) == 10
-        # Window size must equal to `logger_hook.interval`.
-        with pytest.raises(AssertionError):
-            logger_hook._get_window_size(runner, 20)
-
-        with pytest.raises(ValueError):
-            logger_hook._get_window_size(runner, 'unknwon')
-
-    def test_parse_custom_keys(self):
-        tag = OrderedDict()
-        runner = self._setup_runner()
-        log_buffers = OrderedDict(lr=MagicMock(), loss=MagicMock())
-        cfg_dict = dict(
-            lr=dict(method='min'),
-            loss=[
-                dict(method='min', window_size='global'),
-                dict(method='max', log_name='loss_max')
-            ])
-        logger_hook = LoggerHook()
-        for log_key, log_cfg in cfg_dict.items():
-            logger_hook._parse_custom_keys(runner, log_key, log_cfg,
-                                           log_buffers, tag)
-        assert list(tag) == ['lr', 'loss', 'loss_max']
-        assert log_buffers['lr'].min.assert_called
-        assert log_buffers['loss'].min.assert_called
-        assert log_buffers['loss'].max.assert_called
-        assert log_buffers['loss'].mean.assert_called
-        # `log_name` Cannot be repeated.
-        with pytest.raises(KeyError):
-            cfg_dict = dict(loss=[
-                dict(method='min', window_size='global'),
-                dict(method='max', log_name='loss_max'),
-                dict(method='mean', log_name='loss_max')
-            ])
-            logger_hook.custom_keys = cfg_dict
-            for log_key, log_cfg in cfg_dict.items():
-                logger_hook._parse_custom_keys(runner, log_key, log_cfg,
-                                               log_buffers, tag)
-        # `log_key` cannot be overwritten multiple times.
-        with pytest.raises(AssertionError):
-            cfg_dict = dict(loss=[
-                dict(method='min', window_size='global'),
-                dict(method='max'),
-            ])
-            logger_hook.custom_keys = cfg_dict
-            for log_key, log_cfg in cfg_dict.items():
-                logger_hook._parse_custom_keys(runner, log_key, log_cfg,
-                                               log_buffers, tag)
-
-    def test_collect_info(self):
-        runner = self._setup_runner()
-        logger_hook = LoggerHook(
-            custom_keys=dict(time=dict(method='max', log_name='time_max')))
-        logger_hook._parse_custom_keys = MagicMock()
-        # Collect with prefix.
-        log_buffers = {
-            'train/time': MagicMock(),
-            'lr': MagicMock(),
-            'train/loss_cls': MagicMock(),
-            'val/metric': MagicMock()
-        }
-        runner.message_hub.log_scalars = log_buffers
-        tag = logger_hook._collect_info(runner, mode='train')
-        # Test parse custom_keys
-        logger_hook._parse_custom_keys.assert_called()
-        # Test training key in tag.
-        assert list(tag.keys()) == ['time', 'loss_cls']
-        # Test statistics lr with `current`, loss and time with 'mean'
-        log_buffers['train/time'].mean.assert_called()
-        log_buffers['train/loss_cls'].mean.assert_called()
-        log_buffers['train/loss_cls'].current.assert_not_called()
-
-        tag = logger_hook._collect_info(runner, mode='val')
-        assert list(tag.keys()) == ['metric']
-        log_buffers['val/metric'].current.assert_called()
-
-    @patch('torch.cuda.max_memory_allocated', MagicMock())
-    @patch('torch.cuda.reset_peak_memory_stats', MagicMock())
-    def test_get_max_memory(self):
-        logger_hook = LoggerHook()
-        runner = MagicMock()
-        runner.world_size = 1
-        runner.model = torch.nn.Linear(1, 1)
-        logger_hook._get_max_memory(runner)
-        torch.cuda.max_memory_allocated.assert_called()
-        torch.cuda.reset_peak_memory_stats.assert_called()
-
-    def test_get_iter(self):
-        runner = self._setup_runner()
-        logger_hook = LoggerHook()
-        logger_hook._inner_iter = 1
-        # Get global iter when `inner_iter=False`
-        iter = logger_hook._get_iter(runner)
-        assert iter == 11
-        # Get inner iter
-        iter = logger_hook._get_iter(runner, inner_iter=True)
-        assert iter == 2
-        # Still get global iter when `logger_hook.by_epoch==False`
-        logger_hook.by_epoch = False
-        iter = logger_hook._get_iter(runner, inner_iter=True)
-        assert iter == 11
-
-    def test_get_epoch(self):
-        runner = self._setup_runner()
-        logger_hook = LoggerHook()
-        epoch = logger_hook._get_epoch(runner, 'train')
-        assert epoch == 2
-        epoch = logger_hook._get_epoch(runner, 'val')
-        assert epoch == 1
-        with pytest.raises(ValueError):
-            logger_hook._get_epoch(runner, 'test')
->>>>>>> 62c501fd
 
     def _setup_runner(self):
         runner = MagicMock()
