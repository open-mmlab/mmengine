# Copyright (c) OpenMMLab. All rights reserved.
import os
import unittest
from unittest import TestCase

import torch
import torch.distributed as torch_dist

import mmengine.dist as dist
from mmengine.testing._internal import MultiProcessTestCase


class TestUtils(TestCase):

    def test_get_backend(self):
        self.assertIsNone(dist.get_backend())

    def test_get_world_size(self):
        self.assertEqual(dist.get_world_size(), 1)

    def test_get_rank(self):
        self.assertEqual(dist.get_rank(), 0)

    def test_local_size(self):
        self.assertEqual(dist.get_local_size(), 1)

    def test_local_rank(self):
        self.assertEqual(dist.get_local_rank(), 0)

    def test_get_dist_info(self):
        self.assertEqual(dist.get_dist_info(), (0, 1))

    def test_is_main_process(self):
        self.assertTrue(dist.is_main_process())

    def test_master_only(self):

        @dist.master_only
        def fun():
            assert dist.get_rank() == 0

        fun()

    def test_barrier(self):
        dist.barrier()  # nothing is done


class TestUtilsWithGLOOBackend(MultiProcessTestCase):

    def _init_dist_env(self, rank, world_size):
        """Initialize the distributed environment."""
        os.environ['MASTER_ADDR'] = '127.0.0.1'
        os.environ['MASTER_PORT'] = '29505'
        os.environ['RANK'] = str(rank)
        dist.init_dist('pytorch', 'gloo', rank=rank, world_size=world_size)
        dist.init_local_group(0, world_size)

    def setUp(self):
        super().setUp()
        self._spawn_processes()

    def test_get_backend(self):
        self._init_dist_env(self.rank, self.world_size)
        self.assertEqual(dist.get_backend(), torch_dist.get_backend())

    def test_get_world_size(self):
        self._init_dist_env(self.rank, self.world_size)
        self.assertEqual(dist.get_world_size(), 2)

    def test_get_rank(self):
        self._init_dist_env(self.rank, self.world_size)
        if torch_dist.get_rank() == 0:
            self.assertEqual(dist.get_rank(), 0)
        else:
            self.assertEqual(dist.get_rank(), 1)

    def test_local_size(self):
        self._init_dist_env(self.rank, self.world_size)
        self.assertEqual(dist.get_local_size(), 2)

<<<<<<< HEAD
    def test_local_rank(self):
        self._init_dist_env(self.rank, self.world_size)
        self.assertEqual(
            torch_dist.get_rank(dist.get_local_group()), dist.get_local_rank())
=======
def init_process(rank, world_size, functions, backend='gloo'):
    """Initialize the distributed environment."""
    os.environ['MASTER_ADDR'] = '127.0.0.1'
    os.environ['MASTER_PORT'] = '29501'
    os.environ['RANK'] = str(rank)

    if backend == 'nccl':
        num_gpus = torch.cuda.device_count()
        torch.cuda.set_device(rank % num_gpus)

    torch_dist.init_process_group(
        backend=backend, rank=rank, world_size=world_size)
    dist.init_local_group(0, world_size)
>>>>>>> 2d803678

    def test_get_dist_info(self):
        self._init_dist_env(self.rank, self.world_size)
        if dist.get_rank() == 0:
            self.assertEqual(dist.get_dist_info(), (0, 2))
        else:
            self.assertEqual(dist.get_dist_info(), (1, 2))

    def test_is_main_process(self):
        self._init_dist_env(self.rank, self.world_size)
        if dist.get_rank() == 0:
            self.assertTrue(dist.is_main_process())
        else:
            self.assertFalse(dist.is_main_process())

    def test_master_only(self):
        self._init_dist_env(self.rank, self.world_size)

        @dist.master_only
        def fun():
            assert dist.get_rank() == 0

        fun()


@unittest.skipIf(
    torch.cuda.device_count() < 2, reason='need 2 gpu to test nccl')
class TestUtilsWithNCCLBackend(MultiProcessTestCase):

    def _init_dist_env(self, rank, world_size):
        """Initialize the distributed environment."""
        os.environ['MASTER_ADDR'] = '127.0.0.1'
        os.environ['MASTER_PORT'] = '29505'
        os.environ['RANK'] = str(rank)
        dist.init_dist('pytorch', 'nccl', rank=rank, world_size=world_size)
        dist.init_local_group(0, world_size)

    def setUp(self):
        super().setUp()
        self._spawn_processes()

    def test_get_backend(self):
        self._init_dist_env(self.rank, self.world_size)
        self.assertEqual(dist.get_backend(), torch_dist.get_backend())

    def test_get_world_size(self):
        self._init_dist_env(self.rank, self.world_size)
        self.assertEqual(dist.get_world_size(), 2)

    def test_get_rank(self):
        self._init_dist_env(self.rank, self.world_size)
        if torch_dist.get_rank() == 0:
            self.assertEqual(dist.get_rank(), 0)
        else:
            self.assertEqual(dist.get_rank(), 1)

    def test_local_size(self):
        self._init_dist_env(self.rank, self.world_size)
        self.assertEqual(dist.get_local_size(), 2)

    def test_local_rank(self):
        self._init_dist_env(self.rank, self.world_size)
        self.assertEqual(
            torch_dist.get_rank(dist.get_local_group()), dist.get_local_rank())

    def test_get_dist_info(self):
        self._init_dist_env(self.rank, self.world_size)
        if dist.get_rank() == 0:
            self.assertEqual(dist.get_dist_info(), (0, 2))
        else:
            self.assertEqual(dist.get_dist_info(), (1, 2))

    def test_is_main_process(self):
        self._init_dist_env(self.rank, self.world_size)
        if dist.get_rank() == 0:
            self.assertTrue(dist.is_main_process())
        else:
            self.assertFalse(dist.is_main_process())

    def test_master_only(self):
        self._init_dist_env(self.rank, self.world_size)

        @dist.master_only
        def fun():
            assert dist.get_rank() == 0

        fun()<|MERGE_RESOLUTION|>--- conflicted
+++ resolved
@@ -52,7 +52,9 @@
         os.environ['MASTER_ADDR'] = '127.0.0.1'
         os.environ['MASTER_PORT'] = '29505'
         os.environ['RANK'] = str(rank)
-        dist.init_dist('pytorch', 'gloo', rank=rank, world_size=world_size)
+
+        torch_dist.init_process_group(
+            backend='gloo', rank=rank, world_size=world_size)
         dist.init_local_group(0, world_size)
 
     def setUp(self):
@@ -78,26 +80,10 @@
         self._init_dist_env(self.rank, self.world_size)
         self.assertEqual(dist.get_local_size(), 2)
 
-<<<<<<< HEAD
     def test_local_rank(self):
         self._init_dist_env(self.rank, self.world_size)
         self.assertEqual(
             torch_dist.get_rank(dist.get_local_group()), dist.get_local_rank())
-=======
-def init_process(rank, world_size, functions, backend='gloo'):
-    """Initialize the distributed environment."""
-    os.environ['MASTER_ADDR'] = '127.0.0.1'
-    os.environ['MASTER_PORT'] = '29501'
-    os.environ['RANK'] = str(rank)
-
-    if backend == 'nccl':
-        num_gpus = torch.cuda.device_count()
-        torch.cuda.set_device(rank % num_gpus)
-
-    torch_dist.init_process_group(
-        backend=backend, rank=rank, world_size=world_size)
-    dist.init_local_group(0, world_size)
->>>>>>> 2d803678
 
     def test_get_dist_info(self):
         self._init_dist_env(self.rank, self.world_size)
@@ -132,7 +118,11 @@
         os.environ['MASTER_ADDR'] = '127.0.0.1'
         os.environ['MASTER_PORT'] = '29505'
         os.environ['RANK'] = str(rank)
-        dist.init_dist('pytorch', 'nccl', rank=rank, world_size=world_size)
+
+        num_gpus = torch.cuda.device_count()
+        torch.cuda.set_device(rank % num_gpus)
+        torch_dist.init_process_group(
+            backend='nccl', rank=rank, world_size=world_size)
         dist.init_local_group(0, world_size)
 
     def setUp(self):
