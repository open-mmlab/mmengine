repos:
  - repo: https://gitlab.com/pycqa/flake8.git
    rev: 3.8.3
    hooks:
      - id: flake8
  - repo: https://github.com/PyCQA/isort
    rev: 5.10.1
    hooks:
      - id: isort
  - repo: https://github.com/pre-commit/mirrors-yapf
    rev: v0.30.0
    hooks:
      - id: yapf
  - repo: https://github.com/pre-commit/pre-commit-hooks
    rev: v3.1.0
    hooks:
      - id: trailing-whitespace
      - id: check-yaml
      - id: end-of-file-fixer
      - id: requirements-txt-fixer
      - id: double-quote-string-fixer
      - id: check-merge-conflict
      - id: fix-encoding-pragma
        args: ["--remove"]
      - id: mixed-line-ending
        args: ["--fix=lf"]
  - repo: https://github.com/markdownlint/markdownlint
    rev: v0.11.0
    hooks:
      - id: markdownlint
        args:
          [
            "-r",
            "~MD002,~MD013,~MD029,~MD033,~MD034",
            "-t",
            "allow_different_nesting",
          ]
  - repo: https://github.com/codespell-project/codespell
    rev: v2.1.0
    hooks:
      - id: codespell
  - repo: https://github.com/myint/docformatter
    rev: v1.3.1
    hooks:
      - id: docformatter
        args: ["--in-place", "--wrap-descriptions", "79"]
  - repo: https://github.com/open-mmlab/pre-commit-hooks
    rev: v0.2.0
    hooks:
      - id: check-copyright
<<<<<<< HEAD
        args: ["mmengine", "tests"]
=======
        args: ["mmengine"]
>>>>>>> 019c2f5c
  - repo: https://github.com/pre-commit/mirrors-mypy
    rev: v0.812
    hooks:
      - id: mypy
        exclude: "docs"<|MERGE_RESOLUTION|>--- conflicted
+++ resolved
@@ -48,11 +48,7 @@
     rev: v0.2.0
     hooks:
       - id: check-copyright
-<<<<<<< HEAD
         args: ["mmengine", "tests"]
-=======
-        args: ["mmengine"]
->>>>>>> 019c2f5c
   - repo: https://github.com/pre-commit/mirrors-mypy
     rev: v0.812
     hooks:
