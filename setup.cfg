--- conflicted
+++ resolved
@@ -3,11 +3,7 @@
 multi_line_output = 0
 extra_standard_library = setuptools
 known_first_party = mmengine
-<<<<<<< HEAD
-known_third_party = pytest
-=======
 known_third_party = pytest,yaml
->>>>>>> e6652850
 no_lines_before = STDLIB,LOCALFOLDER
 default_section = THIRDPARTY
 
